package org.antlr.v4.test;

import org.antlr.v4.runtime.CharStream;
import org.antlr.v4.runtime.CommonToken;
import org.antlr.v4.runtime.CommonTokenStream;
import org.antlr.v4.runtime.Lexer;
import org.antlr.v4.runtime.Token;
import org.antlr.v4.runtime.TokenFactory;
import org.antlr.v4.runtime.TokenSource;
import org.antlr.v4.runtime.TokenStream;
import org.antlr.v4.runtime.WritableToken;
import org.junit.Test;

public class TestCommonTokenStream extends TestBufferedTokenStream {

	@Override
	protected TokenStream createTokenStream(TokenSource src) {
		return new CommonTokenStream(src);
	}

	@Test public void testOffChannel() throws Exception {
        TokenSource lexer = // simulate input " x =34  ;\n"
            new TokenSource() {
                int i = 0;
                WritableToken[] tokens = {
                    new CommonToken(1," ") {{channel = Lexer.HIDDEN;}},
                    new CommonToken(1,"x"),
                    new CommonToken(1," ") {{channel = Lexer.HIDDEN;}},
                    new CommonToken(1,"="),
                    new CommonToken(1,"34"),
                    new CommonToken(1," ") {{channel = Lexer.HIDDEN;}},
                    new CommonToken(1," ") {{channel = Lexer.HIDDEN;}},
                    new CommonToken(1,";"),
                    new CommonToken(1,"\n") {{channel = Lexer.HIDDEN;}},
                    new CommonToken(Token.EOF,"")
                };
                @Override
                public Token nextToken() {
                    return tokens[i++];
                }
                @Override
                public String getSourceName() { return "test"; }
				@Override
				public int getCharPositionInLine() {
					return 0;
				}
				@Override
				public int getLine() {
					return 0;
				}
				@Override
				public CharStream getInputStream() {
					return null;
				}

				@Override
				public void setTokenFactory(TokenFactory<?> factory) {
				}

				@Override
				public TokenFactory<?> getTokenFactory() {
					return null;
				}
			};

        CommonTokenStream tokens = new CommonTokenStream(lexer);

        assertEquals("x", tokens.LT(1).getText()); // must skip first off channel token
        tokens.consume();
        assertEquals("=", tokens.LT(1).getText());
        assertEquals("x", tokens.LT(-1).getText());

        tokens.consume();
        assertEquals("34", tokens.LT(1).getText());
        assertEquals("=", tokens.LT(-1).getText());

        tokens.consume();
        assertEquals(";", tokens.LT(1).getText());
        assertEquals("34", tokens.LT(-1).getText());

        tokens.consume();
        assertEquals(Token.EOF, tokens.LA(1));
        assertEquals(";", tokens.LT(-1).getText());

        assertEquals("34", tokens.LT(-2).getText());
        assertEquals("=", tokens.LT(-3).getText());
        assertEquals("x", tokens.LT(-4).getText());
    }

<<<<<<< HEAD
	@Test
	public void testSingleEOF() throws Exception {
		TokenSource lexer = new TokenSource() {

			@Override
			public Token nextToken() {
				return new CommonToken(Token.EOF);
			}

			@Override
			public int getLine() {
				return 0;
			}

			@Override
			public int getCharPositionInLine() {
				return 0;
			}

			@Override
			public CharStream getInputStream() {
				return null;
			}

			@Override
			public String getSourceName() {
				return null;
			}

			@Override
			public void setTokenFactory(TokenFactory<?> factory) {
				throw new UnsupportedOperationException("Not supported yet.");
			}
		};

		CommonTokenStream tokens = new CommonTokenStream(lexer);
		tokens.fill();

		assertEquals(Token.EOF, tokens.LA(1));
		assertEquals(0, tokens.index());
		assertEquals(1, tokens.size());
		tokens.consume();

		assertEquals(Token.EOF, tokens.LA(1));
		assertEquals(0, tokens.index());
		assertEquals(1, tokens.size());
		tokens.consume();

		assertEquals(Token.EOF, tokens.LA(1));
		assertEquals(0, tokens.index());
		assertEquals(1, tokens.size());
		tokens.consume();
	}

=======
	@Test public void testFetchOffChannel() throws Exception {
		TokenSource lexer = // simulate input " x =34  ; \n"
		                    // token indexes   01234 56789
			new TokenSource() {
				int i = 0;
				WritableToken[] tokens = {
				new CommonToken(1," ") {{channel = Lexer.HIDDEN;}}, // 0
				new CommonToken(1,"x"),								// 1
				new CommonToken(1," ") {{channel = Lexer.HIDDEN;}},	// 2
				new CommonToken(1,"="),								// 3
				new CommonToken(1,"34"),							// 4
				new CommonToken(1," ") {{channel = Lexer.HIDDEN;}},	// 5
				new CommonToken(1," ") {{channel = Lexer.HIDDEN;}}, // 6
				new CommonToken(1,";"),								// 7
				new CommonToken(1," ")  {{channel = Lexer.HIDDEN;}},// 8
				new CommonToken(1,"\n") {{channel = Lexer.HIDDEN;}},// 9
				new CommonToken(Token.EOF,"")						// 10
				};
				@Override
				public Token nextToken() {
					return tokens[i++];
				}
				@Override
				public String getSourceName() { return "test"; }
				@Override
				public int getCharPositionInLine() {
					return 0;
				}
				@Override
				public int getLine() {
					return 0;
				}
				@Override
				public CharStream getInputStream() {
					return null;
				}

				@Override
				public void setTokenFactory(TokenFactory<?> factory) {
				}

				@Override
				public TokenFactory<?> getTokenFactory() {
					return null;
				}
			};

		CommonTokenStream tokens = new CommonTokenStream(lexer);
		tokens.fill();
		assertEquals(null, tokens.getHiddenTokensToLeft(0));
		assertEquals(null, tokens.getHiddenTokensToRight(0));

		assertEquals("[[@0,0:0=' ',<1>,channel=1,0:-1]]",
					 tokens.getHiddenTokensToLeft(1).toString());
		assertEquals("[[@2,0:0=' ',<1>,channel=1,0:-1]]",
					 tokens.getHiddenTokensToRight(1).toString());

		assertEquals(null, tokens.getHiddenTokensToLeft(2));
		assertEquals(null, tokens.getHiddenTokensToRight(2));

		assertEquals("[[@2,0:0=' ',<1>,channel=1,0:-1]]",
					 tokens.getHiddenTokensToLeft(3).toString());
		assertEquals(null, tokens.getHiddenTokensToRight(3));

		assertEquals(null, tokens.getHiddenTokensToLeft(4));
		assertEquals("[[@5,0:0=' ',<1>,channel=1,0:-1], [@6,0:0=' ',<1>,channel=1,0:-1]]",
					 tokens.getHiddenTokensToRight(4).toString());

		assertEquals(null, tokens.getHiddenTokensToLeft(5));
		assertEquals("[[@6,0:0=' ',<1>,channel=1,0:-1]]",
					 tokens.getHiddenTokensToRight(5).toString());

		assertEquals("[[@5,0:0=' ',<1>,channel=1,0:-1]]",
					 tokens.getHiddenTokensToLeft(6).toString());
		assertEquals(null, tokens.getHiddenTokensToRight(6));

		assertEquals("[[@5,0:0=' ',<1>,channel=1,0:-1], [@6,0:0=' ',<1>,channel=1,0:-1]]",
					 tokens.getHiddenTokensToLeft(7).toString());
		assertEquals("[[@8,0:0=' ',<1>,channel=1,0:-1], [@9,0:0='\\n',<1>,channel=1,0:-1]]",
					 tokens.getHiddenTokensToRight(7).toString());

		assertEquals(null, tokens.getHiddenTokensToLeft(8));
		assertEquals("[[@9,0:0='\\n',<1>,channel=1,0:-1]]",
					 tokens.getHiddenTokensToRight(8).toString());

		assertEquals("[[@8,0:0=' ',<1>,channel=1,0:-1]]",
					 tokens.getHiddenTokensToLeft(9).toString());
		assertEquals(null, tokens.getHiddenTokensToRight(9));
	}
>>>>>>> fdf3a869
}<|MERGE_RESOLUTION|>--- conflicted
+++ resolved
@@ -87,62 +87,6 @@
         assertEquals("x", tokens.LT(-4).getText());
     }
 
-<<<<<<< HEAD
-	@Test
-	public void testSingleEOF() throws Exception {
-		TokenSource lexer = new TokenSource() {
-
-			@Override
-			public Token nextToken() {
-				return new CommonToken(Token.EOF);
-			}
-
-			@Override
-			public int getLine() {
-				return 0;
-			}
-
-			@Override
-			public int getCharPositionInLine() {
-				return 0;
-			}
-
-			@Override
-			public CharStream getInputStream() {
-				return null;
-			}
-
-			@Override
-			public String getSourceName() {
-				return null;
-			}
-
-			@Override
-			public void setTokenFactory(TokenFactory<?> factory) {
-				throw new UnsupportedOperationException("Not supported yet.");
-			}
-		};
-
-		CommonTokenStream tokens = new CommonTokenStream(lexer);
-		tokens.fill();
-
-		assertEquals(Token.EOF, tokens.LA(1));
-		assertEquals(0, tokens.index());
-		assertEquals(1, tokens.size());
-		tokens.consume();
-
-		assertEquals(Token.EOF, tokens.LA(1));
-		assertEquals(0, tokens.index());
-		assertEquals(1, tokens.size());
-		tokens.consume();
-
-		assertEquals(Token.EOF, tokens.LA(1));
-		assertEquals(0, tokens.index());
-		assertEquals(1, tokens.size());
-		tokens.consume();
-	}
-
-=======
 	@Test public void testFetchOffChannel() throws Exception {
 		TokenSource lexer = // simulate input " x =34  ; \n"
 		                    // token indexes   01234 56789
@@ -232,5 +176,63 @@
 					 tokens.getHiddenTokensToLeft(9).toString());
 		assertEquals(null, tokens.getHiddenTokensToRight(9));
 	}
->>>>>>> fdf3a869
+
+	@Test
+	public void testSingleEOF() throws Exception {
+		TokenSource lexer = new TokenSource() {
+
+			@Override
+			public Token nextToken() {
+				return new CommonToken(Token.EOF);
+			}
+
+			@Override
+			public int getLine() {
+				return 0;
+			}
+
+			@Override
+			public int getCharPositionInLine() {
+				return 0;
+			}
+
+			@Override
+			public CharStream getInputStream() {
+				return null;
+			}
+
+			@Override
+			public String getSourceName() {
+				return null;
+			}
+
+			@Override
+			public TokenFactory<?> getTokenFactory() {
+				throw new UnsupportedOperationException("Not supported yet.");
+			}
+
+			@Override
+			public void setTokenFactory(TokenFactory<?> factory) {
+				throw new UnsupportedOperationException("Not supported yet.");
+			}
+		};
+
+		CommonTokenStream tokens = new CommonTokenStream(lexer);
+		tokens.fill();
+
+		assertEquals(Token.EOF, tokens.LA(1));
+		assertEquals(0, tokens.index());
+		assertEquals(1, tokens.size());
+		tokens.consume();
+
+		assertEquals(Token.EOF, tokens.LA(1));
+		assertEquals(0, tokens.index());
+		assertEquals(1, tokens.size());
+		tokens.consume();
+
+		assertEquals(Token.EOF, tokens.LA(1));
+		assertEquals(0, tokens.index());
+		assertEquals(1, tokens.size());
+		tokens.consume();
+	}
 }