--- conflicted
+++ resolved
@@ -367,8 +367,6 @@
 	private static final ATN[] sharedParserATNs = new ATN[NUMBER_OF_THREADS];
 
     private static final ParseTreeListener[] sharedListeners = new ParseTreeListener[NUMBER_OF_THREADS];
-<<<<<<< HEAD
-=======
 
 	private static final long[][] totalTransitionsPerFile;
 	private static final long[][] computedTransitionsPerFile;
@@ -405,7 +403,6 @@
 			fullContextTransitionsPerDecisionPerFile = null;
 		}
 	}
->>>>>>> 80233003
 
 	private static final long[][] timePerFile;
 	private static final int[][] tokensPerFile;
@@ -949,12 +946,8 @@
 		}
 
 		if (RUN_PARSER && sharedParsers.length > 0) {
-<<<<<<< HEAD
-			Parser parser = sharedParsers[0];
-=======
 			int index = FILE_GRANULARITY ? 0 : ((NumberedThread)Thread.currentThread()).getThreadNumber();
 			Parser parser = sharedParsers[index];
->>>>>>> 80233003
             // make sure the individual DFAState objects actually have unique ATNConfig arrays
 			final ParserATNSimulator interpreter = parser.getInterpreter();
             final DFA[] decisionToDFA = interpreter.atn.decisionToDFA;
@@ -1298,24 +1291,18 @@
                             return new FileParseResult(input.getSourceName(), (int)checksum.getValue(), null, tokens.size(), startTime, lexer, null);
                         }
 
-<<<<<<< HEAD
-=======
 						final long parseStartTime = System.nanoTime();
->>>>>>> 80233003
 						Parser parser = sharedParsers[thread];
                         if (REUSE_PARSER && parser != null) {
                             parser.setInputStream(tokens);
                         } else {
 							Parser newParser = parserCtor.newInstance(tokens);
-<<<<<<< HEAD
-=======
 
 							ATN atn = (FILE_GRANULARITY || parser == null ? newParser : parser).getATN();
 							if (!REUSE_PARSER_DFA || (!FILE_GRANULARITY && parser == null)) {
 								atn = sharedLexerATNs[thread];
 							}
 
->>>>>>> 80233003
 							parser = newParser;
 							if (!ENABLE_PARSER_DFA) {
 								parser.setInterpreter(new NonCachingParserATNSimulator<Token>(parser, atn));
@@ -1332,15 +1319,6 @@
 							parser.addErrorListener(new SummarizingDiagnosticErrorListener());
 						}
 
-<<<<<<< HEAD
-						if (!ENABLE_PARSER_DFA) {
-							parser.setInterpreter(new NonCachingParserATNSimulator(parser, parser.getATN()));
-						} else if (!REUSE_PARSER_DFA) {
-							parser.setInterpreter(new ParserATNSimulator(parser, sharedParserATNs[thread]));
-						}
-
-=======
->>>>>>> 80233003
 						if (ENABLE_PARSER_DFA && !REUSE_PARSER_DFA) {
 							parser.getInterpreter().atn.clearDFA();
 						}
@@ -1390,12 +1368,7 @@
 							if (REUSE_PARSER && sharedParsers[thread] != null) {
 								parser.setInputStream(tokens);
 							} else {
-<<<<<<< HEAD
-								Parser newParser = parserCtor.newInstance(tokens);
-								parser = newParser;
-=======
 								parser = parserCtor.newInstance(tokens);
->>>>>>> 80233003
 								sharedParsers[thread] = parser;
 							}
 
@@ -1403,15 +1376,11 @@
 							parser.addErrorListener(DescriptiveErrorListener.INSTANCE);
 							parser.addErrorListener(new SummarizingDiagnosticErrorListener());
 							if (!ENABLE_PARSER_DFA) {
-<<<<<<< HEAD
-								parser.setInterpreter(new NonCachingParserATNSimulator(parser, parser.getATN()));
-=======
 								parser.setInterpreter(new NonCachingParserATNSimulator<Token>(parser, parser.getATN()));
 							} else if (!REUSE_PARSER_DFA) {
 								parser.setInterpreter(new StatisticsParserATNSimulator<Token>(parser, sharedParserATNs[thread]));
 							} else if (COMPUTE_TRANSITION_STATS) {
 								parser.setInterpreter(new StatisticsParserATNSimulator<Token>(parser, parser.getATN()));
->>>>>>> 80233003
 							}
 							parser.getInterpreter().setPredictionMode(PREDICTION_MODE);
 							parser.getInterpreter().force_global_context = FORCE_GLOBAL_CONTEXT;
@@ -1465,8 +1434,6 @@
         FileParseResult parseFile(CharStream input, int currentPass, int thread);
     }
 
-<<<<<<< HEAD
-=======
 	protected static class FileParseResult {
 		public final String sourceName;
 		public final int checksum;
@@ -1659,7 +1626,6 @@
 		}
 	}
 
->>>>>>> 80233003
 	private static class DescriptiveErrorListener extends BaseErrorListener {
 		public static DescriptiveErrorListener INSTANCE = new DescriptiveErrorListener();
 
@@ -1679,12 +1645,6 @@
 
 	}
 
-<<<<<<< HEAD
-	private static class SummarizingDiagnosticErrorListener extends DiagnosticErrorListener {
-
-		@Override
-		public void reportAmbiguity(Parser recognizer, DFA dfa, int startIndex, int stopIndex, BitSet ambigAlts, ATNConfigSet configs) {
-=======
 	private static class DescriptiveLexerErrorListener implements ANTLRErrorListener<Integer> {
 		public static DescriptiveLexerErrorListener INSTANCE = new DescriptiveLexerErrorListener();
 
@@ -1720,7 +1680,6 @@
 				}
 			}
 
->>>>>>> 80233003
 			if (!REPORT_AMBIGUITIES) {
 				return;
 			}
@@ -1734,13 +1693,9 @@
 		}
 
 		@Override
-<<<<<<< HEAD
-		public void reportAttemptingFullContext(Parser recognizer, DFA dfa, int startIndex, int stopIndex, SimulatorState initialState) {
-=======
 		public void reportAttemptingFullContext(Parser recognizer, DFA dfa, int startIndex, int stopIndex, BitSet conflictingAlts, SimulatorState conflictState) {
 			_sllConflict = conflictingAlts;
 			_sllConfigs = conflictState.s0.configs;
->>>>>>> 80233003
 			if (!REPORT_FULL_CONTEXT) {
 				return;
 			}
@@ -1755,9 +1710,6 @@
 		}
 
 		@Override
-<<<<<<< HEAD
-		public void reportContextSensitivity(Parser recognizer, DFA dfa, int startIndex, int stopIndex, SimulatorState acceptState) {
-=======
 		public void reportContextSensitivity(Parser recognizer, DFA dfa, int startIndex, int stopIndex, int prediction, SimulatorState acceptState) {
 			if (COMPUTE_TRANSITION_STATS && DETAILED_DFA_STATE_STATS) {
 				BitSet sllPredictions = getConflictingAlts(_sllConflict, _sllConfigs);
@@ -1767,7 +1719,6 @@
 				}
 			}
 
->>>>>>> 80233003
 			if (!REPORT_CONTEXT_SENSITIVITY) {
 				return;
 			}
@@ -1781,13 +1732,6 @@
 		}
 	}
 
-<<<<<<< HEAD
-		@Override
-		protected String getDecisionDescription(Parser recognizer, int decision) {
-			String format = "%d(%s)";
-			String ruleName = recognizer.getRuleNames()[recognizer.getATN().decisionToState.get(decision).ruleIndex];
-			return String.format(format, decision, ruleName);
-=======
 	protected static final class FilenameFilters {
 		public static final FilenameFilter ALL_FILES = new FilenameFilter() {
 
@@ -1800,7 +1744,6 @@
 
 		public static FilenameFilter extension(String extension) {
 			return extension(extension, true);
->>>>>>> 80233003
 		}
 
 		public static FilenameFilter extension(String extension, boolean caseSensitive) {
@@ -1946,11 +1889,7 @@
 
 	}
 
-<<<<<<< HEAD
-	protected static class NonCachingParserATNSimulator extends ParserATNSimulator {
-=======
 	protected static class NonCachingParserATNSimulator<Symbol extends Token> extends StatisticsParserATNSimulator<Symbol> {
->>>>>>> 80233003
 
 		public NonCachingParserATNSimulator(Parser parser, ATN atn) {
 			super(parser, atn);
@@ -1990,8 +1929,6 @@
 
 	}
 
-<<<<<<< HEAD
-=======
 	protected static class FixedThreadNumberFactory implements ThreadFactory {
 		private final int threadNumber;
 
@@ -2006,7 +1943,6 @@
 		}
 	}
 
->>>>>>> 80233003
 	protected static class ChecksumParseTreeListener implements ParseTreeListener {
 		private static final int VISIT_TERMINAL = 1;
 		private static final int VISIT_ERROR_NODE = 2;
