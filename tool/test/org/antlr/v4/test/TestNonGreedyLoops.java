/*
 [The "BSD license"]
 Copyright (c) 2011 Terence Parr
 All rights reserved.

 Redistribution and use in source and binary forms, with or without
 modification, are permitted provided that the following conditions
 are met:

 1. Redistributions of source code must retain the above copyright
    notice, this list of conditions and the following disclaimer.
 2. Redistributions in binary form must reproduce the above copyright
    notice, this list of conditions and the following disclaimer in the
    documentation and/or other materials provided with the distribution.
 3. The name of the author may not be used to endorse or promote products
    derived from this software without specific prior written permission.

 THIS SOFTWARE IS PROVIDED BY THE AUTHOR ``AS IS'' AND ANY EXPRESS OR
 IMPLIED WARRANTIES, INCLUDING, BUT NOT LIMITED TO, THE IMPLIED WARRANTIES
 OF MERCHANTABILITY AND FITNESS FOR A PARTICULAR PURPOSE ARE DISCLAIMED.
 IN NO EVENT SHALL THE AUTHOR BE LIABLE FOR ANY DIRECT, INDIRECT,
 INCIDENTAL, SPECIAL, EXEMPLARY, OR CONSEQUENTIAL DAMAGES (INCLUDING, BUT
 NOT LIMITED TO, PROCUREMENT OF SUBSTITUTE GOODS OR SERVICES; LOSS OF USE,
 DATA, OR PROFITS; OR BUSINESS INTERRUPTION) HOWEVER CAUSED AND ON ANY
 THEORY OF LIABILITY, WHETHER IN CONTRACT, STRICT LIABILITY, OR TORT
 (INCLUDING NEGLIGENCE OR OTHERWISE) ARISING IN ANY WAY OUT OF THE USE OF
 THIS SOFTWARE, EVEN IF ADVISED OF THE POSSIBILITY OF SUCH DAMAGE.
 */

package org.antlr.v4.test;

import org.junit.Test;

public class TestNonGreedyLoops extends BaseTest {
	@Test public void testNongreedyLoopOnEndIsNop() throws Exception {
		String grammar =
			"grammar T;\n" +
			"s @after {dumpDFA();} : any ID EOF {System.out.println(_input.toString(0,_input.index()-1));} ;\n" +
			"any : .* ;\n"+
			"INT : '0'..'9'+ ;\n" +
			"ID : 'a'..'z'+ ;\n" +
			"WS : (' '|'\\n')+ {skip();} ;\n";
		String found = execParser("T.g4", grammar, "TParser", "TLexer", "s",
								  "x", true);
		assertEquals("x\n" +
					 "Decision 0:\n" +
					 "s0-ID->:s1=>2\n", found);
		assertEquals(null, this.stderrDuringParse);

		found = execParser("T.g4", grammar, "TParser", "TLexer", "s",
								  "34 x", true);
		assertEquals("34x\n" +
					 "Decision 0:\n" +
					 "s0-INT->:s1=>2\n", found);
		assertEquals("line 1:0 extraneous input '34' expecting ID\n", this.stderrDuringParse);
	}

	@Test public void testNongreedyPlusLoopOnEndIsNop() throws Exception {
		String grammar =
			"grammar T;\n" +
			"s @after {dumpDFA();} : any ID EOF {System.out.println(_input.toString(0,_input.index()-1));} ;\n" +
			"any : .+ ;\n"+ // .+ on end of rule always gives no viable alt. can't bypass but can't match
			"INT : '0'..'9'+ ;\n" +
			"ID : 'a'..'z'+ ;\n" +
			"WS : (' '|'\\n')+ {skip();} ;\n";
		String found = execParser("T.g4", grammar, "TParser", "TLexer", "s",
								  "x", true);
		assertEquals("x\n" +
					 "Decision 0:\n" +
					 "s0-ID->:s1=>2\n", found);
		assertEquals("line 1:0 no viable alternative at input 'x'\n", this.stderrDuringParse);
	}

	@Test public void testNongreedyLoopInOtherRule() throws Exception {
		String grammar =
			"grammar T;\n" +
			"s @after {dumpDFA();} : a {System.out.println(\"alt 1\");} | b {System.out.println(\"alt 2\");} ;\n" +
			"a : .* ID ;\n"+
			"b : .* INT ;\n"+
			"INT : '0'..'9'+ ;\n" +
			"ID : 'a'..'z'+ ;\n" +
			"WS : (' '|'\\n')+ {skip();} ;\n";
		String found = execParser("T.g4", grammar, "TParser", "TLexer", "s",
								  "x", true);
		assertEquals("alt 1\n" +
					 "Decision 0:\n" +
					 "s0-ID->s1\n" +
					 "s1-EOF->:s2=>1\n" +
					 "\n" +
					 "Decision 1:\n" +
					 "s0-ID->:s1=>2\n", found);
		assertEquals(null, this.stderrDuringParse);

		found = execParser("T.g4", grammar, "TParser", "TLexer", "s",
						   "34", true);
		assertEquals("alt 2\n" +
					 "Decision 0:\n" +
					 "s0-INT->s1\n" +
					 "s1-EOF->:s2=>2\n" +
					 "\n" +
					 "Decision 2:\n" +
					 "s0-INT->:s1=>2\n", found);
		assertEquals(null, this.stderrDuringParse);

		found = execParser("T.g4", grammar, "TParser", "TLexer", "s",
						   "34 x", true);
		assertEquals("alt 1\n" +
					 "Decision 0:\n" +
					 "s0-INT->s1\n" +
					 "s1-ID->s2\n" +
					 "s2-EOF->:s3=>1\n" +
					 "\n" +
					 "Decision 1:\n" +
					 "s0-INT->:s1=>1\n" +
					 "s0-ID->:s2=>2\n", found);
		assertEquals(null, this.stderrDuringParse);
	}

	@Test public void testNongreedyPlusLoopInOtherRule() throws Exception {
		String grammar =
			"grammar T;\n" +
			"s @after {dumpDFA();} : a {System.out.println(\"alt 1\");} | b {System.out.println(\"alt 2\");} ;\n" +
			"a : .+ ID ;\n"+
			"b : .+ INT ;\n"+
			"INT : '0'..'9'+ ;\n" +
			"ID : 'a'..'z'+ ;\n" +
			"WS : (' '|'\\n')+ {skip();} ;\n";
		String found = execParser("T.g4", grammar, "TParser", "TLexer", "s",
								  "2 3 x", true);
		assertEquals("alt 1\n" +
					 "Decision 0:\n" +
					 "s0-INT->s1\n" +
					 "s1-INT->s2\n" +
					 "s2-ID->s3\n" +
					 "s3-EOF->:s4=>1\n" +
					 "\n" +
					 "Decision 1:\n" +
					 "s0-INT->:s1=>1\n" +
					 "s0-ID->:s2=>2\n", found);
		assertEquals(null, this.stderrDuringParse);

		found = execParser("T.g4", grammar, "TParser", "TLexer", "s",
						   "2 3", true);
		assertEquals("alt 2\n" +
					 "Decision 0:\n" +
					 "s0-INT->s1\n" +
					 "s1-INT->s2\n" +
					 "s2-EOF->:s3=>2\n" +
					 "\n" +
					 "Decision 2:\n" +
					 "s0-INT->:s1=>2\n", found);
		assertEquals("line 1:0 no viable alternative at input '2'\n", this.stderrDuringParse);

		found = execParser("T.g4", grammar, "TParser", "TLexer", "s",
						   "a b c 3", true);
		assertEquals("alt 2\n" +
					 "Decision 0:\n" +
					 "s0-ID->s1\n" +
					 "s1-ID->s2\n" +
					 "s2-INT->s3\n" +
					 "s2-ID->s2\n" +
					 "s3-EOF->:s4=>2\n" +
					 "\n" +
					 "Decision 2:\n" +
					 "s0-INT->:s2=>2\n" +
					 "s0-ID->:s1=>1\n", found);
		assertEquals(null, this.stderrDuringParse);
	}

	@Test public void testNongreedyLoopInOneAlt() throws Exception {
		String grammar =
			"grammar T;\n" +
			"s @after {dumpDFA();} : a {System.out.println(\"alt 1\");} EOF | b {System.out.println(\"alt 2\");} EOF ;\n" +
			"a : .* ;\n"+ // s comes here upon ID but then bypasses, error on EOF
			"b : INT ;\n"+
			"INT : '0'..'9'+ ;\n" +
			"ID : 'a'..'z'+ ;\n" +
			"WS : (' '|'\\n')+ {skip();} ;\n";
		String found = execParser("T.g4", grammar, "TParser", "TLexer", "s",
								  "x", true);
		assertEquals("alt 1\n" +
					 "Decision 0:\n" +
					 "s0-ID->:s1=>1\n", found);
		assertNull(this.stderrDuringParse);

		found = execParser("T.g4", grammar, "TParser", "TLexer", "s",
						   "34", true);
		assertEquals("alt 1\n" +
					 "Decision 0:\n" +
					 "s0-INT->s1\n" +
					 "s1-EOF->:s2=>1\n", found);  // resolves INT EOF to alt 1 from s since ambig 'tween a and b
		assertEquals("line 1:2 reportAmbiguity d=0: ambigAlts={1..2}, input='34'\n",
					 this.stderrDuringParse);
	}

	@Test public void testNongreedyLoopCantSeeEOF() throws Exception {
		String grammar =
		"grammar T;\n" +
		"s @after {dumpDFA();} : block EOF {System.out.println(_input.toString(0,_input.index()-1));} ;\n" +
		"block : '{' .* '}' ;\n"+
		"EQ : '=' ;\n" +
		"INT : '0'..'9'+ ;\n" +
		"ID : 'a'..'z'+ ;\n" +
		"WS : (' '|'\\n')+ {skip();} ;\n";
		String input =
			"{ }";
		String found = execParser("T.g4", grammar, "TParser", "TLexer", "s",
								  input, true);
		assertEquals("{}\n" +
					 "Decision 0:\n" +
					 "s0-'}'->:s1=>2\n", found);
		input =
			"{a b { }";
		found = execParser("T.g4", grammar, "TParser", "TLexer", "s",
								  input, true);
		assertEquals("{ab{}\n" +
					 "Decision 0:\n" +
					 "s0-'{'->:s1=>1\n" +
					 "s0-'}'->:s2=>2\n" +
					 "s0-ID->:s1=>1\n", found);
		input =
			"{ } a 2 { }"; // FAILS to match since it terminates loop at first { }
		found = execParser("T.g4", grammar, "TParser", "TLexer", "s",
								  input, true);
		assertEquals("", found); // should not print output; resync kills rest of input til '}' then returns normally
	}

	@Test public void testNongreedyLoop() throws Exception {
		String grammar =
			"grammar T;\n" +
			"s @after {dumpDFA();} : ifstat ';' EOF {System.out.println(_input.toString(0,_input.index()-1));} ;\n" +
			"ifstat : 'if' '(' .* ')' block ;\n" +
			"block : '{' '}' ;\n"+
			"EQ : '=' ;\n" +
			"INT : '0'..'9'+ ;\n" +
			"ID : 'a'..'z'+ ;\n" +
			"WS : (' '|'\\n')+ {skip();} ;\n";
		String input =
			"if ( x=34 ) { } ;";
		String found = execParser("T.g4", grammar, "TParser", "TLexer", "s",
								  input, true);
		assertEquals("if(x=34){};\n" +
					 "Decision 0:\n" +
					 "s0-')'->s2\n" +
					 "s0-'='->:s1=>1\n" +
					 "s0-INT->:s1=>1\n" +
					 "s0-ID->:s1=>1\n" +
					 "s2-'{'->s3\n" +
					 "s3-'}'->:s4=>2\n", found);
		input =
			"if ( ))) ) { } ;";
		found = execParser("T.g4", grammar, "TParser", "TLexer", "s",
								  input, true);
		assertEquals("if()))){};\n" +
					 "Decision 0:\n" +
					 "s0-')'->s1\n" +
					 "s1-'{'->s3\n" +
					 "s1-')'->:s2=>1\n" +
					 "s3-'}'->:s4=>2\n", found);
		input =
			"if (() { } a 2) { } ;";  // The first { } should match block so should stop
		found = execParser("T.g4", grammar, "TParser", "TLexer", "s",
								  input, true);
		assertEquals("", found); // should not finish to print output
	}

	@Test public void testNongreedyLoopPassingThroughAnotherNongreedy() throws Exception {
		String grammar =
			"grammar T;\n" +
			"s @after {dumpDFA();} : ifstat ';' EOF {System.out.println(_input.toString(0,_input.index()-1));} ;\n" +
			"ifstat : 'if' '(' .* ')' block ;\n" +
			"block : '{' (block|.)* '}' ;\n"+
			"EQ : '=' ;\n" +
			"INT : '0'..'9'+ ;\n" +
			"ID : 'a'..'z'+ ;\n" +
			"WS : (' '|'\\n')+ {skip();} ;\n";
		String input =
			"if ( x=34 ) { {return a} b 34 } ;";
		String found = execParser("T.g4", grammar, "TParser", "TLexer", "s",
								  input, true);
		assertEquals("if(x=34){{returna}b34};\n" +
					 "Decision 0:\n" +
					 "s0-')'->s2\n" +
					 "s0-'='->:s1=>1\n" +
					 "s0-INT->:s1=>1\n" +
					 "s0-ID->:s1=>1\n" +
					 "s2-'{'->s3\n" +
					 "s3-'{'->s4\n" +
					 "s4-'}'->:s5=>2\n" +
					 "s4-ID->s4\n" +
					 "\n" +
					 "Decision 1:\n" +
					 "s0-'{'->s1\n" +
					 "s0-INT->:s4=>2\n" +
					 "s0-ID->:s4=>2\n" +
					 "s1-'}'->s2\n" +
					 "s1-ID->s1\n" +
					 "s2-ID->:s3=>1\n" +
					 "\n" +
					 "Decision 2:\n" +
					 "s0-'{'->:s1=>1\n" +
					 "s0-'}'->:s2=>2\n" +
					 "s0-INT->:s1=>1\n" +
					 "s0-ID->:s1=>1\n", found);

		input =
			"if ( ()) ) { {return a} b 34 } ;";
		found = execParser("T.g4", grammar, "TParser", "TLexer", "s",
								  input, true);
		assertEquals("if(())){{returna}b34};\n" +
					 "Decision 0:\n" +
					 "s0-')'->s2\n" +
					 "s0-'('->:s1=>1\n" +
					 "s2-'{'->s4\n" +
					 "s2-')'->:s3=>1\n" +
					 "s4-'{'->s5\n" +
					 "s5-'}'->:s6=>2\n" +
					 "s5-ID->s5\n" +
					 "\n" +
					 "Decision 1:\n" +
					 "s0-'{'->s1\n" +
					 "s0-INT->:s4=>2\n" +
					 "s0-ID->:s4=>2\n" +
					 "s1-'}'->s2\n" +
					 "s1-ID->s1\n" +
					 "s2-ID->:s3=>1\n" +
					 "\n" +
					 "Decision 2:\n" +
					 "s0-'{'->:s1=>1\n" +
					 "s0-'}'->:s2=>2\n" +
					 "s0-INT->:s1=>1\n" +
					 "s0-ID->:s1=>1\n", found);
	}

	@Test public void testStatLoopNongreedyNotNecessary() throws Exception {
		// EOF on end means LL(*) can identify when to stop the loop.
		String grammar =
			"grammar T;\n" +
			"s @after {dumpDFA();} : stat* ID '=' ID ';' EOF {System.out.println(_input.toString(0,_input.index()-1));} ;\n" +
			"stat : 'if' '(' INT ')' stat\n" +
			"     | 'return' INT ';'\n" +
			"     | ID '=' (INT|ID) ';'\n" +
			"     | block\n" +
			"     ;\n" +
			"block : '{' stat* '}' ;\n"+
			"EQ : '=' ;\n" +
			"INT : '0'..'9'+ ;\n" +
			"ID : 'a'..'z'+ ;\n" +
			"WS : (' '|'\\n')+ {skip();} ;\n";
		String input =
			"x=1; a=b;";
		String found = null;
		found = execParser("T.g4", grammar, "TParser", "TLexer", "s",
								  input, true);
		assertEquals("x=1;a=b;\n" +
					 "Decision 0:\n" +
					 "s0-ID->s1\n" +
					 "s1-'='->s2\n" +
					 "s2-INT->:s3=>1\n" +
					 "s2-ID->s4\n" +
					 "s4-';'->s5\n" +
					 "s5-EOF->:s6=>2\n", found);
		input =
			"if ( 1 ) { x=3; { return 4; } } return 99; abc=def;";
		found = execParser("T.g4", grammar, "TParser", "TLexer", "s",
						   input, true);
		assertEquals("if(1){x=3;{return4;}}return99;abc=def;\n" +
					 "Decision 0:\n" +
					 "s0-'if'->:s1=>1\n" +
					 "s0-'return'->:s2=>1\n" +
					 "s0-ID->s3\n" +
					 "s3-'='->s4\n" +
					 "s4-ID->s5\n" +
					 "s5-';'->s6\n" +
					 "s6-EOF->:s7=>2\n", found);
		input =
		"x=1; a=3;"; // FAILS to match since it can't match last element
		execParser("T.g4", grammar, "TParser", "TLexer", "s",
				   input, true);
		// can't match EOF to ID '=' '3' ';'
		assertEquals("line 1:9 no viable alternative at input '<EOF>'\n",
					 this.stderrDuringParse);

		input =
		"x=1; a=b; z=3;"; // FAILS to match since it can't match last element
		execParser("T.g4", grammar, "TParser", "TLexer", "s",
				   input, true);
		assertEquals("line 1:14 no viable alternative at input '<EOF>'\n",
					 this.stderrDuringParse);
		// should not finish to print output
	}

	@Test public void testStatLoopNongreedyNecessary() throws Exception {
		// stops scanning ahead at end of rule s since decision is nongreedy.
		// this says: "match statements until we see a=b; assignment; ignore any
		// statements that follow."
		String grammar =
			"grammar T;\n" +
			"random : s ;" + // call s so s isn't followed by EOF directly
			"s @after {dumpDFA();} : (options {greedy=false;} : stat)* ID '=' ID ';'\n" +
			"    {System.out.println(_input.toString(0,_input.index()-1));} ;\n" +
			"stat : 'if' '(' INT ')' stat\n" +
			"     | 'return' INT ';'\n" +
			"     | ID '=' (INT|ID) ';'\n" +
			"     | block\n" +
			"     ;\n" +
			"block : '{' stat* '}' ;\n"+
			"EQ : '=' ;\n" +
			"INT : '0'..'9'+ ;\n" +
			"ID : 'a'..'z'+ ;\n" +
			"WS : (' '|'\\n')+ {skip();} ;\n";
		String input =
			"x=1; a=b; x=y;";
		String found = null;
		found = execParser("T.g4", grammar, "TParser", "TLexer", "s",
								  input, true);
		assertEquals("x=1;a=b;\n" +
					 "Decision 0:\n" +
					 "s0-ID->s1\n" +
					 "s1-'='->s2\n" +
					 "s2-INT->:s3=>1\n" +
					 "s2-ID->s4\n" +
					 "s4-';'->:s5=>2\n", found); // ignores x=1 that follows first a=b assignment
		input =
			"if ( 1 ) { x=3; { return 4; } } return 99; abc=def;";
		found = execParser("T.g4", grammar, "TParser", "TLexer", "s",
								  input, true);
		assertEquals("if(1){x=3;{return4;}}return99;abc=def;\n" +
					 "Decision 0:\n" +
					 "s0-'if'->:s1=>1\n" +
					 "s0-'return'->:s2=>1\n" +
					 "s0-ID->s3\n" +
					 "s3-'='->s4\n" +
					 "s4-ID->s5\n" +
					 "s5-';'->:s6=>2\n", found);
		input =
			"x=1; a=3;"; // FAILS to match since it can't match either stat
		execParser("T.g4", grammar, "TParser", "TLexer", "s",
								  input, true);
		// can't match EOF to ID '=' '0' ';'
		assertEquals("line 1:9 no viable alternative at input '<EOF>'\n",
					 this.stderrDuringParse);
		input =
			"x=1; a=b; z=3;"; // stops at a=b; ignores z=3;
		found = execParser("T.g4", grammar, "TParser", "TLexer", "s",
								  input, true);
		assertEquals("x=1;a=b;\n" +
					 "Decision 0:\n" +
					 "s0-ID->s1\n" +
					 "s1-'='->s2\n" +
					 "s2-INT->:s3=>1\n" +
					 "s2-ID->s4\n" +
					 "s4-';'->:s5=>2\n", found); // should not finish all input
	}

	@Test public void testHTMLTags() throws Exception {
		String grammar =
			"grammar T;\n" +
			"s @after {dumpDFA();} : (item)+ {System.out.println(_input.toString(0,_input.index()-1));} ;\n" +
			"item : tag | . ;\n" +
			"tag : '<' '/'? .* '>'  ;\n" +
			"EQ : '=' ;\n" +
			"COMMA : ',' ;\n" +
			"ID : 'a'..'z'+ ;\n" +
			"STR : '\"' .* '\"' ;\n" +
			"INT : '0'..'9'+;\n" +
			"WS : (' '|'\\n') {skip();} ;\n";

		String found = null;
		found = execParser("T.g4", grammar, "TParser", "TLexer", "s",
								  "<a>foo</a>", true);
		assertEquals("<a>foo</a>\n" +
					 "Decision 1:\n" +
					 "s0*-'<'->!s8\n" +
					 "s0*-ID->:s7=>2\n" +
					 "s0*-ctx:6(s)->s2\n" +
					 "s1-'/'->s12\n" +
					 "s1-ID->s3\n" +
					 "s2-'<'->s1\n" +
					 "s3-'>'->s4\n" +
					 "s4-ID->s5\n" +
					 "s5-'<'->:s6=>1\n" +
					 "s8-'/'->s9\n" +
					 "s9-'>'->s10\n" +
					 "s9-ID->s9\n" +
					 "s10-EOF->:s11=>1\n" +
					 "s12-ID->s13\n" +
					 "s13-'>'->s14\n" +
					 "s14-EOF->:s15=>1\n" +
					 "\n" +
					 "Decision 2:\n" +
					 "s0-'/'->:s2=>1\n" +
					 "s0-ID->:s1=>2\n" +
					 "\n" +
					 "Decision 3:\n" +
					 "s0-'>'->:s2=>2\n" +
					 "s0-ID->:s1=>1\n", found);
		assertEquals("line 1:6 reportAttemptingFullContext d=1, input='<a>foo<'\n" +
					 "line 1:6 reportAmbiguity d=1: ambigAlts={1..2}, input='<a>foo<'\n" +
					 "line 1:10 reportAttemptingFullContext d=1, input='</a>'\n" +
					 "line 1:10 reportAmbiguity d=1: ambigAlts={1..2}, input='</a>'\n" +
					 "line 1:7 reportAmbiguity d=2: ambigAlts={1..2}, input='/'\n",
					 this.stderrDuringParse);

		found = execParser("T.g4", grammar, "TParser", "TLexer", "s",
								  "<a></a>", true);
		assertEquals("<a></a>\n" +
					 "Decision 1:\n" +
					 "s0*-'<'->!s6\n" +
					 "s0*-ctx:6(s)->s2\n" +
					 "s1-'/'->s10\n" +
					 "s1-ID->s3\n" +
					 "s2-'<'->s1\n" +
					 "s3-'>'->s4\n" +
					 "s4-'<'->:s5=>1\n" +
					 "s6-'/'->s7\n" +
					 "s7-'>'->s8\n" +
					 "s7-ID->s7\n" +
					 "s8-EOF->:s9=>1\n" +
					 "s10-ID->s11\n" +
					 "s11-'>'->s12\n" +
					 "s12-EOF->:s13=>1\n" +
					 "\n" +
					 "Decision 2:\n" +
					 "s0-'/'->:s2=>1\n" +
					 "s0-ID->:s1=>2\n" +
					 "\n" +
					 "Decision 3:\n" +
					 "s0-'>'->:s2=>2\n" +
					 "s0-ID->:s1=>1\n", found);
<<<<<<< HEAD

		found = execParser("T.g", grammar, "TParser", "TLexer", "s",
=======
		found = execParser("T.g4", grammar, "TParser", "TLexer", "s",
>>>>>>> f166df7b
								  "</b><a src=\"abc\", width=32>", true);
		assertEquals("</b><asrc=\"abc\",width=32>\n" +
					 "Decision 1:\n" +
					 "s0*-'<'->!s7\n" +
					 "s0*-ctx:6(s)->s2\n" +
					 "s1-'/'->s3\n" +
					 "s1-ID->s11\n" +
					 "s2-'<'->s1\n" +
					 "s3-ID->s4\n" +
					 "s4-'>'->s5\n" +
					 "s5-'<'->:s6=>1\n" +
					 "s7-ID->s8\n" +
					 "s8-'>'->s9\n" +
					 "s8-'='->s8\n" +
					 "s8-','->s8\n" +
					 "s8-ID->s8\n" +
					 "s8-STR->s8\n" +
					 "s8-INT->s8\n" +
					 "s9-EOF->:s10=>1\n" +
					 "s11-ID->s12\n" +
					 "s12-'='->s13\n" +
					 "s13-STR->s14\n" +
					 "s14-','->s15\n" +
					 "s15-ID->s16\n" +
					 "s16-'='->s17\n" +
					 "s17-INT->s18\n" +
					 "s18-'>'->s19\n" +
					 "s19-EOF->:s20=>1\n" +
					 "\n" +
					 "Decision 2:\n" +
					 "s0-'/'->:s1=>1\n" +
					 "s0-ID->:s2=>2\n" +
					 "\n" +
					 "Decision 3:\n" +
					 "s0-'>'->:s2=>2\n" +
					 "s0-'='->:s1=>1\n" +
					 "s0-','->:s1=>1\n" +
					 "s0-ID->:s1=>1\n" +
					 "s0-STR->:s1=>1\n" +
					 "s0-INT->:s1=>1\n", found);
	}

	/** lookahead prediction with '.' can be misleading since nongreedy. Lookahead
	 *  that sees into a non-greedy loop, thinks it is greedy.
	 */
	@Test
	public void testFindHTMLTags() throws Exception {
		String grammar =
			"grammar T;\n" +
			"s @after {dumpDFA();} : ( .* (tag {System.out.println($tag.text);} |header) )* EOF;\n" +
			"tag : '<' .+ '>'  ;\n" +
			"header : 'x' 'y' ;\n" +
			"EQ : '=' ;\n" +
			"COMMA : ',' ;\n" +
			"ID : 'a'..'z'+ ;\n" +
			"STR : '\"' .* '\"' ;\n" +
			"INT : '0'..'9'+;\n" +
			"WS : (' '|'\\n') {skip();} ;\n";

		String found = null;
		System.out.println(grammar);
		found = execParser("T.g4", grammar, "TParser", "TLexer", "s",
						   ",=foo <a x= 3>32skidoo<a><img>", true);
		assertEquals("<ax=3>\n" +
					 "<a>\n" +
					 "<img>\n" +
					 "Decision 0:\n" +		// .*
					 "s0-'<'->s2\n" +
					 "s0-'='->:s1=>1\n" +
					 "s0-','->:s1=>1\n" +
					 "s0-ID->:s1=>1\n" +
					 "s0-INT->:s1=>1\n" +
					 "s2-ID->s3\n" +
					 "s3-'x'->s4\n" +
					 "s3-'>'->:s5=>2\n" +
					 "s3-INT->s3\n" +
					 "s4-'='->s3\n" +
					 "\n" +
					 "Decision 3:\n" +		// .+
					 "s0-'x'->:s1=>1\n" +
					 "s0-'>'->:s2=>2\n" +
					 "s0-'='->:s1=>1\n" +
					 "s0-ID->:s1=>1\n" +
					 "s0-INT->:s1=>1\n", found);
		assertEquals(null,
					 this.stderrDuringParse);

		found = execParser("T.g4", grammar, "TParser", "TLexer", "s",
								  "x x<a>", true);
		assertEquals("<a>\n" +
					 "Decision 0:\n" +
					 "s0-'x'->s1\n" +
					 "s0-'<'->s4\n" +
					 "s1-'x'->:s2=>1\n" +
					 "s1-'<'->:s3=>1\n" +
					 "s4-ID->s5\n" +
					 "s5-'>'->:s6=>2\n" +
					 "\n" +
					 "Decision 3:\n" +
					 "s0-'>'->:s2=>2\n" +
					 "s0-ID->:s1=>1\n", found);
		// gets line 1:3 no viable alternative at input '>'. Why??
		// oH! it sees .+ and figures it matches > so <> predicts tag CORRECT!
		// Seeing '.' in a lookahead prediction can be misleading!!
		found = execParser("T.g4", grammar, "TParser", "TLexer", "s",
								  "x <><a>", true);
		assertEquals("<\n" +
					 "<a>\n" +
					 "Decision 0:\n" +
					 "s0-'x'->s1\n" +
					 "s0-'>'->:s6=>1\n" +
					 "s0-'<'->s3\n" +
					 "s1-'<'->:s2=>1\n" +
					 "s3-'>'->s4\n" +
					 "s3-ID->s4\n" +
					 "s4-'>'->:s7=>2\n" +
					 "s4-'<'->:s5=>2\n" +
					 "\n" +
					 "Decision 3:\n" +
					 "s0-'>'->:s1=>2\n" +
					 "s0-ID->:s2=>1\n", // doesn't match tag; null
					 found);
		assertEquals("line 1:3 no viable alternative at input '>'\n",
					 this.stderrDuringParse);
	}
}<|MERGE_RESOLUTION|>--- conflicted
+++ resolved
@@ -528,12 +528,8 @@
 					 "Decision 3:\n" +
 					 "s0-'>'->:s2=>2\n" +
 					 "s0-ID->:s1=>1\n", found);
-<<<<<<< HEAD
-
-		found = execParser("T.g", grammar, "TParser", "TLexer", "s",
-=======
-		found = execParser("T.g4", grammar, "TParser", "TLexer", "s",
->>>>>>> f166df7b
+
+		found = execParser("T.g4", grammar, "TParser", "TLexer", "s",
 								  "</b><a src=\"abc\", width=32>", true);
 		assertEquals("</b><asrc=\"abc\",width=32>\n" +
 					 "Decision 1:\n" +
