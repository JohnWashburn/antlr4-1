package org.antlr.v4.test;

import org.antlr.v4.automata.ParserATNFactory;
import org.antlr.v4.runtime.NoViableAltException;
<<<<<<< HEAD
import org.antlr.v4.runtime.Token;
import org.antlr.v4.runtime.TokenStream;
=======
>>>>>>> e63e9774
import org.antlr.v4.runtime.atn.ATN;
import org.antlr.v4.runtime.atn.ATNState;
import org.antlr.v4.runtime.atn.BlockStartState;
import org.antlr.v4.runtime.atn.LexerATNSimulator;
import org.antlr.v4.runtime.dfa.DFA;
import org.antlr.v4.runtime.misc.IntegerList;
import org.antlr.v4.tool.DOTGenerator;
import org.antlr.v4.tool.Grammar;
import org.antlr.v4.tool.LexerGrammar;
import org.antlr.v4.tool.Rule;
import org.antlr.v4.tool.interp.ParserInterpreter;
import org.junit.Test;

	// NOTICE: TOKENS IN LEXER, PARSER MUST BE SAME OR TOKEN TYPE MISMATCH
	// NOTICE: TOKENS IN LEXER, PARSER MUST BE SAME OR TOKEN TYPE MISMATCH
	// NOTICE: TOKENS IN LEXER, PARSER MUST BE SAME OR TOKEN TYPE MISMATCH

public class TestATNInterpreter extends BaseTest {
	@Test public void testSimpleNoBlock() throws Exception {
		LexerGrammar lg = new LexerGrammar(
			"lexer grammar L;\n" +
			"A : 'a' ;\n" +
			"B : 'b' ;\n" +
			"C : 'c' ;\n");
		Grammar g = new Grammar(
			"parser grammar T;\n"+
			"a : A B ;");
		checkMatchedAlt(lg, g, "ab", 1);
	}

	@Test public void testSet() throws Exception {
		LexerGrammar lg = new LexerGrammar(
			"lexer grammar L;\n" +
			"A : 'a' ;\n" +
			"B : 'b' ;\n" +
			"C : 'c' ;\n");
		Grammar g = new Grammar(
			"parser grammar T;\n"+
			"tokens {A,B,C}\n" +
			"a : ~A ;");
		checkMatchedAlt(lg, g, "b", 1);
	}

	@Test public void testPEGAchillesHeel() throws Exception {
		LexerGrammar lg = new LexerGrammar(
			"lexer grammar L;\n" +
			"A : 'a' ;\n" +
			"B : 'b' ;\n" +
			"C : 'c' ;\n");
		Grammar g = new Grammar(
			"parser grammar T;\n"+
			"a : A | A B ;");
		checkMatchedAlt(lg, g, "a", 1);
		checkMatchedAlt(lg, g, "ab", 2);
		checkMatchedAlt(lg, g, "abc", 2);
	}

	@Test public void testMustTrackPreviousGoodAlt() throws Exception {
		LexerGrammar lg = new LexerGrammar(
			"lexer grammar L;\n" +
			"A : 'a' ;\n" +
			"B : 'b' ;\n" +
			"C : 'c' ;\n");
		Grammar g = new Grammar(
			"parser grammar T;\n"+
			"a : A | A B ;");

		checkMatchedAlt(lg, g, "ac", 1);
	}

	@Test public void testMustTrackPreviousGoodAlt2() throws Exception {
		LexerGrammar lg = new LexerGrammar(
			"lexer grammar L;\n" +
			"A : 'a' ;\n" +
			"B : 'b' ;\n" +
			"C : 'c' ;\n" +
			"D : 'd' ;\n");
		Grammar g = new Grammar(
			"parser grammar T;\n"+
			"a : A | A B | A B C ;");
		checkMatchedAlt(lg, g, "a", 1	);
		checkMatchedAlt(lg, g, "ab", 2);
		checkMatchedAlt(lg, g, "abc", 3);
		checkMatchedAlt(lg, g, "abd", 2); // matched ab, ignores d on end
	}

	@Test public void testMustTrackPreviousGoodAlt3() throws Exception {
		LexerGrammar lg = new LexerGrammar(
			"lexer grammar L;\n" +
			"A : 'a' ;\n" +
			"B : 'b' ;\n" +
			"C : 'c' ;\n" +
			"D : 'd' ;\n");
		Grammar g = new Grammar(
			"parser grammar T;\n"+
			"a : A B | A | A B C ;");

		checkMatchedAlt(lg, g, "abd", 1);
	}

	@Test public void testAmbigAltChooseFirst() throws Exception {
		LexerGrammar lg = new LexerGrammar(
			"lexer grammar L;\n" +
			"A : 'a' ;\n" +
			"B : 'b' ;\n" +
			"C : 'c' ;\n" +
			"D : 'd' ;\n");
		Grammar g = new Grammar(
			"parser grammar T;\n"+
			"a : A B | A B ;"); // first alt
		checkMatchedAlt(lg, g, "ab", 1);
		checkMatchedAlt(lg, g, "abc", 1);
	}

	@Test public void testAmbigAltChooseFirstWithFollowingToken() throws Exception {
		LexerGrammar lg = new LexerGrammar(
			"lexer grammar L;\n" +
			"A : 'a' ;\n" +
			"B : 'b' ;\n" +
			"C : 'c' ;\n" +
			"D : 'd' ;\n");
		Grammar g = new Grammar(
			"parser grammar T;\n"+
			"a : (A B | A B) C ;"); // first alt
		checkMatchedAlt(lg, g, "abc", 1);
		checkMatchedAlt(lg, g, "abcd", 1);
	}

	@Test public void testAmbigAltChooseFirstWithFollowingToken2() throws Exception {
		LexerGrammar lg = new LexerGrammar(
			"lexer grammar L;\n" +
			"A : 'a' ;\n" +
			"B : 'b' ;\n" +
			"C : 'c' ;\n" +
			"D : 'd' ;\n");
		Grammar g = new Grammar(
			"parser grammar T;\n"+
			"a : (A B | A B | C) D ;");
		checkMatchedAlt(lg, g, "abd", 1);
		checkMatchedAlt(lg, g, "abdc", 1);
		checkMatchedAlt(lg, g, "cd", 3);
	}

	@Test public void testAmbigAltChooseFirst2() throws Exception {
		LexerGrammar lg = new LexerGrammar(
			"lexer grammar L;\n" +
			"A : 'a' ;\n" +
			"B : 'b' ;\n" +
			"C : 'c' ;\n" +
			"D : 'd' ;\n");
		Grammar g = new Grammar(
			"parser grammar T;\n"+
			"a : A B | A B | A B C ;");
		checkMatchedAlt(lg, g, "ab", 1);
		checkMatchedAlt(lg, g, "abc", 3);
		checkMatchedAlt(lg, g, "abd", 1); // ignores d on end
		checkMatchedAlt(lg, g, "abcd", 3); // ignores d on end
	}

	@Test public void testSimpleLoop() throws Exception {
		LexerGrammar lg = new LexerGrammar(
			"lexer grammar L;\n" +
			"A : 'a' ;\n" +
			"B : 'b' ;\n" +
			"C : 'c' ;\n" +
			"D : 'd' ;\n");
		Grammar g = new Grammar(
			"parser grammar T;\n"+
			"a : A+ B ;");
		checkMatchedAlt(lg, g, "ab", 1);
		checkMatchedAlt(lg, g, "aab", 1);
		checkMatchedAlt(lg, g, "aaaaaab", 1);
		checkMatchedAlt(lg, g, "aabd", 1);
	}

	@Test public void testCommonLeftPrefix() throws Exception {
		LexerGrammar lg = new LexerGrammar(
			"lexer grammar L;\n" +
			"A : 'a' ;\n" +
			"B : 'b' ;\n" +
			"C : 'c' ;\n");
		Grammar g = new Grammar(
			"parser grammar T;\n"+
			"a : A B | A C ;");
		checkMatchedAlt(lg, g, "ab", 1);
		checkMatchedAlt(lg, g, "ac", 2);
	}

	@Test public void testArbitraryLeftPrefix() throws Exception {
		LexerGrammar lg = new LexerGrammar(
			"lexer grammar L;\n" +
			"A : 'a' ;\n" +
			"B : 'b' ;\n" +
			"C : 'c' ;\n");
		Grammar g = new Grammar(
			"parser grammar T;\n"+
			"a : A+ B | A+ C ;");
		checkMatchedAlt(lg, g, "aac", 2);
	}

	@Test public void testRecursiveLeftPrefix() throws Exception {
		LexerGrammar lg = new LexerGrammar(
			"lexer grammar L;\n" +
			"A : 'a' ;\n" +
			"B : 'b' ;\n" +
			"C : 'c' ;\n" +
			"LP : '(' ;\n" +
			"RP : ')' ;\n" +
			"INT : '0'..'9'+ ;\n"
		);
		Grammar g = new Grammar(
			"parser grammar T;\n"+
			"tokens {A,B,C,LP,RP,INT}\n" +
			"a : e B | e C ;\n" +
			"e : LP e RP\n" +
			"  | INT\n" +
			"  ;");
		checkMatchedAlt(lg, g, "34b", 1);
		checkMatchedAlt(lg, g, "34c", 2);
		checkMatchedAlt(lg, g, "(34)b", 1);
		checkMatchedAlt(lg, g, "(34)c", 2);
		checkMatchedAlt(lg, g, "((34))b", 1);
		checkMatchedAlt(lg, g, "((34))c", 2);
	}

	public void checkMatchedAlt(LexerGrammar lg, final Grammar g,
								String inputString,
								int expected)
	{
		ATN lexatn = createATN(lg);
		LexerATNSimulator lexInterp = new LexerATNSimulator(lexatn,new DFA[1],null);
		IntegerList types = getTokenTypesViaATN(inputString, lexInterp);
		System.out.println(types);

		g.importVocab(lg);

		ParserATNFactory f = new ParserATNFactory(g);
		ATN atn = f.createATN();

<<<<<<< HEAD
		TokenStream<Token> input = new IntTokenStream(types);
=======
		IntTokenStream input = new IntTokenStream(types);
		System.out.println("input="+input.types);
>>>>>>> e63e9774
		ParserInterpreter interp = new ParserInterpreter(g, input);
		ATNState startState = atn.ruleToStartState[g.getRule("a").index];
		if ( startState.transition(0).target instanceof BlockStartState ) {
			startState = startState.transition(0).target;
		}

		DOTGenerator dot = new DOTGenerator(g);
		System.out.println(dot.getDOT(atn.ruleToStartState[g.getRule("a").index]));
		Rule r = g.getRule("e");
		if ( r!=null ) System.out.println(dot.getDOT(atn.ruleToStartState[r.index]));

		int result = interp.matchATN(input, startState);
		assertEquals(expected, result);
	}
}<|MERGE_RESOLUTION|>--- conflicted
+++ resolved
@@ -1,17 +1,10 @@
 package org.antlr.v4.test;
 
 import org.antlr.v4.automata.ParserATNFactory;
-import org.antlr.v4.runtime.NoViableAltException;
-<<<<<<< HEAD
-import org.antlr.v4.runtime.Token;
-import org.antlr.v4.runtime.TokenStream;
-=======
->>>>>>> e63e9774
 import org.antlr.v4.runtime.atn.ATN;
 import org.antlr.v4.runtime.atn.ATNState;
 import org.antlr.v4.runtime.atn.BlockStartState;
 import org.antlr.v4.runtime.atn.LexerATNSimulator;
-import org.antlr.v4.runtime.dfa.DFA;
 import org.antlr.v4.runtime.misc.IntegerList;
 import org.antlr.v4.tool.DOTGenerator;
 import org.antlr.v4.tool.Grammar;
@@ -237,7 +230,7 @@
 								int expected)
 	{
 		ATN lexatn = createATN(lg);
-		LexerATNSimulator lexInterp = new LexerATNSimulator(lexatn,new DFA[1],null);
+		LexerATNSimulator lexInterp = new LexerATNSimulator(lexatn);
 		IntegerList types = getTokenTypesViaATN(inputString, lexInterp);
 		System.out.println(types);
 
@@ -246,12 +239,8 @@
 		ParserATNFactory f = new ParserATNFactory(g);
 		ATN atn = f.createATN();
 
-<<<<<<< HEAD
-		TokenStream<Token> input = new IntTokenStream(types);
-=======
 		IntTokenStream input = new IntTokenStream(types);
 		System.out.println("input="+input.types);
->>>>>>> e63e9774
 		ParserInterpreter interp = new ParserInterpreter(g, input);
 		ATNState startState = atn.ruleToStartState[g.getRule("a").index];
 		if ( startState.transition(0).target instanceof BlockStartState ) {
