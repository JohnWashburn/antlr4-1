
<project xmlns="http://maven.apache.org/POM/4.0.0" xmlns:xsi="http://www.w3.org/2001/XMLSchema-instance"
         xsi:schemaLocation="http://maven.apache.org/POM/4.0.0 http://maven.apache.org/xsd/maven-4.0.0.xsd">
    <modelVersion>4.0.0</modelVersion>

    <parent>
        <groupId>org.antlr</groupId>
        <artifactId>project</artifactId>
        <version>4.0-SNAPSHOT</version>
    </parent>

    <artifactId>antlr4</artifactId>

    <name>ANTLR 4 Tool</name>
    <description>The ANTLR 4 grammar compiler.</description>

    <dependencies>
        <dependency>
            <groupId>junit</groupId>
            <artifactId>junit</artifactId>
            <version>4.11</version>
            <scope>test</scope>
        </dependency>
        <dependency>
            <groupId>org.antlr</groupId>
            <artifactId>antlr4-runtime</artifactId>
            <version>${project.version}</version>
        </dependency>
        <dependency>
            <groupId>org.antlr</groupId>
            <artifactId>antlr-runtime</artifactId>
            <version>3.5.1-SNAPSHOT</version>
        </dependency>
        <dependency>
            <groupId>org.antlr</groupId>
            <artifactId>ST4</artifactId>
            <version>4.0.7-SNAPSHOT</version>
        </dependency>
    </dependencies>

    <build>

        <sourceDirectory>src</sourceDirectory>
        <resources>
            <resource>
                <directory>resources</directory>
            </resource>
        </resources>

        <testSourceDirectory>test</testSourceDirectory>
        <testResources>
            <testResource>
                <directory>test</directory>
            </testResource>
        </testResources>

        <plugins>

            <plugin>
                <groupId>org.apache.maven.plugins</groupId>
                <artifactId>maven-shade-plugin</artifactId>
                <version>2.0</version>
                <inherited>false</inherited>
                <executions>
                    <execution>
                        <phase>package</phase>
                        <goals>
                            <goal>shade</goal>
                        </goals>
                        <configuration>
                            <minimizeJar>true</minimizeJar>
                            <createDependencyReducedPom>false</createDependencyReducedPom>
                            <shadedArtifactAttached>true</shadedArtifactAttached>
                            <createSourcesJar>true</createSourcesJar>
                            <transformers>
                                <transformer implementation="org.apache.maven.plugins.shade.resource.ManifestResourceTransformer">
                                    <mainClass>org.antlr.v4.Tool</mainClass>
                                </transformer>
                            </transformers>
                        </configuration>
                    </execution>
                </executions>
            </plugin>

           <plugin>
                <groupId>org.antlr</groupId>
                <artifactId>antlr3-maven-plugin</artifactId>
<<<<<<< HEAD
                <version>3.4.1-SNAPSHOT</version>
=======
                <version>3.5.1-SNAPSHOT</version>
>>>>>>> 6e6201a3
                <configuration>
                    <sourceDirectory>src</sourceDirectory>
                    <verbose>true</verbose>
                </configuration>
                <executions>
                    <execution>
                        <goals>
                            <goal>antlr</goal>
                        </goals>
                    </execution>
                </executions>
            </plugin>

            <plugin>
                <artifactId>maven-compiler-plugin</artifactId>
                <version>2.5.1</version>
                <configuration>
                    <source>1.6</source>
                    <target>1.6</target>
                    <showDeprecation>true</showDeprecation>
                    <showWarnings>true</showWarnings>
                    <compilerArguments>
                        <Xlint/>
                    </compilerArguments>
                </configuration>
            </plugin>

            <plugin>
                <groupId>org.apache.maven.plugins</groupId>
                <artifactId>maven-source-plugin</artifactId>
                <version>2.2.1</version>
                <executions>
                    <execution>
                        <id>attach-sources</id>
                        <goals>
                            <goal>jar</goal>
                        </goals>
                    </execution>
                </executions>
            </plugin>

            <plugin>
                <groupId>org.apache.maven.plugins</groupId>
                <artifactId>maven-javadoc-plugin</artifactId>
                <version>2.9</version>
                <executions>
                    <execution>
                        <id>attach-javadocs</id>
                        <goals>
                            <goal>jar</goal>
                        </goals>
                    </execution>
                </executions>
            </plugin>

            <plugin>
                <artifactId>maven-surefire-plugin</artifactId>
                <version>2.12.4</version>
            </plugin>
        </plugins>
    </build>

</project><|MERGE_RESOLUTION|>--- conflicted
+++ resolved
@@ -85,11 +85,7 @@
            <plugin>
                 <groupId>org.antlr</groupId>
                 <artifactId>antlr3-maven-plugin</artifactId>
-<<<<<<< HEAD
-                <version>3.4.1-SNAPSHOT</version>
-=======
                 <version>3.5.1-SNAPSHOT</version>
->>>>>>> 6e6201a3
                 <configuration>
                     <sourceDirectory>src</sourceDirectory>
                     <verbose>true</verbose>
