import org.antlr.v4.runtime.ANTLRFileStream;
import org.antlr.v4.runtime.CharStream;
import org.antlr.v4.runtime.CommonTokenStream;

public class TestT {
	public static void main(String[] args) throws Exception {
		CharStream input = new ANTLRFileStream(args[0]);
		T lex = new T(input);
		CommonTokenStream tokens = new CommonTokenStream(lex);
<<<<<<< HEAD
//		tokens.fill();
//		System.out.println(tokens);
		TParser parser = new TParser(tokens);
		parser.setBuildParseTree(true);
		parser.s();
=======
		tokens.fill();
		System.out.println(tokens.getTokens());
>>>>>>> abc0e2ef
	}
}<|MERGE_RESOLUTION|>--- conflicted
+++ resolved
@@ -7,15 +7,7 @@
 		CharStream input = new ANTLRFileStream(args[0]);
 		T lex = new T(input);
 		CommonTokenStream tokens = new CommonTokenStream(lex);
-<<<<<<< HEAD
-//		tokens.fill();
-//		System.out.println(tokens);
-		TParser parser = new TParser(tokens);
-		parser.setBuildParseTree(true);
-		parser.s();
-=======
 		tokens.fill();
 		System.out.println(tokens.getTokens());
->>>>>>> abc0e2ef
 	}
 }