--- conflicted
+++ resolved
@@ -128,70 +128,12 @@
 		return walker.walk(outputModel);
 	}
 
-<<<<<<< HEAD
-	public ST generateLexer() {
-		return generateModelST(new Func1<OutputModelController, OutputModelObject>() {
-			@Override
-			public OutputModelObject exec(OutputModelController controller) {
-				return controller.buildLexerOutputModel();
-			}
-		});
-	}
-
-	public ST generateParser() {
-		return generateModelST(new Func1<OutputModelController, OutputModelObject>() {
-			@Override
-			public OutputModelObject exec(OutputModelController controller) {
-				return controller.buildParserOutputModel();
-			}
-		});
-	}
-
-	public ST generateListener() {
-		return generateModelST(new Func1<OutputModelController, OutputModelObject>() {
-			@Override
-			public OutputModelObject exec(OutputModelController controller) {
-				return controller.buildListenerOutputModel();
-			}
-		});
-	}
-
-	public ST generateBaseListener() {
-		return generateModelST(new Func1<OutputModelController, OutputModelObject>() {
-			@Override
-			public OutputModelObject exec(OutputModelController controller) {
-				return controller.buildBaseListenerOutputModel();
-			}
-		});
-	}
-
-	public ST generateVisitor() {
-		return generateModelST(new Func1<OutputModelController, OutputModelObject>() {
-			@Override
-			public OutputModelObject exec(OutputModelController controller) {
-				return controller.buildVisitorOutputModel();
-			}
-		});
-	}
-
-	public ST generateBaseVisitor() {
-		return generateModelST(new Func1<OutputModelController, OutputModelObject>() {
-			@Override
-			public OutputModelObject exec(OutputModelController controller) {
-				return controller.buildBaseVisitorOutputModel();
-			}
-		});
-	}
-=======
 	public ST generateLexer() { return walk(createController().buildLexerOutputModel()); }
 	public ST generateParser() { return walk(createController().buildParserOutputModel()); }
 	public ST generateListener() { return walk(createController().buildListenerOutputModel()); }
 	public ST generateBaseListener() { return walk(createController().buildBaseListenerOutputModel()); }
-	public ST generateParseListener() { return walk(createController().buildParseListenerOutputModel()); }
-	public ST generateBaseParseListener() { return walk(createController().buildBaseParseListenerOutputModel()); }
 	public ST generateVisitor() { return walk(createController().buildVisitorOutputModel()); }
 	public ST generateBaseVisitor() { return walk(createController().buildBaseVisitorOutputModel()); }
->>>>>>> 90bcfec4
 
 	/** Generate a token vocab file with all the token names/types.  For example:
 	 *  ID=7
