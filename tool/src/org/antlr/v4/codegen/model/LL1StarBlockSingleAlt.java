/*
 * [The "BSD license"]
 *  Copyright (c) 2012 Terence Parr
 *  Copyright (c) 2012 Sam Harwell
 *  All rights reserved.
 *
 *  Redistribution and use in source and binary forms, with or without
 *  modification, are permitted provided that the following conditions
 *  are met:
 *
 *  1. Redistributions of source code must retain the above copyright
 *     notice, this list of conditions and the following disclaimer.
 *  2. Redistributions in binary form must reproduce the above copyright
 *     notice, this list of conditions and the following disclaimer in the
 *     documentation and/or other materials provided with the distribution.
 *  3. The name of the author may not be used to endorse or promote products
 *     derived from this software without specific prior written permission.
 *
 *  THIS SOFTWARE IS PROVIDED BY THE AUTHOR ``AS IS'' AND ANY EXPRESS OR
 *  IMPLIED WARRANTIES, INCLUDING, BUT NOT LIMITED TO, THE IMPLIED WARRANTIES
 *  OF MERCHANTABILITY AND FITNESS FOR A PARTICULAR PURPOSE ARE DISCLAIMED.
 *  IN NO EVENT SHALL THE AUTHOR BE LIABLE FOR ANY DIRECT, INDIRECT,
 *  INCIDENTAL, SPECIAL, EXEMPLARY, OR CONSEQUENTIAL DAMAGES (INCLUDING, BUT
 *  NOT LIMITED TO, PROCUREMENT OF SUBSTITUTE GOODS OR SERVICES; LOSS OF USE,
 *  DATA, OR PROFITS; OR BUSINESS INTERRUPTION) HOWEVER CAUSED AND ON ANY
 *  THEORY OF LIABILITY, WHETHER IN CONTRACT, STRICT LIABILITY, OR TORT
 *  (INCLUDING NEGLIGENCE OR OTHERWISE) ARISING IN ANY WAY OUT OF THE USE OF
 *  THIS SOFTWARE, EVEN IF ADVISED OF THE POSSIBILITY OF SUCH DAMAGE.
 */

package org.antlr.v4.codegen.model;

import org.antlr.v4.codegen.OutputModelFactory;
import org.antlr.v4.runtime.atn.StarLoopEntryState;
import org.antlr.v4.runtime.misc.IntervalSet;
import org.antlr.v4.tool.ast.GrammarAST;

import java.util.List;

/** */
public class LL1StarBlockSingleAlt extends LL1Loop {
	public LL1StarBlockSingleAlt(OutputModelFactory factory, GrammarAST starRoot, List<CodeBlockForAlt> alts) {
		super(factory, starRoot, alts);

		StarLoopEntryState star = (StarLoopEntryState)starRoot.atnState;
		loopBackStateNumber = star.loopBackState.stateNumber;
		this.decision = star.decision;
		IntervalSet[] altLookSets = factory.getGrammar().decisionLOOK.get(decision);
<<<<<<< HEAD
		IntervalSet enterLook = altLookSets[1];
		@SuppressWarnings("unused")
		IntervalSet exitLook = altLookSets[2];
=======
		assert altLookSets.length == 2;
		IntervalSet enterLook = altLookSets[0];
		IntervalSet exitLook = altLookSets[1];
>>>>>>> 649b930a
		loopExpr = addCodeForLoopLookaheadTempVar(enterLook);
	}
}<|MERGE_RESOLUTION|>--- conflicted
+++ resolved
@@ -46,15 +46,10 @@
 		loopBackStateNumber = star.loopBackState.stateNumber;
 		this.decision = star.decision;
 		IntervalSet[] altLookSets = factory.getGrammar().decisionLOOK.get(decision);
-<<<<<<< HEAD
-		IntervalSet enterLook = altLookSets[1];
-		@SuppressWarnings("unused")
-		IntervalSet exitLook = altLookSets[2];
-=======
 		assert altLookSets.length == 2;
 		IntervalSet enterLook = altLookSets[0];
+		@SuppressWarnings("unused")
 		IntervalSet exitLook = altLookSets[1];
->>>>>>> 649b930a
 		loopExpr = addCodeForLoopLookaheadTempVar(enterLook);
 	}
 }