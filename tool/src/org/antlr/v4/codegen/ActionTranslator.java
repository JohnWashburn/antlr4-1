--- conflicted
+++ resolved
@@ -79,34 +79,6 @@
 
 /** */
 public class ActionTranslator implements ActionSplitterListener {
-<<<<<<< HEAD
-	@SuppressWarnings("serial")
-	public static final Map<String, Class<? extends RulePropertyRef>> thisRulePropToModelMap = new HashMap<String, Class<? extends RulePropertyRef>>() {{
-		put("start", ThisRulePropertyRef_start.class);
-		put("stop",  ThisRulePropertyRef_stop.class);
-		put("text",  ThisRulePropertyRef_text.class);
-        put("ctx",   ThisRulePropertyRef_ctx.class);
-	}};
-
-	@SuppressWarnings("serial")
-	public static final Map<String, Class<? extends RulePropertyRef>> rulePropToModelMap = new HashMap<String, Class<? extends RulePropertyRef>>() {{
-		put("start", RulePropertyRef_start.class);
-		put("stop",  RulePropertyRef_stop.class);
-		put("text",  RulePropertyRef_text.class);
-        put("ctx",   RulePropertyRef_ctx.class);
-	}};
-
-	@SuppressWarnings("serial")
-	public static final Map<String, Class<? extends TokenPropertyRef>> tokenPropToModelMap = new HashMap<String, Class<? extends TokenPropertyRef>>() {{
-		put("text",  TokenPropertyRef_text.class);
-		put("type",  TokenPropertyRef_type.class);
-		put("line",  TokenPropertyRef_line.class);
-		put("index", TokenPropertyRef_index.class);
-		put("pos",   TokenPropertyRef_pos.class);
-		put("channel", TokenPropertyRef_channel.class);
-		put("int",   TokenPropertyRef_int.class);
-	}};
-=======
 	public static final Map<String, Class<? extends RulePropertyRef>> thisRulePropToModelMap =
 		new HashMap<String, Class<? extends RulePropertyRef>>();
 	static {
@@ -136,7 +108,6 @@
 		tokenPropToModelMap.put("channel", TokenPropertyRef_channel.class);
 		tokenPropToModelMap.put("int",   TokenPropertyRef_int.class);
 	}
->>>>>>> bca2589b
 
 	CodeGenerator gen;
 	ActionAST node;
