--- conflicted
+++ resolved
@@ -38,27 +38,17 @@
 import org.antlr.v4.runtime.atn.ATNState;
 import org.antlr.v4.runtime.atn.DecisionState;
 import org.antlr.v4.runtime.atn.ParserATNSimulator;
-import org.antlr.v4.runtime.atn.PredictionContextCache;
 import org.antlr.v4.runtime.dfa.DFA;
 import org.antlr.v4.runtime.misc.NotNull;
 import org.antlr.v4.runtime.misc.Nullable;
 import org.antlr.v4.tool.Grammar;
 
 public class ParserInterpreter {
-<<<<<<< HEAD
-	class DummyParser extends Parser<Token> {
-=======
-	public static class DummyParser extends Parser {
-		public final DFA[] decisionToDFA; // not shared for interp
-		public final PredictionContextCache sharedContextCache =
-			new PredictionContextCache();
-
->>>>>>> e63e9774
+	public static class DummyParser extends Parser<Token> {
 		public Grammar g;
 		public DummyParser(Grammar g, TokenStream<Token> input) {
 			super(input);
 			this.g = g;
-			decisionToDFA = new DFA[100];
 		}
 
 		@Override
@@ -80,12 +70,9 @@
 		public ATN getATN() {
 			return null;
 		}
-		static {
-		}
 	}
 
 	protected Grammar g;
-	public DummyParser parser;
 	protected ParserATNSimulator<Token> atnSimulator;
 	protected TokenStream<?> input;
 
@@ -96,26 +83,14 @@
 	public ParserInterpreter(@NotNull Grammar g, @NotNull TokenStream<Token> input) {
 		Tool antlr = new Tool();
 		antlr.process(g,false);
-		parser = new DummyParser(g, input);
-		atnSimulator =
-			new ParserATNSimulator<Token>(parser, g.atn, parser.decisionToDFA,
-										  parser.sharedContextCache);
+		atnSimulator = new ParserATNSimulator<Token>(new DummyParser(g, input), g.atn);
 	}
 
-<<<<<<< HEAD
 	public int predictATN(@NotNull DFA dfa, @NotNull TokenStream<Token> input,
 						  @Nullable ParserRuleContext<Token> outerContext,
 						  boolean useContext)
 	{
 		return atnSimulator.predictATN(dfa, input, outerContext, useContext);
-=======
-	public synchronized int predictATN(@NotNull DFA dfa, @NotNull TokenStream input,
-									   @Nullable ParserRuleContext outerContext,
-									   boolean useContext)
-	{
-		// sync to ensure this entry doesn't race for dfa access
-		return atnSimulator.predictATN(dfa, input, outerContext);
->>>>>>> e63e9774
 	}
 
 	public int adaptivePredict(@NotNull TokenStream<Token> input, int decision,
