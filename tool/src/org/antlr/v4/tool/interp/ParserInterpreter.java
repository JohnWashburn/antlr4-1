/*
 * [The "BSD license"]
 *  Copyright (c) 2012 Terence Parr
 *  Copyright (c) 2012 Sam Harwell
 *  All rights reserved.
 *
 *  Redistribution and use in source and binary forms, with or without
 *  modification, are permitted provided that the following conditions
 *  are met:
 *
 *  1. Redistributions of source code must retain the above copyright
 *     notice, this list of conditions and the following disclaimer.
 *  2. Redistributions in binary form must reproduce the above copyright
 *     notice, this list of conditions and the following disclaimer in the
 *     documentation and/or other materials provided with the distribution.
 *  3. The name of the author may not be used to endorse or promote products
 *     derived from this software without specific prior written permission.
 *
 *  THIS SOFTWARE IS PROVIDED BY THE AUTHOR ``AS IS'' AND ANY EXPRESS OR
 *  IMPLIED WARRANTIES, INCLUDING, BUT NOT LIMITED TO, THE IMPLIED WARRANTIES
 *  OF MERCHANTABILITY AND FITNESS FOR A PARTICULAR PURPOSE ARE DISCLAIMED.
 *  IN NO EVENT SHALL THE AUTHOR BE LIABLE FOR ANY DIRECT, INDIRECT,
 *  INCIDENTAL, SPECIAL, EXEMPLARY, OR CONSEQUENTIAL DAMAGES (INCLUDING, BUT
 *  NOT LIMITED TO, PROCUREMENT OF SUBSTITUTE GOODS OR SERVICES; LOSS OF USE,
 *  DATA, OR PROFITS; OR BUSINESS INTERRUPTION) HOWEVER CAUSED AND ON ANY
 *  THEORY OF LIABILITY, WHETHER IN CONTRACT, STRICT LIABILITY, OR TORT
 *  (INCLUDING NEGLIGENCE OR OTHERWISE) ARISING IN ANY WAY OUT OF THE USE OF
 *  THIS SOFTWARE, EVEN IF ADVISED OF THE POSSIBILITY OF SUCH DAMAGE.
 */

package org.antlr.v4.tool.interp;

import org.antlr.v4.Tool;
import org.antlr.v4.runtime.Parser;
import org.antlr.v4.runtime.ParserRuleContext;
import org.antlr.v4.runtime.TokenStream;
import org.antlr.v4.runtime.atn.ATN;
import org.antlr.v4.runtime.atn.ATNState;
import org.antlr.v4.runtime.atn.DecisionState;
import org.antlr.v4.runtime.atn.ParserATNSimulator;
import org.antlr.v4.runtime.misc.NotNull;
import org.antlr.v4.runtime.misc.Nullable;
import org.antlr.v4.tool.Grammar;

public class ParserInterpreter {
	public static class DummyParser extends Parser {
<<<<<<< HEAD
		public Grammar g;
		public DummyParser(Grammar g, TokenStream input) {
=======
		public final ATN atn;

		public Grammar g;
		public DummyParser(Grammar g, ATN atn, TokenStream input) {
>>>>>>> 80233003
			super(input);
			this.g = g;
			this.atn = atn;
		}

		@Override
		public String getGrammarFileName() {
			throw new UnsupportedOperationException("not implemented");
		}

		@Override
		public String[] getRuleNames() {
			return g.rules.keySet().toArray(new String[g.rules.size()]);
		}

		@Override
		public String[] getTokenNames() {
			return g.getTokenNames();
		}

		@Override
		public ATN getATN() {
			return atn;
		}
	}

	protected Grammar g;
	protected ParserATNSimulator atnSimulator;
	protected TokenStream input;

	public ParserInterpreter(@NotNull Grammar g) {
		this.g = g;
	}

	public ParserInterpreter(@NotNull Grammar g, @NotNull TokenStream input) {
		Tool antlr = new Tool();
		antlr.process(g,false);
<<<<<<< HEAD
		atnSimulator = new ParserATNSimulator(new DummyParser(g, input), g.atn);
	}

	public int predictATN(@NotNull DFA dfa, @NotNull TokenStream input,
						  @Nullable ParserRuleContext outerContext,
						  boolean useContext)
	{
		return atnSimulator.predictATN(dfa, input, outerContext, useContext);
=======
		atnSimulator = new ParserATNSimulator(new DummyParser(g, g.atn, input), g.atn);
>>>>>>> 80233003
	}

	public int adaptivePredict(@NotNull TokenStream input, int decision,
							   @Nullable ParserRuleContext outerContext)
	{
		return atnSimulator.adaptivePredict(input, decision, outerContext);
	}

	public int matchATN(@NotNull TokenStream input,
						@NotNull ATNState startState)
	{
		if (startState.getNumberOfTransitions() == 1) {
			return 1;
		}
		else if (startState instanceof DecisionState) {
			return atnSimulator.adaptivePredict(input, ((DecisionState)startState).decision, null, false);
		}
		else if (startState.getNumberOfTransitions() > 0) {
			return 1;
		}
		else {
			return -1;
		}
	}

	public ParserATNSimulator getATNSimulator() {
		return atnSimulator;
	}

}<|MERGE_RESOLUTION|>--- conflicted
+++ resolved
@@ -44,15 +44,10 @@
 
 public class ParserInterpreter {
 	public static class DummyParser extends Parser {
-<<<<<<< HEAD
-		public Grammar g;
-		public DummyParser(Grammar g, TokenStream input) {
-=======
 		public final ATN atn;
 
 		public Grammar g;
 		public DummyParser(Grammar g, ATN atn, TokenStream input) {
->>>>>>> 80233003
 			super(input);
 			this.g = g;
 			this.atn = atn;
@@ -90,18 +85,7 @@
 	public ParserInterpreter(@NotNull Grammar g, @NotNull TokenStream input) {
 		Tool antlr = new Tool();
 		antlr.process(g,false);
-<<<<<<< HEAD
-		atnSimulator = new ParserATNSimulator(new DummyParser(g, input), g.atn);
-	}
-
-	public int predictATN(@NotNull DFA dfa, @NotNull TokenStream input,
-						  @Nullable ParserRuleContext outerContext,
-						  boolean useContext)
-	{
-		return atnSimulator.predictATN(dfa, input, outerContext, useContext);
-=======
 		atnSimulator = new ParserATNSimulator(new DummyParser(g, g.atn, input), g.atn);
->>>>>>> 80233003
 	}
 
 	public int adaptivePredict(@NotNull TokenStream input, int decision,
