--- conflicted
+++ resolved
@@ -471,15 +471,9 @@
             Transition tr = null;
             if ( el.left.getNumberOfTransitions()==1 ) tr = el.left.transition(0);
             boolean isRuleTrans = tr instanceof RuleTransition;
-<<<<<<< HEAD
             if ( el.left.getStateType() == StateType.BASIC &&
 				el.right.getStateType()== StateType.BASIC &&
-				tr!=null && (isRuleTrans || tr.target == el.right) )
-=======
-            if ( el.left.getStateType() == ATNState.BASIC &&
-				el.right.getStateType()== ATNState.BASIC &&
 				tr!=null && (isRuleTrans && ((RuleTransition)tr).followState == el.right || tr.target == el.right) )
->>>>>>> 80233003
 			{
 				// we can avoid epsilon edge to next el
 				if ( isRuleTrans ) ((RuleTransition)tr).followState = els.get(i+1).left;
