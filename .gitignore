# Maven build folders
target/

# Ant build folders
build/
dist/
lib/
user.build.properties

# NetBeans user configuration files
nbactions*.xml
/nbproject/private/
*/nbproject/private/

# IntelliJ projects
*.iml
*.ipr
*.iws
.idea/

# Eclipse projects
.classpath
.project
.settings/

# Profiler results
*.hprof

# Playground
<<<<<<< HEAD
/tool/playground/

# Generated during the Sharpen conversion
/bin/
=======
#/tool/playground/
>>>>>>> 6e508b30
<|MERGE_RESOLUTION|>--- conflicted
+++ resolved
@@ -27,11 +27,7 @@
 *.hprof
 
 # Playground
-<<<<<<< HEAD
-/tool/playground/
+#/tool/playground/
 
 # Generated during the Sharpen conversion
-/bin/
-=======
-#/tool/playground/
->>>>>>> 6e508b30
+/bin/