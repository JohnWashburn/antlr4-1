/*
 [The "BSD license"]
 Copyright (c) 2011 Terence Parr
 All rights reserved.

 Redistribution and use in source and binary forms, with or without
 modification, are permitted provided that the following conditions
 are met:

 1. Redistributions of source code must retain the above copyright
    notice, this list of conditions and the following disclaimer.
 2. Redistributions in binary form must reproduce the above copyright
    notice, this list of conditions and the following disclaimer in the
    documentation and/or other materials provided with the distribution.
 3. The name of the author may not be used to endorse or promote products
    derived from this software without specific prior written permission.

 THIS SOFTWARE IS PROVIDED BY THE AUTHOR ``AS IS'' AND ANY EXPRESS OR
 IMPLIED WARRANTIES, INCLUDING, BUT NOT LIMITED TO, THE IMPLIED WARRANTIES
 OF MERCHANTABILITY AND FITNESS FOR A PARTICULAR PURPOSE ARE DISCLAIMED.
 IN NO EVENT SHALL THE AUTHOR BE LIABLE FOR ANY DIRECT, INDIRECT,
 INCIDENTAL, SPECIAL, EXEMPLARY, OR CONSEQUENTIAL DAMAGES (INCLUDING, BUT
 NOT LIMITED TO, PROCUREMENT OF SUBSTITUTE GOODS OR SERVICES; LOSS OF USE,
 DATA, OR PROFITS; OR BUSINESS INTERRUPTION) HOWEVER CAUSED AND ON ANY
 THEORY OF LIABILITY, WHETHER IN CONTRACT, STRICT LIABILITY, OR TORT
 (INCLUDING NEGLIGENCE OR OTHERWISE) ARISING IN ANY WAY OUT OF THE USE OF
 THIS SOFTWARE, EVEN IF ADVISED OF THE POSSIBILITY OF SUCH DAMAGE.
 */

package org.antlr.v4.runtime;

import org.antlr.v4.runtime.atn.ATNConfigSet;
import org.antlr.v4.runtime.dfa.DFA;
import org.antlr.v4.runtime.misc.IntervalSet;
import org.antlr.v4.runtime.misc.NotNull;

<<<<<<< HEAD
import java.util.Arrays;

public class DiagnosticErrorStrategy<Symbol extends Token> extends DefaultErrorStrategy<Symbol> {
=======
public class DiagnosticErrorStrategy extends DefaultErrorStrategy {
>>>>>>> dc627158
    @Override
    public void reportAmbiguity(@NotNull Parser<? extends Symbol> recognizer,
								DFA dfa, int startIndex, int stopIndex, @NotNull IntervalSet ambigAlts,
								@NotNull ATNConfigSet configs)
    {
        recognizer.notifyErrorListeners("reportAmbiguity d=" + dfa.decision + ": ambigAlts=" + ambigAlts + ":" + configs + ", input='" +
										recognizer.getInputString(startIndex, stopIndex) + "'");
    }

	@Override
	public void reportAttemptingFullContext(@NotNull Parser<? extends Symbol> recognizer,
											@NotNull DFA dfa,
											int startIndex, int stopIndex,
											@NotNull ATNConfigSet configs)
	{
		recognizer.notifyErrorListeners("reportAttemptingFullContext d=" + dfa.decision + ": " + configs + ", input='" +
										recognizer.getInputString(startIndex, stopIndex) + "'");
	}

	@Override
	public void reportContextSensitivity(@NotNull Parser<? extends Symbol> recognizer, @NotNull DFA dfa,
                                         int startIndex, int stopIndex, @NotNull ATNConfigSet configs)
    {
        recognizer.notifyErrorListeners("reportContextSensitivity d=" + dfa.decision + ": " + configs + ", input='" +
										recognizer.getInputString(startIndex, stopIndex) + "'");
    }
<<<<<<< HEAD

    @Override
    public void reportInsufficientPredicates(@NotNull Parser<? extends Symbol> recognizer,
											 @NotNull DFA dfa,
											 int startIndex, int stopIndex,
											 @NotNull IntervalSet ambigAlts,
											 DecisionState decState,
											 @NotNull SemanticContext[] altToPred,
											 @NotNull ATNConfigSet configs, boolean fullContextParse)
    {
        recognizer.notifyErrorListeners("reportInsufficientPredicates d=" + dfa.decision + ", decState=" + decState +
										", ambigAlts=" + ambigAlts + ":" + Arrays.toString(altToPred) +
										", " + configs + ", input='" + recognizer.getInputString(startIndex, stopIndex) + "'");
    }
=======
>>>>>>> dc627158
}<|MERGE_RESOLUTION|>--- conflicted
+++ resolved
@@ -34,13 +34,7 @@
 import org.antlr.v4.runtime.misc.IntervalSet;
 import org.antlr.v4.runtime.misc.NotNull;
 
-<<<<<<< HEAD
-import java.util.Arrays;
-
 public class DiagnosticErrorStrategy<Symbol extends Token> extends DefaultErrorStrategy<Symbol> {
-=======
-public class DiagnosticErrorStrategy extends DefaultErrorStrategy {
->>>>>>> dc627158
     @Override
     public void reportAmbiguity(@NotNull Parser<? extends Symbol> recognizer,
 								DFA dfa, int startIndex, int stopIndex, @NotNull IntervalSet ambigAlts,
@@ -67,21 +61,4 @@
         recognizer.notifyErrorListeners("reportContextSensitivity d=" + dfa.decision + ": " + configs + ", input='" +
 										recognizer.getInputString(startIndex, stopIndex) + "'");
     }
-<<<<<<< HEAD
-
-    @Override
-    public void reportInsufficientPredicates(@NotNull Parser<? extends Symbol> recognizer,
-											 @NotNull DFA dfa,
-											 int startIndex, int stopIndex,
-											 @NotNull IntervalSet ambigAlts,
-											 DecisionState decState,
-											 @NotNull SemanticContext[] altToPred,
-											 @NotNull ATNConfigSet configs, boolean fullContextParse)
-    {
-        recognizer.notifyErrorListeners("reportInsufficientPredicates d=" + dfa.decision + ", decState=" + decState +
-										", ambigAlts=" + ambigAlts + ":" + Arrays.toString(altToPred) +
-										", " + configs + ", input='" + recognizer.getInputString(startIndex, stopIndex) + "'");
-    }
-=======
->>>>>>> dc627158
 }