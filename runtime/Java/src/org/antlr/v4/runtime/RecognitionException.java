/*
 * [The "BSD license"]
 *  Copyright (c) 2012 Terence Parr
 *  Copyright (c) 2012 Sam Harwell
 *  All rights reserved.
 *
 *  Redistribution and use in source and binary forms, with or without
 *  modification, are permitted provided that the following conditions
 *  are met:
 *
 *  1. Redistributions of source code must retain the above copyright
 *     notice, this list of conditions and the following disclaimer.
 *  2. Redistributions in binary form must reproduce the above copyright
 *     notice, this list of conditions and the following disclaimer in the
 *     documentation and/or other materials provided with the distribution.
 *  3. The name of the author may not be used to endorse or promote products
 *     derived from this software without specific prior written permission.
 *
 *  THIS SOFTWARE IS PROVIDED BY THE AUTHOR ``AS IS'' AND ANY EXPRESS OR
 *  IMPLIED WARRANTIES, INCLUDING, BUT NOT LIMITED TO, THE IMPLIED WARRANTIES
 *  OF MERCHANTABILITY AND FITNESS FOR A PARTICULAR PURPOSE ARE DISCLAIMED.
 *  IN NO EVENT SHALL THE AUTHOR BE LIABLE FOR ANY DIRECT, INDIRECT,
 *  INCIDENTAL, SPECIAL, EXEMPLARY, OR CONSEQUENTIAL DAMAGES (INCLUDING, BUT
 *  NOT LIMITED TO, PROCUREMENT OF SUBSTITUTE GOODS OR SERVICES; LOSS OF USE,
 *  DATA, OR PROFITS; OR BUSINESS INTERRUPTION) HOWEVER CAUSED AND ON ANY
 *  THEORY OF LIABILITY, WHETHER IN CONTRACT, STRICT LIABILITY, OR TORT
 *  (INCLUDING NEGLIGENCE OR OTHERWISE) ARISING IN ANY WAY OUT OF THE USE OF
 *  THIS SOFTWARE, EVEN IF ADVISED OF THE POSSIBILITY OF SUCH DAMAGE.
 */
package org.antlr.v4.runtime;

import org.antlr.v4.runtime.atn.DecisionState;
import org.antlr.v4.runtime.misc.IntervalSet;
import org.antlr.v4.runtime.misc.Nullable;

/** The root of the ANTLR exception hierarchy. In general, ANTLR tracks just
 *  3 kinds of errors: prediction errors, failed predicate errors, and
 *  mismatched input errors. In each case, the parser knows where it is
 *  in the input, where it is in the ATN, the rule invocation stack,
 *  and what kind of problem occurred.
 */
public class RecognitionException extends RuntimeException {
	private static final long serialVersionUID = -3861826954750022374L;

	/** The {@link Recognizer} where this exception originated. */
	@Nullable
	private final Recognizer<?, ?> recognizer;

	@Nullable
	private final RuleContext ctx;

<<<<<<< HEAD
	private RuleContext ctx;
=======
	@Nullable
	private final IntStream input;
>>>>>>> 80233003

	/**
	 * The current {@link Token} when an error occurred. Since not all streams
	 * support accessing symbols by index, we have to track the {@link Token}
	 * instance itself.
	 */
	private Token offendingToken;

	private int offendingState = -1;

	public RecognitionException(@Nullable Lexer lexer,
								CharStream input)
	{
		this.recognizer = lexer;
		this.input = input;
		this.ctx = null;
	}

	public RecognitionException(@Nullable Recognizer<Token, ?> recognizer,
<<<<<<< HEAD
													   IntStream input,
													   @Nullable ParserRuleContext ctx)
=======
								@Nullable IntStream input,
								@Nullable ParserRuleContext ctx)
>>>>>>> 80233003
	{
		this.recognizer = recognizer;
		this.input = input;
		this.ctx = ctx;
		if ( recognizer!=null ) this.offendingState = recognizer.getState();
	}

<<<<<<< HEAD
	public RecognitionException(String message, @Nullable Recognizer<Token, ?> recognizer, IntStream input,
=======
	public RecognitionException(String message,
								@Nullable Recognizer<Token, ?> recognizer,
								@Nullable IntStream input,
>>>>>>> 80233003
								@Nullable ParserRuleContext ctx)
	{
		super(message);
		this.recognizer = recognizer;
		this.input = input;
		this.ctx = ctx;
		if ( recognizer!=null ) this.offendingState = recognizer.getState();
	}

<<<<<<< HEAD
	/** Where was the parser in the ATN when the error occurred?
	 *  For No viable alternative exceptions, this is the decision state number.
	 *  For others, it is the state whose emanating edge we couldn't match.
	 *  This will help us tie into the grammar and syntax diagrams in
	 *  ANTLRWorks v2.
	 * 
	 * @sharpen.property OffendingState
=======
	/**
	 * Get the ATN state number the parser was in at the time the error
	 * occurred. For {@link NoViableAltException} and
	 * {@link LexerNoViableAltException} exceptions, this is the
	 * {@link DecisionState} number. For others, it is the state whose outgoing
	 * edge we couldn't match.
	 * <p/>
	 * If the state number is not known, this method returns -1.
>>>>>>> 80233003
	 */
	public int getOffendingState() {
		return offendingState;
	}

	/**
	 * @sharpen.property OffendingState
	 */
	protected final void setOffendingState(int offendingState) {
		this.offendingState = offendingState;
	}

	/**
	 * Gets the set of input symbols which could potentially follow the
	 * previously matched symbol at the time this exception was thrown.
	 * <p/>
	 * If the set of expected tokens is not known and could not be computed,
	 * this method returns {@code null}.
	 *
	 * @return The set of token types that could potentially follow the current
	 * state in the ATN, or {@code null} if the information is not available.
	 */
	@Nullable
	public IntervalSet getExpectedTokens() {
<<<<<<< HEAD
        // TODO: do we really need this type check?
		if (recognizer instanceof Parser) {
			return ((Parser)recognizer).getExpectedTokens();
=======
		if (recognizer != null) {
			return recognizer.getATN().getExpectedTokens(offendingState, ctx);
>>>>>>> 80233003
		}

		return null;
	}

	/**
<<<<<<< HEAD
	 * @sharpen.property Context
	 */
	public RuleContext getCtx() {
=======
	 * Gets the {@link RuleContext} at the time this exception was thrown.
	 * <p/>
	 * If the context is not available, this method returns {@code null}.
	 *
	 * @return The {@link RuleContext} at the time this exception was thrown.
	 * If the context is not available, this method returns {@code null}.
	 */
	@Nullable
	public RuleContext getContext() {
>>>>>>> 80233003
		return ctx;
	}

	/**
<<<<<<< HEAD
	 * @sharpen.property InputStream
	 */
=======
	 * Gets the input stream which is the symbol source for the recognizer where
	 * this exception was thrown.
	 * <p/>
	 * If the input stream is not available, this method returns {@code null}.
	 *
	 * @return The input stream which is the symbol source for the recognizer
	 * where this exception was thrown, or {@code null} if the stream is not
	 * available.
	 */
	@Nullable
>>>>>>> 80233003
	public IntStream getInputStream() {
		return input;
	}

<<<<<<< HEAD
	/**
	 * @sharpen.property OffendingToken
	 */
=======
	@Nullable
>>>>>>> 80233003
	public Token getOffendingToken() {
		return offendingToken;
	}

<<<<<<< HEAD
	/**
	 * @sharpen.property OffendingToken
	 */
	protected final void setOffendingToken(Token offendingToken) {
		this.offendingToken = offendingToken;
	}

	/**
	 * @sharpen.property Recognizer
	 */
	public Recognizer<?, ?> getRecognizer() {
		return recognizer;
	}
=======
	protected final <Symbol extends Token> void setOffendingToken(Recognizer<Symbol, ?> recognizer, @Nullable Symbol offendingToken) {
		if (recognizer == this.recognizer) {
			this.offendingToken = offendingToken;
		}
	}

	/**
	 * Gets the {@link Recognizer} where this exception occurred.
	 * <p/>
	 * If the recognizer is not available, this method returns {@code null}.
	 *
	 * @return The recognizer where this exception occurred, or {@code null} if
	 * the recognizer is not available.
	 */
	@Nullable
	public Recognizer<?, ?> getRecognizer() {
		return recognizer;
	}

	@SuppressWarnings("unchecked") // safe
	public <T> T getOffendingToken(Recognizer<T, ?> recognizer) {
		return this.recognizer == recognizer ? (T)offendingToken : null;
	}
>>>>>>> 80233003
}<|MERGE_RESOLUTION|>--- conflicted
+++ resolved
@@ -49,12 +49,8 @@
 	@Nullable
 	private final RuleContext ctx;
 
-<<<<<<< HEAD
-	private RuleContext ctx;
-=======
 	@Nullable
 	private final IntStream input;
->>>>>>> 80233003
 
 	/**
 	 * The current {@link Token} when an error occurred. Since not all streams
@@ -74,13 +70,8 @@
 	}
 
 	public RecognitionException(@Nullable Recognizer<Token, ?> recognizer,
-<<<<<<< HEAD
-													   IntStream input,
-													   @Nullable ParserRuleContext ctx)
-=======
 								@Nullable IntStream input,
 								@Nullable ParserRuleContext ctx)
->>>>>>> 80233003
 	{
 		this.recognizer = recognizer;
 		this.input = input;
@@ -88,13 +79,9 @@
 		if ( recognizer!=null ) this.offendingState = recognizer.getState();
 	}
 
-<<<<<<< HEAD
-	public RecognitionException(String message, @Nullable Recognizer<Token, ?> recognizer, IntStream input,
-=======
 	public RecognitionException(String message,
 								@Nullable Recognizer<Token, ?> recognizer,
 								@Nullable IntStream input,
->>>>>>> 80233003
 								@Nullable ParserRuleContext ctx)
 	{
 		super(message);
@@ -104,15 +91,6 @@
 		if ( recognizer!=null ) this.offendingState = recognizer.getState();
 	}
 
-<<<<<<< HEAD
-	/** Where was the parser in the ATN when the error occurred?
-	 *  For No viable alternative exceptions, this is the decision state number.
-	 *  For others, it is the state whose emanating edge we couldn't match.
-	 *  This will help us tie into the grammar and syntax diagrams in
-	 *  ANTLRWorks v2.
-	 * 
-	 * @sharpen.property OffendingState
-=======
 	/**
 	 * Get the ATN state number the parser was in at the time the error
 	 * occurred. For {@link NoViableAltException} and
@@ -121,7 +99,8 @@
 	 * edge we couldn't match.
 	 * <p/>
 	 * If the state number is not known, this method returns -1.
->>>>>>> 80233003
+	 * 
+	 * @sharpen.property OffendingState
 	 */
 	public int getOffendingState() {
 		return offendingState;
@@ -146,43 +125,29 @@
 	 */
 	@Nullable
 	public IntervalSet getExpectedTokens() {
-<<<<<<< HEAD
-        // TODO: do we really need this type check?
-		if (recognizer instanceof Parser) {
-			return ((Parser)recognizer).getExpectedTokens();
-=======
 		if (recognizer != null) {
 			return recognizer.getATN().getExpectedTokens(offendingState, ctx);
->>>>>>> 80233003
 		}
 
 		return null;
 	}
 
 	/**
-<<<<<<< HEAD
-	 * @sharpen.property Context
-	 */
-	public RuleContext getCtx() {
-=======
 	 * Gets the {@link RuleContext} at the time this exception was thrown.
 	 * <p/>
 	 * If the context is not available, this method returns {@code null}.
 	 *
 	 * @return The {@link RuleContext} at the time this exception was thrown.
 	 * If the context is not available, this method returns {@code null}.
+	 *
+	 * @sharpen.property Context
 	 */
 	@Nullable
 	public RuleContext getContext() {
->>>>>>> 80233003
 		return ctx;
 	}
 
 	/**
-<<<<<<< HEAD
-	 * @sharpen.property InputStream
-	 */
-=======
 	 * Gets the input stream which is the symbol source for the recognizer where
 	 * this exception was thrown.
 	 * <p/>
@@ -191,43 +156,27 @@
 	 * @return The input stream which is the symbol source for the recognizer
 	 * where this exception was thrown, or {@code null} if the stream is not
 	 * available.
+	 *
+	 * @sharpen.property InputStream
 	 */
 	@Nullable
->>>>>>> 80233003
 	public IntStream getInputStream() {
 		return input;
 	}
 
-<<<<<<< HEAD
 	/**
 	 * @sharpen.property OffendingToken
 	 */
-=======
 	@Nullable
->>>>>>> 80233003
 	public Token getOffendingToken() {
 		return offendingToken;
 	}
 
-<<<<<<< HEAD
 	/**
 	 * @sharpen.property OffendingToken
 	 */
 	protected final void setOffendingToken(Token offendingToken) {
 		this.offendingToken = offendingToken;
-	}
-
-	/**
-	 * @sharpen.property Recognizer
-	 */
-	public Recognizer<?, ?> getRecognizer() {
-		return recognizer;
-	}
-=======
-	protected final <Symbol extends Token> void setOffendingToken(Recognizer<Symbol, ?> recognizer, @Nullable Symbol offendingToken) {
-		if (recognizer == this.recognizer) {
-			this.offendingToken = offendingToken;
-		}
 	}
 
 	/**
@@ -237,15 +186,11 @@
 	 *
 	 * @return The recognizer where this exception occurred, or {@code null} if
 	 * the recognizer is not available.
+	 *
+	 * @sharpen.property Recognizer
 	 */
 	@Nullable
 	public Recognizer<?, ?> getRecognizer() {
 		return recognizer;
 	}
-
-	@SuppressWarnings("unchecked") // safe
-	public <T> T getOffendingToken(Recognizer<T, ?> recognizer) {
-		return this.recognizer == recognizer ? (T)offendingToken : null;
-	}
->>>>>>> 80233003
 }