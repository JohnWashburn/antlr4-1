--- conflicted
+++ resolved
@@ -29,14 +29,9 @@
  */
 package org.antlr.v4.runtime;
 
-<<<<<<< HEAD
-=======
 import org.antlr.v4.runtime.misc.NotNull;
 import org.antlr.v4.runtime.misc.Nullable;
 
-import java.util.Collection;
-
->>>>>>> 6e508b30
 /**
  * This implementation of {@link ANTLRErrorListener} dispatches all calls to a
  * collection of delegate listeners. This reduces the effort required to support multiple
