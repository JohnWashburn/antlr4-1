--- conflicted
+++ resolved
@@ -39,15 +39,11 @@
 public class ProxyErrorListener<Symbol> implements ANTLRErrorListener<Symbol> {
 	private final Iterable<? extends ANTLRErrorListener<? super Symbol>> delegates;
 
-<<<<<<< HEAD
 	public ProxyErrorListener(Iterable<? extends ANTLRErrorListener<? super Symbol>> delegates) {
-=======
-	public ProxyErrorListener(Collection<? extends ANTLRErrorListener<? super Symbol>> delegates) {
 		if (delegates == null) {
 			throw new NullPointerException("delegates");
 		}
 
->>>>>>> 80233003
 		this.delegates = delegates;
 	}
 
