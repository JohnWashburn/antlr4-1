--- conflicted
+++ resolved
@@ -292,19 +292,8 @@
 	public String toString(@NotNull Recognizer<?, ?> recog, RuleContext<?> stop) {
 		if ( recog==null ) return super.toString(recog, stop);
 		StringBuilder buf = new StringBuilder();
-		RuleContext p = this;
+		RuleContext<?> p = this;
 		buf.append("[");
-<<<<<<< HEAD
-		int state = recog.getState();
-		while ( p != null && p != stop ) {
-			ATN atn = recog.getATN();
-			ATNState s = atn.states.get(state);
-			String ruleName = recog.getRuleNames()[s.ruleIndex];
-			buf.append(ruleName);
-			if ( p.parent != null ) buf.append(" ");
-			state = p.invokingState;
-			p = (ParserRuleContext<?>)p.parent;
-=======
 		String[] ruleNames = recog.getRuleNames();
 		while ( p != null && p != stop ) {
 			int ruleIndex = p.getRuleIndex();
@@ -312,7 +301,6 @@
 			buf.append(ruleName);
 			if ( p.parent != null ) buf.append(" ");
 			p = p.parent;
->>>>>>> d626c4ac
 		}
 		buf.append("]");
 		return buf.toString();
