/*
 [The "BSD license"]
  Copyright (c) 2011 Terence Parr
  All rights reserved.

  Redistribution and use in source and binary forms, with or without
  modification, are permitted provided that the following conditions
  are met:

  1. Redistributions of source code must retain the above copyright
     notice, this list of conditions and the following disclaimer.
  2. Redistributions in binary form must reproduce the above copyright
     notice, this list of conditions and the following disclaimer in the
     documentation and/or other materials provided with the distribution.
  3. The name of the author may not be used to endorse or promote products
     derived from this software without specific prior written permission.

  THIS SOFTWARE IS PROVIDED BY THE AUTHOR ``AS IS'' AND ANY EXPRESS OR
  IMPLIED WARRANTIES, INCLUDING, BUT NOT LIMITED TO, THE IMPLIED WARRANTIES
  OF MERCHANTABILITY AND FITNESS FOR A PARTICULAR PURPOSE ARE DISCLAIMED.
  IN NO EVENT SHALL THE AUTHOR BE LIABLE FOR ANY DIRECT, INDIRECT,
  INCIDENTAL, SPECIAL, EXEMPLARY, OR CONSEQUENTIAL DAMAGES (INCLUDING, BUT
  NOT LIMITED TO, PROCUREMENT OF SUBSTITUTE GOODS OR SERVICES; LOSS OF USE,
  DATA, OR PROFITS; OR BUSINESS INTERRUPTION) HOWEVER CAUSED AND ON ANY
  THEORY OF LIABILITY, WHETHER IN CONTRACT, STRICT LIABILITY, OR TORT
  (INCLUDING NEGLIGENCE OR OTHERWISE) ARISING IN ANY WAY OUT OF THE USE OF
  THIS SOFTWARE, EVEN IF ADVISED OF THE POSSIBILITY OF SUCH DAMAGE.
 */
package org.antlr.v4.runtime;

import org.antlr.v4.runtime.atn.ATN;
import org.antlr.v4.runtime.atn.ATNState;
import org.antlr.v4.runtime.misc.NotNull;
import org.antlr.v4.runtime.misc.Nullable;
import org.antlr.v4.runtime.tree.ParseTree;
import org.antlr.v4.runtime.tree.ParseTreeListener;

import java.util.ArrayList;
import java.util.Collections;
import java.util.List;

/** A rule invocation record for parsing and tree parsing.
 *
 *  Contains all of the information about the current rule not stored in the
 *  RuleContext. It handles parse tree children list, Any ATN state
 *  tracing, and the default values available for rule indications:
 *  start, stop, ST, rule index, current alt number, current
 *  ATN state.
 *
 *  Subclasses made for each rule and grammar track the parameters,
 *  return values, locals, and labels specific to that rule. These
 *  are the objects that are returned from rules.
 *
 *  Note text is not an actual property of the return value, it is computed
 *  from start and stop using the input stream's toString() method.  I
 *  could add a ctor to this so that we can pass in and store the input
 *  stream, but I'm not sure we want to do that.  It would seem to be undefined
 *  to get the .text property anyway if the rule matches tokens from multiple
 *  input streams.
 *
 *  I do not use getters for fields of objects that are used simply to
 *  group values such as this aggregate.  The getters/setters are there to
 *  satisfy the superclass interface.
 */
public class ParserRuleContext<Symbol extends Token> extends RuleContext<Symbol> {
	private static final ParserRuleContext<?> EMPTY = new ParserRuleContext<Token>();

	/** If we are debugging or building a parse tree for a visitor,
	 *  we need to track all of the tokens and rule invocations associated
	 *  with this rule's context. This is empty for normal parsing
	 *  operation because we don't the need to track the details about
	 *  how we parse this rule.
	 */
	public List<ParseTree<Symbol>> children;

	/** For debugging/tracing purposes, we want to track all of the nodes in
	 *  the ATN traversed by the parser for a particular rule.
	 *  This list indicates the sequence of ATN nodes used to match
	 *  the elements of the children list. This list does not include
	 *  ATN nodes and other rules used to match rule invocations. It
	 *  traces the rule invocation node itself but nothing inside that
	 *  other rule's ATN submachine.
	 *
	 *  There is NOT a one-to-one correspondence between the children and
	 *  states list. There are typically many nodes in the ATN traversed
	 *  for each element in the children list. For example, for a rule
	 *  invocation there is the invoking state and the following state.
	 *
	 *  The parser setState() method updates field s and adds it to this list
	 *  if we are debugging/tracing.
     *
     *  This does not trace states visited during prediction.
	 */
//	public List<Integer> states;

	/** Current ATN state number we are executing.
	 *
	 *  Not used during ATN simulation/prediction; only used during parse that updates
	 *  current location in ATN.
	 */
	public int s = -1;

	public Symbol start, stop;

	/** Set during parsing to identify which rule parser is in. */
	public int ruleIndex;

	/** Set during parsing to identify which alt of rule parser is in. */
	public int altNum;

	public ParserRuleContext() { }

	public static <T extends Token> ParserRuleContext<T> emptyContext() {
		@SuppressWarnings("unchecked") // safe
		ParserRuleContext<T> context = (ParserRuleContext<T>)EMPTY;
		return context;
	}

	/** COPY a ctx (I'm deliberately not using copy constructor) */
	public void copyFrom(ParserRuleContext<Symbol> ctx) {
		// from RuleContext
		this.parent = ctx.parent;
		this.s = ctx.s;
		this.invokingState = ctx.invokingState;

		this.start = ctx.start;
		this.stop = ctx.stop;
		this.ruleIndex = ctx.ruleIndex;
	}

	public ParserRuleContext(@Nullable ParserRuleContext<Symbol> parent, int invokingStateNumber, int stateNumber) {
		super(parent, invokingStateNumber);
		this.s = stateNumber;
	}

	public ParserRuleContext(@Nullable ParserRuleContext<Symbol> parent, int stateNumber) {
		this(parent, parent!=null ? parent.s : -1 /* invoking state */, stateNumber);
	}

	// Double dispatch methods for listeners

	// parse listener
	public void enterRule(ParseListener<? super Symbol> listener) { }
	public void exitRule(ParseListener<? super Symbol> listener) { }

	// parse tree listener
	public void enterRule(ParseTreeListener<? super Symbol> listener) { }
	public void exitRule(ParseTreeListener<? super Symbol> listener) { }

<<<<<<< HEAD
	// visitor
	public <Result> Result accept(ParseTreeVisitor<? super Symbol, ? extends Result> visitor) { return visitor.visitChildren(this); }


=======
>>>>>>> dc627158
	/** Does not set parent link; other add methods do */
	public void addChild(TerminalNode<Symbol> t) {
		if ( children==null ) children = new ArrayList<ParseTree<Symbol>>();
		children.add(t);
	}

	public void addChild(RuleContext<Symbol> ruleInvocation) {
		if ( children==null ) children = new ArrayList<ParseTree<Symbol>>();
		children.add(ruleInvocation);
	}

	/** Used by enterOuterAlt to toss out a RuleContext previously added as
	 *  we entered a rule. If we have # label, we will need to remove
	 *  generic ruleContext object.
 	 */
	public void removeLastChild() {
		if ( children!=null ) {
			children.remove(children.size()-1);
		}
	}

//	public void trace(int s) {
//		if ( states==null ) states = new ArrayList<Integer>();
//		states.add(s);
//	}

	public TerminalNode<Symbol> addChild(Symbol matchedToken) {
		TerminalNodeImpl<Symbol> t = new TerminalNodeImpl<Symbol>(matchedToken);
		addChild(t);
		t.parent = this;
		return t;
	}

	public ErrorNode<Symbol> addErrorNode(Symbol badToken) {
		ErrorNodeImpl<Symbol> t = new ErrorNodeImpl<Symbol>(badToken);
		addChild(t);
		t.parent = this;
		return t;
	}

	@Override
	/** Override to make type more specific */
	public ParserRuleContext<Symbol> getParent() {
		return (ParserRuleContext<Symbol>)super.getParent();
	}

	@Override
	public ParseTree<Symbol> getChild(int i) {
		return children!=null && i>=0 && i<children.size() ? children.get(i) : null;
	}

	public <T extends ParseTree<Symbol>> T getChild(Class<? extends T> ctxType, int i) {
		if ( children==null || i < 0 || i >= children.size() ) {
			return null;
		}

		int j = -1; // what element have we found with ctxType?
		for (ParseTree<Symbol> o : children) {
			if ( ctxType.isInstance(o) ) {
				j++;
				if ( j == i ) {
					return ctxType.cast(o);
				}
			}
		}
		return null;
	}

	public TerminalNode<Symbol> getToken(int ttype, int i) {
		if ( children==null || i < 0 || i >= children.size() ) {
			return null;
		}

		int j = -1; // what token with ttype have we found?
		for (ParseTree<Symbol> o : children) {
			if ( o instanceof TerminalNode<?> ) {
				TerminalNode<Symbol> tnode = (TerminalNode<Symbol>)o;
				Symbol symbol = tnode.getSymbol();
				if ( symbol.getType()==ttype ) {
					j++;
					if ( j == i ) {
						return tnode;
					}
				}
			}
		}

		return null;
	}

	public List<? extends TerminalNode<Symbol>> getTokens(int ttype) {
		if ( children==null ) {
			return Collections.emptyList();
		}

		List<TerminalNode<Symbol>> tokens = null;
		for (ParseTree<Symbol> o : children) {
			if ( o instanceof TerminalNode<?> ) {
				TerminalNode<Symbol> tnode = (TerminalNode<Symbol>)o;
				Token symbol = tnode.getSymbol();
				if ( symbol.getType()==ttype ) {
					if ( tokens==null ) {
						tokens = new ArrayList<TerminalNode<Symbol>>();
					}
					tokens.add(tnode);
				}
			}
		}

		if ( tokens==null ) {
			return Collections.emptyList();
		}

		return tokens;
	}

	public <T extends ParserRuleContext<Symbol>> T getRuleContext(Class<? extends T> ctxType, int i) {
		return getChild(ctxType, i);
	}

	public <T extends ParserRuleContext<?>> List<? extends T> getRuleContexts(Class<? extends T> ctxType) {
		if ( children==null ) {
			return Collections.emptyList();
		}

		List<T> contexts = null;
		for (ParseTree<Symbol> o : children) {
			if ( ctxType.isInstance(o) ) {
				if ( contexts==null ) {
					contexts = new ArrayList<T>();
				}

				contexts.add(ctxType.cast(o));
			}
		}

		if ( contexts==null ) {
			return Collections.emptyList();
		}

		return contexts;
	}

	@Override
	public int getChildCount() { return children!=null ? children.size() : 0; }

	@Override
	public int getRuleIndex() { return ruleIndex; }

	public Symbol getStart() { return start; }
	public Symbol getStop() { return stop; }

	@Override
	public String toString(@NotNull Recognizer<?, ?> recog, RuleContext<?> stop) {
		if ( recog==null ) return super.toString(recog, stop);
		StringBuilder buf = new StringBuilder();
		ParserRuleContext<?> p = this;
		buf.append("[");
		while ( p != null && p != stop ) {
			ATN atn = recog.getATN();
			ATNState s = atn.states.get(p.s);
			String ruleName = recog.getRuleNames()[s.ruleIndex];
			buf.append(ruleName);
			if ( p.parent != null ) buf.append(" ");
			p = (ParserRuleContext<?>)p.parent;
		}
		buf.append("]");
		return buf.toString();
	}

    /** Used for rule context info debugging during parse-time, not so much for ATN debugging */
    public String toInfoString(Parser<?> recognizer) {
        List<String> rules = recognizer.getRuleInvocationStack(this);
        Collections.reverse(rules);
        return "ParserRuleContext"+rules+"{" +
                "altNum=" + altNum +
                ", start=" + start +
                ", stop=" + stop +
                '}';
    }
}<|MERGE_RESOLUTION|>--- conflicted
+++ resolved
@@ -147,13 +147,6 @@
 	public void enterRule(ParseTreeListener<? super Symbol> listener) { }
 	public void exitRule(ParseTreeListener<? super Symbol> listener) { }
 
-<<<<<<< HEAD
-	// visitor
-	public <Result> Result accept(ParseTreeVisitor<? super Symbol, ? extends Result> visitor) { return visitor.visitChildren(this); }
-
-
-=======
->>>>>>> dc627158
 	/** Does not set parent link; other add methods do */
 	public void addChild(TerminalNode<Symbol> t) {
 		if ( children==null ) children = new ArrayList<ParseTree<Symbol>>();
