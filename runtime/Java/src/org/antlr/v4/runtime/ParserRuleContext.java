/*
 * [The "BSD license"]
 *  Copyright (c) 2012 Terence Parr
 *  Copyright (c) 2012 Sam Harwell
 *  All rights reserved.
 *
 *  Redistribution and use in source and binary forms, with or without
 *  modification, are permitted provided that the following conditions
 *  are met:
 *
 *  1. Redistributions of source code must retain the above copyright
 *     notice, this list of conditions and the following disclaimer.
 *  2. Redistributions in binary form must reproduce the above copyright
 *     notice, this list of conditions and the following disclaimer in the
 *     documentation and/or other materials provided with the distribution.
 *  3. The name of the author may not be used to endorse or promote products
 *     derived from this software without specific prior written permission.
 *
 *  THIS SOFTWARE IS PROVIDED BY THE AUTHOR ``AS IS'' AND ANY EXPRESS OR
 *  IMPLIED WARRANTIES, INCLUDING, BUT NOT LIMITED TO, THE IMPLIED WARRANTIES
 *  OF MERCHANTABILITY AND FITNESS FOR A PARTICULAR PURPOSE ARE DISCLAIMED.
 *  IN NO EVENT SHALL THE AUTHOR BE LIABLE FOR ANY DIRECT, INDIRECT,
 *  INCIDENTAL, SPECIAL, EXEMPLARY, OR CONSEQUENTIAL DAMAGES (INCLUDING, BUT
 *  NOT LIMITED TO, PROCUREMENT OF SUBSTITUTE GOODS OR SERVICES; LOSS OF USE,
 *  DATA, OR PROFITS; OR BUSINESS INTERRUPTION) HOWEVER CAUSED AND ON ANY
 *  THEORY OF LIABILITY, WHETHER IN CONTRACT, STRICT LIABILITY, OR TORT
 *  (INCLUDING NEGLIGENCE OR OTHERWISE) ARISING IN ANY WAY OUT OF THE USE OF
 *  THIS SOFTWARE, EVEN IF ADVISED OF THE POSSIBILITY OF SUCH DAMAGE.
 */
package org.antlr.v4.runtime;

import org.antlr.v4.runtime.misc.Interval;
import org.antlr.v4.runtime.misc.Nullable;
import org.antlr.v4.runtime.tree.ErrorNode;
import org.antlr.v4.runtime.tree.ErrorNodeImpl;
import org.antlr.v4.runtime.tree.ParseTree;
import org.antlr.v4.runtime.tree.ParseTreeListener;
import org.antlr.v4.runtime.tree.TerminalNode;
import org.antlr.v4.runtime.tree.TerminalNodeImpl;

import java.util.ArrayList;
import java.util.Collections;
import java.util.List;

/** A rule invocation record for parsing.
 *
 *  Contains all of the information about the current rule not stored in the
 *  RuleContext. It handles parse tree children list, Any ATN state
 *  tracing, and the default values available for rule indications:
 *  start, stop, rule index, current alt number, current
 *  ATN state.
 *
 *  Subclasses made for each rule and grammar track the parameters,
 *  return values, locals, and labels specific to that rule. These
 *  are the objects that are returned from rules.
 *
 *  Note text is not an actual field of a rule return value; it is computed
 *  from start and stop using the input stream's toString() method.  I
 *  could add a ctor to this so that we can pass in and store the input
 *  stream, but I'm not sure we want to do that.  It would seem to be undefined
 *  to get the .text property anyway if the rule matches tokens from multiple
 *  input streams.
 *
 *  I do not use getters for fields of objects that are used simply to
 *  group values such as this aggregate.  The getters/setters are there to
 *  satisfy the superclass interface.
 */
public class ParserRuleContext extends RuleContext {
	private static final ParserRuleContext EMPTY = new ParserRuleContext();

	/** If we are debugging or building a parse tree for a visitor,
	 *  we need to track all of the tokens and rule invocations associated
	 *  with this rule's context. This is empty for parsing w/o tree constr.
	 *  operation because we don't the need to track the details about
	 *  how we parse this rule.
	 */
	public List<ParseTree> children;

	/** For debugging/tracing purposes, we want to track all of the nodes in
	 *  the ATN traversed by the parser for a particular rule.
	 *  This list indicates the sequence of ATN nodes used to match
	 *  the elements of the children list. This list does not include
	 *  ATN nodes and other rules used to match rule invocations. It
	 *  traces the rule invocation node itself but nothing inside that
	 *  other rule's ATN submachine.
	 *
	 *  There is NOT a one-to-one correspondence between the children and
	 *  states list. There are typically many nodes in the ATN traversed
	 *  for each element in the children list. For example, for a rule
	 *  invocation there is the invoking state and the following state.
	 *
	 *  The parser setState() method updates field s and adds it to this list
	 *  if we are debugging/tracing.
     *
     *  This does not trace states visited during prediction.
	 */
//	public List<Integer> states;

	public Token start, stop;
<<<<<<< HEAD

	/** Set during parsing to identify which alt of rule parser is in. */
	public int altNum;
=======
>>>>>>> 80233003

	/**
	 * The exception which forced this rule to return. If the rule successfully
	 * completed, this is {@code null}.
	 */
	public RecognitionException exception;

	public ParserRuleContext() { }

<<<<<<< HEAD
	/**
	 * @sharpen.property
	 */
=======
>>>>>>> 80233003
	public static ParserRuleContext emptyContext() {
		return EMPTY;
	}

	/** COPY a ctx (I'm deliberately not using copy constructor) */
	public void copyFrom(ParserRuleContext ctx) {
		// from RuleContext
		this.parent = ctx.parent;
		this.invokingState = ctx.invokingState;

		this.start = ctx.start;
		this.stop = ctx.stop;
	}

	public ParserRuleContext(@Nullable ParserRuleContext parent, int invokingStateNumber) {
		super(parent, invokingStateNumber);
	}

	// Double dispatch methods for listeners

	public void enterRule(ParseTreeListener listener) { }
	public void exitRule(ParseTreeListener listener) { }

	/** Does not set parent link; other add methods do that */
	public void addChild(TerminalNode t) {
		if ( children==null ) children = new ArrayList<ParseTree>();
		children.add(t);
	}

	public void addChild(RuleContext ruleInvocation) {
		if ( children==null ) children = new ArrayList<ParseTree>();
		children.add(ruleInvocation);
	}

	/** Used by enterOuterAlt to toss out a RuleContext previously added as
	 *  we entered a rule. If we have # label, we will need to remove
	 *  generic ruleContext object.
 	 */
	public void removeLastChild() {
		if ( children!=null ) {
			children.remove(children.size()-1);
		}
	}

//	public void trace(int s) {
//		if ( states==null ) states = new ArrayList<Integer>();
//		states.add(s);
//	}

	public TerminalNode addChild(Token matchedToken) {
		TerminalNodeImpl t = new TerminalNodeImpl(matchedToken);
		addChild(t);
		t.parent = this;
		return t;
	}

	public ErrorNode addErrorNode(Token badToken) {
		ErrorNodeImpl t = new ErrorNodeImpl(badToken);
		addChild(t);
		t.parent = this;
		return t;
	}

	@Override
	/** Override to make type more specific */
	public ParserRuleContext getParent() {
		return (ParserRuleContext)super.getParent();
	}

	@Override
	public ParseTree getChild(int i) {
		return children!=null && i>=0 && i<children.size() ? children.get(i) : null;
	}

	public <T extends ParseTree> T getChild(Class<? extends T> ctxType, int i) {
		if ( children==null || i < 0 || i >= children.size() ) {
			return null;
		}

		int j = -1; // what element have we found with ctxType?
		for (ParseTree o : children) {
			if ( ctxType.isInstance(o) ) {
				j++;
				if ( j == i ) {
					return ctxType.cast(o);
				}
			}
		}
		return null;
	}

	public TerminalNode getToken(int ttype, int i) {
		if ( children==null || i < 0 || i >= children.size() ) {
			return null;
		}

		int j = -1; // what token with ttype have we found?
		for (ParseTree o : children) {
			if ( o instanceof TerminalNode ) {
				TerminalNode tnode = (TerminalNode)o;
				Token symbol = tnode.getSymbol();
				if ( symbol.getType()==ttype ) {
					j++;
					if ( j == i ) {
						return tnode;
					}
				}
			}
		}

		return null;
	}

	public List<? extends TerminalNode> getTokens(int ttype) {
		if ( children==null ) {
			return Collections.emptyList();
		}

		List<TerminalNode> tokens = null;
		for (ParseTree o : children) {
			if ( o instanceof TerminalNode ) {
				TerminalNode tnode = (TerminalNode)o;
				Token symbol = tnode.getSymbol();
				if ( symbol.getType()==ttype ) {
					if ( tokens==null ) {
						tokens = new ArrayList<TerminalNode>();
					}
					tokens.add(tnode);
				}
			}
		}

		if ( tokens==null ) {
			return Collections.emptyList();
		}

		return tokens;
	}

	public <T extends ParserRuleContext> T getRuleContext(Class<? extends T> ctxType, int i) {
		return getChild(ctxType, i);
	}

	public <T extends ParserRuleContext> List<? extends T> getRuleContexts(Class<? extends T> ctxType) {
		if ( children==null ) {
			return Collections.emptyList();
		}

		List<T> contexts = null;
		for (ParseTree o : children) {
			if ( ctxType.isInstance(o) ) {
				if ( contexts==null ) {
					contexts = new ArrayList<T>();
				}

				contexts.add(ctxType.cast(o));
			}
		}

		if ( contexts==null ) {
			return Collections.emptyList();
		}

		return contexts;
	}

	@Override
	public int getChildCount() { return children!=null ? children.size() : 0; }

	@Override
	public Interval getSourceInterval() {
		if ( start==null || stop==null ) return Interval.INVALID;
		return Interval.of(start.getTokenIndex(), stop.getTokenIndex());
	}

<<<<<<< HEAD
	/**
	 * @sharpen.property Start
	 */
	public Token getStart() { return start; }

	/**
	 * @sharpen.property Stop
	 */
=======
	public Token getStart() { return start; }
>>>>>>> 80233003
	public Token getStop() { return stop; }

    /** Used for rule context info debugging during parse-time, not so much for ATN debugging */
    public String toInfoString(Parser recognizer) {
        List<String> rules = recognizer.getRuleInvocationStack(this);
        Collections.reverse(rules);
        return "ParserRuleContext"+rules+"{" +
                "start=" + start +
                ", stop=" + stop +
                '}';
    }
}<|MERGE_RESOLUTION|>--- conflicted
+++ resolved
@@ -97,12 +97,6 @@
 //	public List<Integer> states;
 
 	public Token start, stop;
-<<<<<<< HEAD
-
-	/** Set during parsing to identify which alt of rule parser is in. */
-	public int altNum;
-=======
->>>>>>> 80233003
 
 	/**
 	 * The exception which forced this rule to return. If the rule successfully
@@ -112,12 +106,9 @@
 
 	public ParserRuleContext() { }
 
-<<<<<<< HEAD
 	/**
 	 * @sharpen.property
 	 */
-=======
->>>>>>> 80233003
 	public static ParserRuleContext emptyContext() {
 		return EMPTY;
 	}
@@ -293,7 +284,6 @@
 		return Interval.of(start.getTokenIndex(), stop.getTokenIndex());
 	}
 
-<<<<<<< HEAD
 	/**
 	 * @sharpen.property Start
 	 */
@@ -302,9 +292,6 @@
 	/**
 	 * @sharpen.property Stop
 	 */
-=======
-	public Token getStart() { return start; }
->>>>>>> 80233003
 	public Token getStop() { return stop; }
 
     /** Used for rule context info debugging during parse-time, not so much for ATN debugging */
