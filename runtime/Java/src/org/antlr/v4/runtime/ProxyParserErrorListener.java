--- conflicted
+++ resolved
@@ -45,62 +45,38 @@
 	}
 
 	@Override
-<<<<<<< HEAD
-	public void reportAmbiguity(Parser recognizer, DFA dfa, int startIndex, int stopIndex, BitSet ambigAlts, ATNConfigSet configs) {
-=======
 	public void reportAmbiguity(Parser recognizer, DFA dfa, int startIndex, int stopIndex, boolean exact, BitSet ambigAlts, ATNConfigSet configs) {
->>>>>>> 80233003
 		for (ANTLRErrorListener<? super Token> listener : getDelegates()) {
 			if (!(listener instanceof ParserErrorListener)) {
 				continue;
 			}
 
 			ParserErrorListener parserErrorListener = (ParserErrorListener)listener;
-<<<<<<< HEAD
-			parserErrorListener.reportAmbiguity(recognizer, dfa, startIndex, stopIndex, ambigAlts, configs);
-=======
 			parserErrorListener.reportAmbiguity(recognizer, dfa, startIndex, stopIndex, exact, ambigAlts, configs);
->>>>>>> 80233003
 		}
 	}
 
 	@Override
-<<<<<<< HEAD
-	public void reportAttemptingFullContext(Parser recognizer, DFA dfa, int startIndex, int stopIndex, SimulatorState initialState) {
-=======
 	public void reportAttemptingFullContext(Parser recognizer, DFA dfa, int startIndex, int stopIndex, BitSet conflictingAlts, SimulatorState conflictState) {
->>>>>>> 80233003
 		for (ANTLRErrorListener<? super Token> listener : getDelegates()) {
 			if (!(listener instanceof ParserErrorListener)) {
 				continue;
 			}
 
 			ParserErrorListener parserErrorListener = (ParserErrorListener)listener;
-<<<<<<< HEAD
-			parserErrorListener.reportAttemptingFullContext(recognizer, dfa, startIndex, stopIndex, initialState);
-=======
 			parserErrorListener.reportAttemptingFullContext(recognizer, dfa, startIndex, stopIndex, conflictingAlts, conflictState);
->>>>>>> 80233003
 		}
 	}
 
 	@Override
-<<<<<<< HEAD
-	public void reportContextSensitivity(Parser recognizer, DFA dfa, int startIndex, int stopIndex, SimulatorState acceptState) {
-=======
 	public void reportContextSensitivity(Parser recognizer, DFA dfa, int startIndex, int stopIndex, int prediction, SimulatorState acceptState) {
->>>>>>> 80233003
 		for (ANTLRErrorListener<? super Token> listener : getDelegates()) {
 			if (!(listener instanceof ParserErrorListener)) {
 				continue;
 			}
 
 			ParserErrorListener parserErrorListener = (ParserErrorListener)listener;
-<<<<<<< HEAD
-			parserErrorListener.reportContextSensitivity(recognizer, dfa, startIndex, stopIndex, acceptState);
-=======
 			parserErrorListener.reportContextSensitivity(recognizer, dfa, startIndex, stopIndex, prediction, acceptState);
->>>>>>> 80233003
 		}
 	}
 }