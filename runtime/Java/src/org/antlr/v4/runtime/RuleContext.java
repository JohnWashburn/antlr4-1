--- conflicted
+++ resolved
@@ -243,14 +243,10 @@
 		return new Interval(start, stop);
 	}
 
-<<<<<<< HEAD
+	@Override
+	public <Result> Result accept(ParseTreeVisitor<? super Symbol, ? extends Result> visitor) { return visitor.visitChildren(this); }
+
 	public void inspect(Parser<?> parser) {
-=======
-	@Override
-	public <T> T accept(ParseTreeVisitor<? extends T> visitor) { return visitor.visitChildren(this); }
-
-	public void inspect(Parser parser) {
->>>>>>> dc627158
 		TreeViewer viewer = new TreeViewer(parser, this);
 		viewer.open();
 	}
@@ -272,6 +268,7 @@
 	 *  (root child1 .. childN). Print just a node if this is a leaf.
 	 *  We have to know the recognizer so we can get rule names.
 	 */
+	@Override
 	public String toStringTree(Parser<?> recog) {
 		return Trees.toStringTree(this, recog);
 	}
