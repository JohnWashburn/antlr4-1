/*
 * [The "BSD license"]
 *  Copyright (c) 2012 Terence Parr
 *  Copyright (c) 2012 Sam Harwell
 *  All rights reserved.
 *
 *  Redistribution and use in source and binary forms, with or without
 *  modification, are permitted provided that the following conditions
 *  are met:
 *
 *  1. Redistributions of source code must retain the above copyright
 *     notice, this list of conditions and the following disclaimer.
 *  2. Redistributions in binary form must reproduce the above copyright
 *     notice, this list of conditions and the following disclaimer in the
 *     documentation and/or other materials provided with the distribution.
 *  3. The name of the author may not be used to endorse or promote products
 *     derived from this software without specific prior written permission.
 *
 *  THIS SOFTWARE IS PROVIDED BY THE AUTHOR ``AS IS'' AND ANY EXPRESS OR
 *  IMPLIED WARRANTIES, INCLUDING, BUT NOT LIMITED TO, THE IMPLIED WARRANTIES
 *  OF MERCHANTABILITY AND FITNESS FOR A PARTICULAR PURPOSE ARE DISCLAIMED.
 *  IN NO EVENT SHALL THE AUTHOR BE LIABLE FOR ANY DIRECT, INDIRECT,
 *  INCIDENTAL, SPECIAL, EXEMPLARY, OR CONSEQUENTIAL DAMAGES (INCLUDING, BUT
 *  NOT LIMITED TO, PROCUREMENT OF SUBSTITUTE GOODS OR SERVICES; LOSS OF USE,
 *  DATA, OR PROFITS; OR BUSINESS INTERRUPTION) HOWEVER CAUSED AND ON ANY
 *  THEORY OF LIABILITY, WHETHER IN CONTRACT, STRICT LIABILITY, OR TORT
 *  (INCLUDING NEGLIGENCE OR OTHERWISE) ARISING IN ANY WAY OUT OF THE USE OF
 *  THIS SOFTWARE, EVEN IF ADVISED OF THE POSSIBILITY OF SUCH DAMAGE.
 */

package org.antlr.v4.runtime.tree.gui;

import org.abego.treelayout.TreeForTreeLayout;
import org.antlr.v4.runtime.tree.Tree;

import java.util.Iterator;
import java.util.NoSuchElementException;

<<<<<<< HEAD
/** Adaptor ANTLR trees to {@link TreeForTreeLayout}.
 * 
 * @sharpen.ignore
 */
class TreeLayoutAdaptor implements TreeForTreeLayout<Tree> {
=======
/** Adaptor ANTLR trees to {@link TreeForTreeLayout}. */
public class TreeLayoutAdaptor implements TreeForTreeLayout<Tree> {
>>>>>>> 6e508b30
	private static class AntlrTreeChildrenIterable implements Iterable<Tree> {
		private final Tree tree;

		public AntlrTreeChildrenIterable(Tree tree) {
			this.tree = tree;
		}

		@Override
		public Iterator<Tree> iterator() {
			return new Iterator<Tree>() {
				private int i = 0;

				@Override
				public boolean hasNext() {
					return tree.getChildCount() > i;
				}

				@Override
				public Tree next() {
					if (!hasNext())
						throw new NoSuchElementException();

					return tree.getChild(i++);
				}

				@Override
				public void remove() {
					throw new UnsupportedOperationException();
				}
			};
		}
	}

	private static class AntlrTreeChildrenReverseIterable implements
		Iterable<Tree>
	{
		private final Tree tree;

		public AntlrTreeChildrenReverseIterable(Tree tree) {
			this.tree = tree;
		}

		@Override
		public Iterator<Tree> iterator() {
			return new Iterator<Tree>() {
				private int i = tree.getChildCount();

				@Override
				public boolean hasNext() {
					return i > 0;
				}

				@Override
				public Tree next() {
					if (!hasNext())
						throw new NoSuchElementException();

					return tree.getChild(--i);
				}

				@Override
				public void remove() {
					throw new UnsupportedOperationException();
				}
			};
		}
	}

	private Tree root;

	public TreeLayoutAdaptor(Tree root) {
		this.root = root;
	}

	@Override
	public boolean isLeaf(Tree node) {
		return node.getChildCount() == 0;
	}

	@Override
	public boolean isChildOfParent(Tree node, Tree parentNode) {
		return node.getParent() == parentNode;
	}

	@Override
	public Tree getRoot() {
		return root;
	}

	@Override
	public Tree getLastChild(Tree parentNode) {
		return parentNode.getChild(parentNode.getChildCount() - 1);
	}

	@Override
	public Tree getFirstChild(Tree parentNode) {
		return parentNode.getChild(0);
	}

	@Override
	public Iterable<Tree> getChildrenReverse(Tree node) {
		return new AntlrTreeChildrenReverseIterable(node);
	}

	@Override
	public Iterable<Tree> getChildren(Tree node) {
		return new AntlrTreeChildrenIterable(node);
	}
}<|MERGE_RESOLUTION|>--- conflicted
+++ resolved
@@ -36,16 +36,11 @@
 import java.util.Iterator;
 import java.util.NoSuchElementException;
 
-<<<<<<< HEAD
 /** Adaptor ANTLR trees to {@link TreeForTreeLayout}.
  * 
  * @sharpen.ignore
  */
-class TreeLayoutAdaptor implements TreeForTreeLayout<Tree> {
-=======
-/** Adaptor ANTLR trees to {@link TreeForTreeLayout}. */
 public class TreeLayoutAdaptor implements TreeForTreeLayout<Tree> {
->>>>>>> 6e508b30
 	private static class AntlrTreeChildrenIterable implements Iterable<Tree> {
 		private final Tree tree;
 
