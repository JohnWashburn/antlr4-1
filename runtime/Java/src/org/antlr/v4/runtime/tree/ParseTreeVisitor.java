--- conflicted
+++ resolved
@@ -28,48 +28,20 @@
  */
 package org.antlr.v4.runtime.tree;
 
-import org.antlr.v4.runtime.ParserRuleContext;
 import org.antlr.v4.runtime.Token;
 
-<<<<<<< HEAD
 /**
  *
  * @author Sam Harwell
  */
 public interface ParseTreeVisitor<Symbol extends Token, Result> {
 
-	Result visit(ParserRuleContext<? extends Symbol> ctx);
+	Result visit(ParseTree<? extends Symbol> ctx);
 
-	Result visitChildren(ParserRuleContext<? extends Symbol> ctx);
+	Result visitChildren(ParseTree.RuleNode<? extends Symbol> ctx);
 
 	Result visitTerminal(ParseTree.TerminalNode<? extends Symbol> node);
 
-=======
-/** {@code T} is return type of {@code visit} methods. Use {@link Void} for no return type.
- */
-public class ParseTreeVisitor<T> {
-	public T visit(ParseTree tree) {
-		return tree.accept(this);
-	}
+	Result visitErrorNode(ParseTree.ErrorNode<? extends Symbol> node);
 
-	/** Visit all rule, non-leaf children. This returns value returned from last
-	 *  child visited, losing all computations from first n-1 children.  Works
-	 *  fine for contexts with one child then.
-	 *  Handy if you are just walking the tree with a visitor and only
-	 *  care about some nodes.  The {@link ParserRuleContext#accept} method
-	 *  walks all children by default; i.e., calls this method.
-	 */
-	public T visitChildren(ParseTree.RuleNode node) {
-		T result = null;
-		int n = node.getChildCount();
-		for (int i=0; i<n; i++) {
-			ParseTree c = node.getChild(i);
-			result = c.accept(this);
-		}
-		return result;
-	}
-
-	public T visitTerminal(ParseTree.TerminalNode<? extends Token> node) { return null; }
-	public T visitErrorNode(ParseTree.ErrorNode<? extends Token> node) { return null; }
->>>>>>> dc627158
 }