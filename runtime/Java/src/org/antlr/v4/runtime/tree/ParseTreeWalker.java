--- conflicted
+++ resolved
@@ -45,10 +45,7 @@
 			listener.visitTerminal((TerminalNode)t);
 			return;
 		}
-<<<<<<< HEAD
-=======
 
->>>>>>> 80233003
 		RuleNode r = (RuleNode)t;
         enterRule(listener, r);
         int n = r.getChildCount();
