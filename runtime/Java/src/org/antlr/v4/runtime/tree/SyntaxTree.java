/*
 * [The "BSD license"]
 *  Copyright (c) 2012 Terence Parr
 *  Copyright (c) 2012 Sam Harwell
 *  All rights reserved.
 *
 *  Redistribution and use in source and binary forms, with or without
 *  modification, are permitted provided that the following conditions
 *  are met:
 *
 *  1. Redistributions of source code must retain the above copyright
 *     notice, this list of conditions and the following disclaimer.
 *  2. Redistributions in binary form must reproduce the above copyright
 *     notice, this list of conditions and the following disclaimer in the
 *     documentation and/or other materials provided with the distribution.
 *  3. The name of the author may not be used to endorse or promote products
 *     derived from this software without specific prior written permission.
 *
 *  THIS SOFTWARE IS PROVIDED BY THE AUTHOR ``AS IS'' AND ANY EXPRESS OR
 *  IMPLIED WARRANTIES, INCLUDING, BUT NOT LIMITED TO, THE IMPLIED WARRANTIES
 *  OF MERCHANTABILITY AND FITNESS FOR A PARTICULAR PURPOSE ARE DISCLAIMED.
 *  IN NO EVENT SHALL THE AUTHOR BE LIABLE FOR ANY DIRECT, INDIRECT,
 *  INCIDENTAL, SPECIAL, EXEMPLARY, OR CONSEQUENTIAL DAMAGES (INCLUDING, BUT
 *  NOT LIMITED TO, PROCUREMENT OF SUBSTITUTE GOODS OR SERVICES; LOSS OF USE,
 *  DATA, OR PROFITS; OR BUSINESS INTERRUPTION) HOWEVER CAUSED AND ON ANY
 *  THEORY OF LIABILITY, WHETHER IN CONTRACT, STRICT LIABILITY, OR TORT
 *  (INCLUDING NEGLIGENCE OR OTHERWISE) ARISING IN ANY WAY OUT OF THE USE OF
 *  THIS SOFTWARE, EVEN IF ADVISED OF THE POSSIBILITY OF SUCH DAMAGE.
 */

package org.antlr.v4.runtime.tree;

import org.antlr.v4.runtime.TokenStream;
import org.antlr.v4.runtime.misc.Interval;
import org.antlr.v4.runtime.misc.NotNull;

/** A tree that knows about an interval in a token stream
 *  is some kind of syntax tree. Subinterfaces distinguish
 *  between parse trees and other kinds of syntax trees we might want to create.
 */
public interface SyntaxTree extends Tree {
	/**
	 * Return an {@link Interval} indicating the index in the
	 * {@link TokenStream} of the first and last token associated with this
	 * subtree. If this node is a leaf, then the interval represents a single
	 * token.
<<<<<<< HEAD
	 * <p/>
	 * If source interval is unknown, this returns {@link Interval#INVALID}.
	 * 
	 * @sharpen.property SourceInterval
=======
	 *
	 * <p>If source interval is unknown, this returns {@link Interval#INVALID}.</p>
>>>>>>> 6e508b30
	 */
	@NotNull
	Interval getSourceInterval();
}<|MERGE_RESOLUTION|>--- conflicted
+++ resolved
@@ -44,15 +44,10 @@
 	 * {@link TokenStream} of the first and last token associated with this
 	 * subtree. If this node is a leaf, then the interval represents a single
 	 * token.
-<<<<<<< HEAD
-	 * <p/>
-	 * If source interval is unknown, this returns {@link Interval#INVALID}.
+	 *
+	 * <p>If source interval is unknown, this returns {@link Interval#INVALID}.</p>
 	 * 
 	 * @sharpen.property SourceInterval
-=======
-	 *
-	 * <p>If source interval is unknown, this returns {@link Interval#INVALID}.</p>
->>>>>>> 6e508b30
 	 */
 	@NotNull
 	Interval getSourceInterval();
