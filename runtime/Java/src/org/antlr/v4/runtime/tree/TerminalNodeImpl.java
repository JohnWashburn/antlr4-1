--- conflicted
+++ resolved
@@ -33,20 +33,11 @@
 import org.antlr.v4.runtime.Token;
 import org.antlr.v4.runtime.misc.Interval;
 
-<<<<<<< HEAD
 public class TerminalNodeImpl<Symbol> implements TerminalNode<Symbol> {
 	public Symbol symbol;
 	public RuleNode<Symbol> parent;
-	/** Which ATN node matched this token? */
-	public int s;
+
 	public TerminalNodeImpl(Symbol symbol) {	this.symbol = symbol;	}
-=======
-public class TerminalNodeImpl implements TerminalNode {
-	public Token symbol;
-	public ParseTree parent;
-
-	public TerminalNodeImpl(Token symbol) {	this.symbol = symbol;	}
->>>>>>> 094f40c9
 
 	@Override
 	public ParseTree<Symbol> getChild(int i) {return null;}
