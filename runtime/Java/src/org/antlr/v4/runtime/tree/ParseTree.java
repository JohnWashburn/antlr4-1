--- conflicted
+++ resolved
@@ -86,12 +86,12 @@
 		public int getChildCount() { return 0; }
 
 		@Override
-		public <T> T accept(ParseTreeVisitor<? extends T> visitor) {
+		public <Result> Result accept(ParseTreeVisitor<? super Symbol, ? extends Result> visitor) {
 			return visitor.visitTerminal(this);
 		}
 
 		@Override
-		public String toStringTree(Parser parser) {
+		public String toStringTree(Parser<?> parser) {
 			return toString();
 		}
 
@@ -132,7 +132,7 @@
 		}
 
 		@Override
-		public <T> T accept(ParseTreeVisitor<? extends T> visitor) {
+		public <Result> Result accept(ParseTreeVisitor<? super Symbol, ? extends Result> visitor) {
 			return visitor.visitErrorNode(this);
 		}
 	}
@@ -141,17 +141,13 @@
 	@Override
 	ParseTree<Symbol> getParent();
 	@Override
-<<<<<<< HEAD
 	ParseTree<Symbol> getChild(int i);
-=======
-	ParseTree getChild(int i);
 
 	/** The ParseTreeVisitor needs a double dispatch method */
-	public <T> T accept(ParseTreeVisitor<? extends T> visitor);
+	public <Result> Result accept(ParseTreeVisitor<? super Symbol, ? extends Result> visitor);
 
 	/** Specialize toStringTree so that it can print out more information
 	 * 	based upon the parser.
 	 */
-	public String toStringTree(Parser parser);
->>>>>>> dc627158
+	public String toStringTree(Parser<?> parser);
 }