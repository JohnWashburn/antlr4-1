/*
 * [The "BSD license"]
 *  Copyright (c) 2012 Terence Parr
 *  Copyright (c) 2012 Sam Harwell
 *  All rights reserved.
 *
 *  Redistribution and use in source and binary forms, with or without
 *  modification, are permitted provided that the following conditions
 *  are met:
 *
 *  1. Redistributions of source code must retain the above copyright
 *     notice, this list of conditions and the following disclaimer.
 *  2. Redistributions in binary form must reproduce the above copyright
 *     notice, this list of conditions and the following disclaimer in the
 *     documentation and/or other materials provided with the distribution.
 *  3. The name of the author may not be used to endorse or promote products
 *     derived from this software without specific prior written permission.
 *
 *  THIS SOFTWARE IS PROVIDED BY THE AUTHOR ``AS IS'' AND ANY EXPRESS OR
 *  IMPLIED WARRANTIES, INCLUDING, BUT NOT LIMITED TO, THE IMPLIED WARRANTIES
 *  OF MERCHANTABILITY AND FITNESS FOR A PARTICULAR PURPOSE ARE DISCLAIMED.
 *  IN NO EVENT SHALL THE AUTHOR BE LIABLE FOR ANY DIRECT, INDIRECT,
 *  INCIDENTAL, SPECIAL, EXEMPLARY, OR CONSEQUENTIAL DAMAGES (INCLUDING, BUT
 *  NOT LIMITED TO, PROCUREMENT OF SUBSTITUTE GOODS OR SERVICES; LOSS OF USE,
 *  DATA, OR PROFITS; OR BUSINESS INTERRUPTION) HOWEVER CAUSED AND ON ANY
 *  THEORY OF LIABILITY, WHETHER IN CONTRACT, STRICT LIABILITY, OR TORT
 *  (INCLUDING NEGLIGENCE OR OTHERWISE) ARISING IN ANY WAY OUT OF THE USE OF
 *  THIS SOFTWARE, EVEN IF ADVISED OF THE POSSIBILITY OF SUCH DAMAGE.
 */

package org.antlr.v4.runtime.tree;

import org.antlr.v4.runtime.ParserRuleContext;
<<<<<<< HEAD

public interface ParseTreeListener {
	void visitTerminal(TerminalNode node);
	void visitErrorNode(ErrorNode node);
    void enterEveryRule(ParserRuleContext ctx);
    void exitEveryRule(ParserRuleContext ctx);
=======
import org.antlr.v4.runtime.misc.NotNull;

public interface ParseTreeListener {
	void visitTerminal(@NotNull TerminalNode node);
	void visitErrorNode(@NotNull ErrorNode node);
    void enterEveryRule(@NotNull ParserRuleContext ctx);
    void exitEveryRule(@NotNull ParserRuleContext ctx);
>>>>>>> 80233003
}<|MERGE_RESOLUTION|>--- conflicted
+++ resolved
@@ -31,14 +31,6 @@
 package org.antlr.v4.runtime.tree;
 
 import org.antlr.v4.runtime.ParserRuleContext;
-<<<<<<< HEAD
-
-public interface ParseTreeListener {
-	void visitTerminal(TerminalNode node);
-	void visitErrorNode(ErrorNode node);
-    void enterEveryRule(ParserRuleContext ctx);
-    void exitEveryRule(ParserRuleContext ctx);
-=======
 import org.antlr.v4.runtime.misc.NotNull;
 
 public interface ParseTreeListener {
@@ -46,5 +38,4 @@
 	void visitErrorNode(@NotNull ErrorNode node);
     void enterEveryRule(@NotNull ParserRuleContext ctx);
     void exitEveryRule(@NotNull ParserRuleContext ctx);
->>>>>>> 80233003
 }