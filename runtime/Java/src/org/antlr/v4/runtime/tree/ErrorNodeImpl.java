--- conflicted
+++ resolved
@@ -38,13 +38,7 @@
  *  and deletion as well as during "consume until error recovery set"
  *  upon no viable alternative exceptions.
  */
-<<<<<<< HEAD
-public class ErrorNodeImpl extends
-	TerminalNodeImpl
-	implements ErrorNode
-=======
 public class ErrorNodeImpl extends TerminalNodeImpl implements ErrorNode
->>>>>>> 80233003
 {
 	public ErrorNodeImpl(Token token) {
 		super(token);
