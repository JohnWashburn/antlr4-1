--- conflicted
+++ resolved
@@ -33,10 +33,7 @@
 import org.antlr.v4.runtime.atn.ATNConfigSet;
 import org.antlr.v4.runtime.atn.PredictionContext;
 import org.antlr.v4.runtime.atn.SemanticContext;
-<<<<<<< HEAD
 import org.antlr.v4.runtime.atn.SemanticContext.Predicate;
-=======
->>>>>>> fd0dfdba
 import org.antlr.v4.runtime.misc.NotNull;
 import org.antlr.v4.runtime.misc.Nullable;
 
@@ -44,6 +41,7 @@
 import java.util.BitSet;
 import java.util.Collections;
 import java.util.LinkedHashMap;
+import java.util.List;
 import java.util.Map;
 
 /** A DFA state represents a set of possible ATN configurations.
@@ -71,6 +69,8 @@
  *  meaning that state was reached via a different set of rule invocations.
  */
 public class DFAState {
+	private static final PredPrediction[] EMPTY_PREDICATES = new PredPrediction[0];
+
 	public int stateNumber = -1;
 
 	@NotNull
@@ -139,25 +139,15 @@
 		this.maxSymbol = maxSymbol;
 	}
 
-<<<<<<< HEAD
 	@NotNull
-	public List<PredPrediction> getPredicates() {
+	public PredPrediction[] getPredicates() {
 		if (predicates == null) {
-			return Collections.emptyList();
+			return EMPTY_PREDICATES;
 		}
 
 		return predicates;
 	}
 
-	public void setContextSensitive(ATN atn) {
-		if (!isCtxSensitive) {
-			isCtxSensitive = true;
-			contextEdges = new SingletonEdgeMap<DFAState>(-1, atn.states.size() - 1);
-			contextSymbols = new HashSet<Integer>();
-			if (edges != null) {
-				edges = edges.clear();
-			}
-=======
 	public final boolean isContextSensitive() {
 		return contextEdges != null;
 	}
@@ -165,7 +155,6 @@
 	public final boolean isContextSymbol(int symbol) {
 		if (!isContextSensitive() || symbol < minSymbol) {
 			return false;
->>>>>>> fd0dfdba
 		}
 
 		return contextSymbols.get(symbol - minSymbol);
@@ -265,18 +254,10 @@
 	/** A decent hash for a DFA state is the sum of the ATN state/alt pairs. */
 	@Override
 	public int hashCode() {
-<<<<<<< HEAD
 		int hashCode = 1;
-		hashCode = 31 * hashCode ^ (configset != null ? configset.hashCode() : 0);
+		hashCode = 31 * hashCode ^ (configs != null ? configs.hashCode() : 0);
 		hashCode = 31 * hashCode ^ (isPredicateEvaluationState ? 1 : 0);
 		return hashCode;
-=======
-		if (configs == null) {
-			return 1;
-		}
-
-		return configs.hashCode();
->>>>>>> fd0dfdba
 	}
 
 	/** Two DFAStates are equal if their ATN configuration sets are the
@@ -293,31 +274,18 @@
 	@Override
 	public boolean equals(Object o) {
 		// compare set of ATN configurations in this set with other
-<<<<<<< HEAD
-		if ( this==o ) {
-			return true;
-		}
-		else if (!(o instanceof DFAState)) {
-=======
 		if ( this==o ) return true;
 
 		if (!(o instanceof DFAState)) {
->>>>>>> fd0dfdba
 			return false;
 		}
 
 		DFAState other = (DFAState)o;
-<<<<<<< HEAD
-		if (this.configset != other.configset && (this.configset == null || !this.configset.equals(other.configset))) {
+		if (!this.configs.equals(other.configs)) {
 			return false;
 		}
 
 		return this.isPredicateEvaluationState == other.isPredicateEvaluationState;
-=======
-		boolean sameSet = this.configs.equals(other.configs);
-//		System.out.println("DFAState.equals: "+configs+(sameSet?"==":"!=")+other.configs);
-		return sameSet;
->>>>>>> fd0dfdba
 	}
 
 	@Override
