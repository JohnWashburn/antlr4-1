--- conflicted
+++ resolved
@@ -42,11 +42,6 @@
 import java.util.List;
 import java.util.Map;
 import java.util.Set;
-<<<<<<< HEAD
-import java.util.concurrent.locks.Lock;
-import java.util.concurrent.locks.ReentrantReadWriteLock;
-=======
->>>>>>> 80560efc
 
 public class DFA {
 	/** A set of all DFA states. Use Map so we can get old state back
@@ -62,12 +57,6 @@
 	/** From which ATN state did we create this DFA? */
 	@NotNull
 	public final DecisionState atnStartState;
-
-	/** Each DFA has a multi-reader, single-writer lock */
-	protected final ReentrantReadWriteLock readWriteLock =
-		new ReentrantReadWriteLock();
-	public final Lock read  = readWriteLock.readLock();
-	public final Lock write = readWriteLock.writeLock();
 
 	/** Set of configs for a DFA state with at least one conflict? Mainly used as "return value"
 	 *  from predictATN() for retry.
