/*
 * [The "BSD license"]
 *  Copyright (c) 2012 Terence Parr
 *  Copyright (c) 2012 Sam Harwell
 *  All rights reserved.
 *
 *  Redistribution and use in source and binary forms, with or without
 *  modification, are permitted provided that the following conditions
 *  are met:
 *
 *  1. Redistributions of source code must retain the above copyright
 *     notice, this list of conditions and the following disclaimer.
 *  2. Redistributions in binary form must reproduce the above copyright
 *     notice, this list of conditions and the following disclaimer in the
 *     documentation and/or other materials provided with the distribution.
 *  3. The name of the author may not be used to endorse or promote products
 *     derived from this software without specific prior written permission.
 *
 *  THIS SOFTWARE IS PROVIDED BY THE AUTHOR ``AS IS'' AND ANY EXPRESS OR
 *  IMPLIED WARRANTIES, INCLUDING, BUT NOT LIMITED TO, THE IMPLIED WARRANTIES
 *  OF MERCHANTABILITY AND FITNESS FOR A PARTICULAR PURPOSE ARE DISCLAIMED.
 *  IN NO EVENT SHALL THE AUTHOR BE LIABLE FOR ANY DIRECT, INDIRECT,
 *  INCIDENTAL, SPECIAL, EXEMPLARY, OR CONSEQUENTIAL DAMAGES (INCLUDING, BUT
 *  NOT LIMITED TO, PROCUREMENT OF SUBSTITUTE GOODS OR SERVICES; LOSS OF USE,
 *  DATA, OR PROFITS; OR BUSINESS INTERRUPTION) HOWEVER CAUSED AND ON ANY
 *  THEORY OF LIABILITY, WHETHER IN CONTRACT, STRICT LIABILITY, OR TORT
 *  (INCLUDING NEGLIGENCE OR OTHERWISE) ARISING IN ANY WAY OUT OF THE USE OF
 *  THIS SOFTWARE, EVEN IF ADVISED OF THE POSSIBILITY OF SUCH DAMAGE.
 */

package org.antlr.v4.runtime;

import org.antlr.v4.runtime.misc.Interval;
import org.antlr.v4.runtime.misc.NotNull;

import java.util.Arrays;

public class UnbufferedTokenStream implements TokenStream {
	protected TokenSource tokenSource;

	/**
	 * A moving window buffer of the data being scanned. While there's a marker,
	 * we keep adding to buffer. Otherwise, {@link #consume consume()} resets so
	 * we start filling at index 0 again.
	 */
	protected Token[] tokens;

	/**
	 * The number of tokens currently in {@link #tokens tokens}.
	 * <p/>
	 * This is not the buffer capacity, that's {@code tokens.length}.
	 */
	protected int n;

	/**
	 * 0..n-1 index into {@link #tokens tokens} of next token.
	 * <p/>
	 * The {@code LT(1)} token is {@code tokens[p]}. If {@code p == n}, we are
	 * out of buffered tokens.
	 */
	protected int p=0;

	/**
	 * Count up with {@link #mark mark()} and down with
	 * {@link #release release()}. When we {@code release()} the last mark,
	 * {@code numMarkers} reaches 0 and we reset the buffer. Copy
	 * {@code tokens[p]..tokens[n-1]} to {@code tokens[0]..tokens[(n-1)-p]}.
	 */
	protected int numMarkers = 0;

	/**
	 * This is the {@code LT(-1)} token for the current position.
	 */
	protected Token lastToken;

	/**
	 * When {@code numMarkers > 0}, this is the {@code LT(-1)} token for the
	 * first token in {@link #tokens}. Otherwise, this is {@code null}.
	 */
	protected Token lastTokenBufferStart;

	/**
	 * Absolute token index. It's the index of the token about to be read via
	 * {@code LT(1)}. Goes from 0 to the number of tokens in the entire stream,
	 * although the stream size is unknown before the end is reached.
	 * <p/>
	 * This value is used to set the token indexes if the stream provides tokens
	 * that implement {@link WritableToken}.
	 */
	protected int currentTokenIndex = 0;

	public UnbufferedTokenStream(TokenSource tokenSource) {
		this(tokenSource, 256);
	}

	public UnbufferedTokenStream(TokenSource tokenSource, int bufferSize) {
		this.tokenSource = tokenSource;
<<<<<<< HEAD
		Token[] tokens = new Token[bufferSize];
		this.tokens = tokens;
=======
		this.tokens = new Token[bufferSize];
>>>>>>> 80233003
		n = 0;
		fill(1); // prime the pump
	}

	@Override
	public Token get(int i) {
		int bufferStartIndex = getBufferStartIndex();
		if (i < bufferStartIndex || i >= bufferStartIndex + n) {
			throw new IndexOutOfBoundsException("get("+i+") outside buffer: "+
			                    bufferStartIndex+".."+(bufferStartIndex+n));
		}
		return tokens[i - bufferStartIndex];
	}

	@Override
	public Token LT(int i) {
		if ( i==-1 ) {
			return lastToken;
		}

		sync(i);
        int index = p + i - 1;
        if ( index < 0 ) {
			throw new IndexOutOfBoundsException("LT("+i+") gives negative index");
		}

		if ( index >= n ) {
			assert n > 0 && tokens[n-1].getType() == Token.EOF;
			return tokens[n-1];
		}

		return tokens[index];
	}

	@Override
	public int LA(int i) {
		return LT(i).getType();
	}

	@Override
	public TokenSource getTokenSource() {
		return tokenSource;
	}

	@NotNull
	@Override
	public String getText() {
		return "";
	}

	@NotNull
	@Override
	public String getText(RuleContext ctx) {
		return getText(ctx.getSourceInterval());
	}

	@NotNull
	@Override
	public String getText(Token start, Token stop) {
		if (start != null && stop != null) {
			return getText(Interval.of(start.getTokenIndex(), stop.getTokenIndex()));
		}

		throw new UnsupportedOperationException("The specified start and stop symbols are not supported.");
	}

	@Override
	public void consume() {
		if (LA(1) == Token.EOF) {
			throw new IllegalStateException("cannot consume EOF");
		}

		// buf always has at least tokens[p==0] in this method due to ctor
		lastToken = tokens[p];   // track last token for LT(-1)

		// if we're at last token and no markers, opportunity to flush buffer
		if ( p == n-1 && numMarkers==0 ) {
			n = 0;
			p = -1; // p++ will leave this at 0
			lastTokenBufferStart = lastToken;
		}

		p++;
		currentTokenIndex++;
		sync(1);
	}

	/** Make sure we have 'need' elements from current position {@link #p p}. Last valid
	 *  {@code p} index is {@code tokens.length-1}.  {@code p+need-1} is the tokens index 'need' elements
	 *  ahead.  If we need 1 element, {@code (p+1-1)==p} must be less than {@code tokens.length}.
	 */
	protected void sync(int want) {
		int need = (p+want-1) - n + 1; // how many more elements we need?
		if ( need > 0 ) {
			fill(need);
		}
	}

	/**
	 * Add {@code n} elements to the buffer. Returns the number of tokens
	 * actually added to the buffer. If the return value is less than {@code n},
	 * then EOF was reached before {@code n} tokens could be added.
	 */
	protected int fill(int n) {
		for (int i=0; i<n; i++) {
			if (this.n > 0 && tokens[this.n-1].getType() == Token.EOF) {
				return i;
			}

			Token t = tokenSource.nextToken();
			add(t);
		}

		return n;
	}

	protected void add(@NotNull Token t) {
		if ( n>=tokens.length ) {
			tokens = Arrays.copyOf(tokens, tokens.length * 2);
		}

		if (t instanceof WritableToken) {
			((WritableToken)t).setTokenIndex(getBufferStartIndex() + n);
		}

		tokens[n++] = t;
	}

	/**
	 * Return a marker that we can release later.
	 * <p/>
	 * The specific marker value used for this class allows for some level of
	 * protection against misuse where {@code seek()} is called on a mark or
	 * {@code release()} is called in the wrong order.
	 */
	@Override
	public int mark() {
		if (numMarkers == 0) {
			lastTokenBufferStart = lastToken;
		}

		int mark = -numMarkers - 1;
		numMarkers++;
		return mark;
	}

	@Override
	public void release(int marker) {
		int expectedMark = -numMarkers;
		if ( marker!=expectedMark ) {
			throw new IllegalStateException("release() called with an invalid marker.");
		}

		numMarkers--;
		if ( numMarkers==0 ) { // can we release buffer?
			if (p > 0) {
				// Copy tokens[p]..tokens[n-1] to tokens[0]..tokens[(n-1)-p], reset ptrs
				// p is last valid token; move nothing if p==n as we have no valid char
				System.arraycopy(tokens, p, tokens, 0, n - p); // shift n-p tokens from p to 0
				n = n - p;
				p = 0;
			}

			lastTokenBufferStart = lastToken;
		}
	}

	@Override
	public int index() {
		return currentTokenIndex;
	}

	@Override
	public void seek(int index) { // seek to absolute index
		if (index == currentTokenIndex) {
			return;
		}

		if (index > currentTokenIndex) {
			sync(index - currentTokenIndex);
			index = Math.min(index, getBufferStartIndex() + n - 1);
		}

		int bufferStartIndex = getBufferStartIndex();
		int i = index - bufferStartIndex;
		if ( i < 0 ) {
			throw new IllegalArgumentException("cannot seek to negative index " + index);
		}
		else if (i >= n) {
			throw new UnsupportedOperationException("seek to index outside buffer: "+
													index+" not in "+ bufferStartIndex +".."+(bufferStartIndex +n));
		}

		p = i;
		currentTokenIndex = index;
		if (p == 0) {
			lastToken = lastTokenBufferStart;
		}
		else {
			lastToken = tokens[p-1];
		}
	}

	@Override
	public int size() {
		throw new UnsupportedOperationException("Unbuffered stream cannot know its size");
	}

	@Override
	public String getSourceName() {
		return tokenSource.getSourceName();
	}

	@NotNull
	@Override
	public String getText(Interval interval) {
		int bufferStartIndex = getBufferStartIndex();
		int bufferStopIndex = bufferStartIndex + tokens.length - 1;

		int start = interval.a;
		int stop = interval.b;
		if (start < bufferStartIndex || stop > bufferStopIndex) {
			throw new UnsupportedOperationException("interval "+interval+" not in token buffer window: "+
													bufferStartIndex+".."+bufferStopIndex);
		}

		int a = start - bufferStartIndex;
		int b = stop - bufferStartIndex;

		StringBuilder buf = new StringBuilder();
		for (int i = a; i <= b; i++) {
			Token t = tokens[i];
			buf.append(t.getText());
		}

		return buf.toString();
	}

	protected final int getBufferStartIndex() {
		return currentTokenIndex - p;
	}
}<|MERGE_RESOLUTION|>--- conflicted
+++ resolved
@@ -95,12 +95,7 @@
 
 	public UnbufferedTokenStream(TokenSource tokenSource, int bufferSize) {
 		this.tokenSource = tokenSource;
-<<<<<<< HEAD
-		Token[] tokens = new Token[bufferSize];
-		this.tokens = tokens;
-=======
 		this.tokens = new Token[bufferSize];
->>>>>>> 80233003
 		n = 0;
 		fill(1); // prime the pump
 	}
