/*
 * [The "BSD license"]
 *  Copyright (c) 2012 Terence Parr
 *  Copyright (c) 2012 Sam Harwell
 *  All rights reserved.
 *
 *  Redistribution and use in source and binary forms, with or without
 *  modification, are permitted provided that the following conditions
 *  are met:
 *
 *  1. Redistributions of source code must retain the above copyright
 *     notice, this list of conditions and the following disclaimer.
 *  2. Redistributions in binary form must reproduce the above copyright
 *     notice, this list of conditions and the following disclaimer in the
 *     documentation and/or other materials provided with the distribution.
 *  3. The name of the author may not be used to endorse or promote products
 *     derived from this software without specific prior written permission.
 *
 *  THIS SOFTWARE IS PROVIDED BY THE AUTHOR ``AS IS'' AND ANY EXPRESS OR
 *  IMPLIED WARRANTIES, INCLUDING, BUT NOT LIMITED TO, THE IMPLIED WARRANTIES
 *  OF MERCHANTABILITY AND FITNESS FOR A PARTICULAR PURPOSE ARE DISCLAIMED.
 *  IN NO EVENT SHALL THE AUTHOR BE LIABLE FOR ANY DIRECT, INDIRECT,
 *  INCIDENTAL, SPECIAL, EXEMPLARY, OR CONSEQUENTIAL DAMAGES (INCLUDING, BUT
 *  NOT LIMITED TO, PROCUREMENT OF SUBSTITUTE GOODS OR SERVICES; LOSS OF USE,
 *  DATA, OR PROFITS; OR BUSINESS INTERRUPTION) HOWEVER CAUSED AND ON ANY
 *  THEORY OF LIABILITY, WHETHER IN CONTRACT, STRICT LIABILITY, OR TORT
 *  (INCLUDING NEGLIGENCE OR OTHERWISE) ARISING IN ANY WAY OUT OF THE USE OF
 *  THIS SOFTWARE, EVEN IF ADVISED OF THE POSSIBILITY OF SUCH DAMAGE.
 */

package org.antlr.v4.runtime;

import org.antlr.v4.runtime.atn.ATN;
import org.antlr.v4.runtime.atn.ATNState;
import org.antlr.v4.runtime.atn.PredictionContext;
import org.antlr.v4.runtime.atn.RuleTransition;
import org.antlr.v4.runtime.misc.IntervalSet;
import org.antlr.v4.runtime.misc.NotNull;
import org.antlr.v4.runtime.misc.Nullable;
import org.antlr.v4.runtime.misc.Tuple;

/** This is the default error handling mechanism for ANTLR parsers
 *  and tree parsers.
 */
public class DefaultErrorStrategy implements ANTLRErrorStrategy {
	/** This is true after we see an error and before having successfully
	 *  matched a token. Prevents generation of more than one error message
	 *  per error.
	 *
	 * @see #inErrorRecoveryMode
	 */
	protected boolean errorRecoveryMode = false;

	/** The index into the input stream where the last error occurred.
	 * 	This is used to prevent infinite loops where an error is found
	 *  but no token is consumed during recovery...another error is found,
	 *  ad nauseum.  This is a failsafe mechanism to guarantee that at least
	 *  one token/tree node is consumed for two errors.
	 */
	protected int lastErrorIndex = -1;

	protected IntervalSet lastErrorStates;

	/**
	 * {@inheritDoc}
	 * <p/>
	 * The default implementation simply calls {@link #endErrorCondition} to
	 * ensure that the handler is not in error recovery mode.
	 */
	@Override
<<<<<<< HEAD
	public void beginErrorCondition(Parser recognizer) {
=======
	public void reset(Parser recognizer) {
		endErrorCondition(recognizer);
	}

	/**
	 * This method is called to enter error recovery mode when a recognition
	 * exception is reported.
	 *
	 * @param recognizer the parser instance
	 */
	protected void beginErrorCondition(@NotNull Parser recognizer) {
>>>>>>> 80233003
		errorRecoveryMode = true;
	}

	/**
	 * {@inheritDoc}
	 */
	@Override
	public boolean inErrorRecoveryMode(Parser recognizer) {
		return errorRecoveryMode;
	}

<<<<<<< HEAD
	@Override
	public void endErrorCondition(Parser recognizer) {
=======
	/**
	 * This method is called to leave error recovery mode after recovering from
	 * a recognition exception.
	 *
	 * @param recognizer
	 */
	protected void endErrorCondition(@NotNull Parser recognizer) {
>>>>>>> 80233003
		errorRecoveryMode = false;
		lastErrorStates = null;
		lastErrorIndex = -1;
	}

	/**
	 * {@inheritDoc}
	 * <p/>
	 * The default implementation simply calls {@link #endErrorCondition}.
	 */
	@Override
	public void reportMatch(Parser recognizer) {
		endErrorCondition(recognizer);
	}

	/**
	 * {@inheritDoc}
	 * <p/>
	 * The default implementation returns immediately if the handler is already
	 * in error recovery mode. Otherwise, it calls {@link #beginErrorCondition}
	 * and dispatches the reporting task based on the runtime type of {@code e}
	 * according to the following table.
	 *
	 * <ul>
	 * <li>{@link NoViableAltException}: Dispatches the call to
	 * {@link #reportNoViableAlternative}</li>
	 * <li>{@link InputMismatchException}: Dispatches the call to
	 * {@link #reportInputMismatch}</li>
	 * <li>{@link FailedPredicateException}: Dispatches the call to
	 * {@link #reportFailedPredicate}</li>
	 * <li>All other types: calls {@link Parser#notifyErrorListeners} to report
	 * the exception</li>
	 * </ul>
	 */
	@Override
	public void reportError(Parser recognizer,
							RecognitionException e)
	{
		// if we've already reported an error and have not matched a token
		// yet successfully, don't report any errors.
		if (inErrorRecoveryMode(recognizer)) {
//			System.err.print("[SPURIOUS] ");
			return; // don't report spurious errors
		}
		beginErrorCondition(recognizer);
		if ( e instanceof NoViableAltException ) {
			reportNoViableAlternative(recognizer, (NoViableAltException) e);
		}
		else if ( e instanceof InputMismatchException ) {
			reportInputMismatch(recognizer, (InputMismatchException)e);
		}
		else if ( e instanceof FailedPredicateException ) {
			reportFailedPredicate(recognizer, (FailedPredicateException)e);
		}
		else {
			System.err.println("unknown recognition error type: "+e.getClass().getName());
			notifyErrorListeners(recognizer, e.getMessage(), e);
		}
	}

<<<<<<< HEAD
	protected void notifyErrorListeners(Parser recognizer, String message, RecognitionException e) {
		if ( recognizer!=null ) {
			recognizer.notifyErrorListeners(e.getOffendingToken(), message, e);
		}
=======
	protected void notifyErrorListeners(@NotNull Parser recognizer, String message, RecognitionException e) {
		recognizer.notifyErrorListeners(e.getOffendingToken(recognizer), message, e);
>>>>>>> 80233003
	}

	/**
	 * {@inheritDoc}
	 * <p/>
	 * The default implementation resynchronizes the parser by consuming tokens
	 * until we find one in the resynchronization set--loosely the set of tokens
	 * that can follow the current rule.
	 */
	@Override
	public void recover(Parser recognizer, RecognitionException e) {
//		System.out.println("recover in "+recognizer.getRuleInvocationStack()+
//						   " index="+recognizer.getInputStream().index()+
//						   ", lastErrorIndex="+
//						   lastErrorIndex+
//						   ", states="+lastErrorStates);
		if ( lastErrorIndex==recognizer.getInputStream().index() &&
			lastErrorStates != null &&
			lastErrorStates.contains(recognizer.getState()) ) {
			// uh oh, another error at same token index and previously-visited
			// state in ATN; must be a case where LT(1) is in the recovery
			// token set so nothing got consumed. Consume a single token
			// at least to prevent an infinite loop; this is a failsafe.
//			System.err.println("seen error condition before index="+
//							   lastErrorIndex+", states="+lastErrorStates);
//			System.err.println("FAILSAFE consumes "+recognizer.getTokenNames()[recognizer.getInputStream().LA(1)]);
			recognizer.consume();
		}
		lastErrorIndex = recognizer.getInputStream().index();
		if ( lastErrorStates==null ) lastErrorStates = new IntervalSet();
		lastErrorStates.add(recognizer.getState());
		IntervalSet followSet = getErrorRecoverySet(recognizer);
		consumeUntil(recognizer, followSet);
	}

	/**
	 * The default implementation of {@link ANTLRErrorStrategy#sync} makes sure
	 * that the current lookahead symbol is consistent with what were expecting
	 * at this point in the ATN. You can call this anytime but ANTLR only
	 * generates code to check before subrules/loops and each iteration.
	 * <p/>
	 * Implements Jim Idle's magic sync mechanism in closures and optional
	 * subrules. E.g.,
	 *
	 * <pre>
	 * a : sync ( stuff sync )* ;
	 * sync : {consume to what can follow sync} ;
	 * </pre>
	 *
	 * At the start of a sub rule upon error, {@link #sync} performs single
	 * token deletion, if possible. If it can't do that, it bails on the current
	 * rule and uses the default error recovery, which consumes until the
	 * resynchronization set of the current rule.
	 * <p/>
	 * If the sub rule is optional ({@code (...)?}, {@code (...)*}, or block
	 * with an empty alternative), then the expected set includes what follows
	 * the subrule.
	 * <p/>
	 * During loop iteration, it consumes until it sees a token that can start a
	 * sub rule or what follows loop. Yes, that is pretty aggressive. We opt to
	 * stay in the loop as long as possible.
	 * <p/>
	 * <strong>ORIGINS</strong>
	 * <p/>
	 * Previous versions of ANTLR did a poor job of their recovery within loops.
	 * A single mismatch token or missing token would force the parser to bail
	 * out of the entire rules surrounding the loop. So, for rule
	 *
	 * <pre>
	 * classDef : 'class' ID '{' member* '}'
	 * </pre>
	 *
	 * input with an extra token between members would force the parser to
	 * consume until it found the next class definition rather than the next
	 * member definition of the current class.
	 * <p/>
	 * This functionality cost a little bit of effort because the parser has to
	 * compare token set at the start of the loop and at each iteration. If for
	 * some reason speed is suffering for you, you can turn off this
	 * functionality by simply overriding this method as a blank { }.
	 */
	@Override
<<<<<<< HEAD
	public void sync(Parser recognizer) {
=======
	public void sync(Parser recognizer) throws RecognitionException {
>>>>>>> 80233003
		ATNState s = recognizer.getInterpreter().atn.states.get(recognizer.getState());
//		System.err.println("sync @ "+s.stateNumber+"="+s.getClass().getSimpleName());
		// If already recovering, don't try to sync
		if (inErrorRecoveryMode(recognizer)) {
			return;
		}

        TokenStream tokens = recognizer.getInputStream();
        int la = tokens.LA(1);

        // try cheaper subset first; might get lucky. seems to shave a wee bit off
        if ( recognizer.getATN().nextTokens(s).contains(la) || la==Token.EOF ) return;

		// Return but don't end recovery. only do that upon valid token match
		if (recognizer.isExpectedToken(la)) {
			return;
		}

		switch (s.getStateType()) {
		case BLOCK_START:
		case STAR_BLOCK_START:
		case PLUS_BLOCK_START:
		case STAR_LOOP_ENTRY:
			// report error and recover if possible
			if ( singleTokenDeletion(recognizer)!=null ) {
				return;
			}

			throw new InputMismatchException(recognizer);

		case PLUS_LOOP_BACK:
		case STAR_LOOP_BACK:
//			System.err.println("at loop back: "+s.getClass().getSimpleName());
			reportUnwantedToken(recognizer);
			IntervalSet expecting = recognizer.getExpectedTokens();
			IntervalSet whatFollowsLoopIterationOrRule =
				expecting.or(getErrorRecoverySet(recognizer));
			consumeUntil(recognizer, whatFollowsLoopIterationOrRule);
			break;

		default:
			// do nothing if we can't identify the exact kind of ATN state
			break;
		}
	}

<<<<<<< HEAD
	public void reportNoViableAlternative(Parser recognizer,
										  NoViableAltException e)
	throws RecognitionException
	{
		TokenStream tokens = recognizer.getInputStream();
		String input;
		if (tokens != null) {
=======
	/**
	 * This is called by {@link #reportError} when the exception is a
	 * {@link NoViableAltException}.
	 *
	 * @see #reportError
	 *
	 * @param recognizer the parser instance
	 * @param e the recognition exception
	 */
	protected void reportNoViableAlternative(@NotNull Parser recognizer,
											 @NotNull NoViableAltException e)
	{
		TokenStream tokens = recognizer.getInputStream();
		String input;
		if (tokens instanceof TokenStream) {
>>>>>>> 80233003
			if ( e.getStartToken().getType()==Token.EOF ) input = "<EOF>";
			else input = tokens.getText(e.getStartToken(), e.getOffendingToken());
		}
		else {
			input = "<unknown input>";
		}
		String msg = "no viable alternative at input "+escapeWSAndQuote(input);
		notifyErrorListeners(recognizer, msg, e);
	}

<<<<<<< HEAD
	public void reportInputMismatch(Parser recognizer,
									InputMismatchException e)
		throws RecognitionException
=======
	/**
	 * This is called by {@link #reportError} when the exception is an
	 * {@link InputMismatchException}.
	 *
	 * @see #reportError
	 *
	 * @param recognizer the parser instance
	 * @param e the recognition exception
	 */
	protected void reportInputMismatch(@NotNull Parser recognizer,
									   @NotNull InputMismatchException e)
>>>>>>> 80233003
	{
		String msg = "mismatched input "+getTokenErrorDisplay(e.getOffendingToken())+
		" expecting "+e.getExpectedTokens().toString(recognizer.getTokenNames());
		notifyErrorListeners(recognizer, msg, e);
	}

<<<<<<< HEAD
	public void reportFailedPredicate(Parser recognizer,
									  FailedPredicateException e)
		throws RecognitionException
=======
	/**
	 * This is called by {@link #reportError} when the exception is a
	 * {@link FailedPredicateException}.
	 *
	 * @see #reportError
	 *
	 * @param recognizer the parser instance
	 * @param e the recognition exception
	 */
	protected void reportFailedPredicate(@NotNull Parser recognizer,
										 @NotNull FailedPredicateException e)
>>>>>>> 80233003
	{
		String ruleName = recognizer.getRuleNames()[recognizer._ctx.getRuleIndex()];
		String msg = "rule "+ruleName+" "+e.getMessage();
		notifyErrorListeners(recognizer, msg, e);
	}

<<<<<<< HEAD
	public void reportUnwantedToken(Parser recognizer) {
		if (errorRecoveryMode) return;
		recognizer._syntaxErrors++;
=======
	/**
	 * This method is called to report a syntax error which requires the removal
	 * of a token from the input stream. At the time this method is called, the
	 * erroneous symbol is current {@code LT(1)} symbol and has not yet been
	 * removed from the input stream. When this method returns,
	 * {@code recognizer} is in error recovery mode.
	 * <p/>
	 * This method is called when {@link #singleTokenDeletion} identifies
	 * single-token deletion as a viable recovery strategy for a mismatched
	 * input error.
	 * <p/>
	 * The default implementation simply returns if the handler is already in
	 * error recovery mode. Otherwise, it calls {@link #beginErrorCondition} to
	 * enter error recovery mode, followed by calling
	 * {@link Parser#notifyErrorListeners}.
	 *
	 * @param recognizer the parser instance
	 */
	protected void reportUnwantedToken(@NotNull Parser recognizer) {
		if (inErrorRecoveryMode(recognizer)) {
			return;
		}

>>>>>>> 80233003
		beginErrorCondition(recognizer);

		Token t = recognizer.getCurrentToken();
		String tokenName = getTokenErrorDisplay(t);
		IntervalSet expecting = getExpectedTokens(recognizer);
		String msg = "extraneous input "+tokenName+" expecting "+
			expecting.toString(recognizer.getTokenNames());
		recognizer.notifyErrorListeners(t, msg, null);
	}

<<<<<<< HEAD
	public void reportMissingToken(Parser recognizer) {
		if (errorRecoveryMode) return;
		recognizer._syntaxErrors++;
=======
	/**
	 * This method is called to report a syntax error which requires the
	 * insertion of a missing token into the input stream. At the time this
	 * method is called, the missing token has not yet been inserted. When this
	 * method returns, {@code recognizer} is in error recovery mode.
	 * <p/>
	 * This method is called when {@link #singleTokenInsertion} identifies
	 * single-token insertion as a viable recovery strategy for a mismatched
	 * input error.
	 * <p/>
	 * The default implementation simply returns if the handler is already in
	 * error recovery mode. Otherwise, it calls {@link #beginErrorCondition} to
	 * enter error recovery mode, followed by calling
	 * {@link Parser#notifyErrorListeners}.
	 *
	 * @param recognizer the parser instance
	 */
	protected void reportMissingToken(@NotNull Parser recognizer) {
		if (inErrorRecoveryMode(recognizer)) {
			return;
		}

>>>>>>> 80233003
		beginErrorCondition(recognizer);

		Token t = recognizer.getCurrentToken();
		IntervalSet expecting = getExpectedTokens(recognizer);
		String msg = "missing "+expecting.toString(recognizer.getTokenNames())+
			" at "+getTokenErrorDisplay(t);

		recognizer.notifyErrorListeners(t, msg, null);
	}

	/**
	 * {@inheritDoc}
	 * <p/>
	 * The default implementation attempts to recover from the mismatched input
	 * by using single token insertion and deletion as described below. If the
	 * recovery attempt fails, this method throws an
	 * {@link InputMismatchException}.
	 * <p/>
	 * <strong>EXTRA TOKEN</strong> (single token deletion)
	 * <p/>
	 * {@code LA(1)} is not what we are looking for. If {@code LA(2)} has the
	 * right token, however, then assume {@code LA(1)} is some extra spurious
	 * token and delete it. Then consume and return the next token (which was
	 * the {@code LA(2)} token) as the successful result of the match operation.
	 * <p/>
	 * This recovery strategy is implemented by {@link #singleTokenDeletion}.
	 * <p/>
	 * <strong>MISSING TOKEN</strong> (single token insertion)
	 * <p/>
	 * If current token (at {@code LA(1)}) is consistent with what could come
	 * after the expected {@code LA(1)} token, then assume the token is missing
	 * and use the parser's {@link TokenFactory} to create it on the fly. The
	 * "insertion" is performed by returning the created token as the successful
	 * result of the match operation.
	 * <p/>
	 * This recovery strategy is implemented by {@link #singleTokenInsertion}.
	 * <p/>
	 * <strong>EXAMPLE</strong>
	 * <p/>
	 * For example, Input {@code i=(3;} is clearly missing the {@code ')'}. When
	 * the parser returns from the nested call to {@code expr}, it will have
	 * call chain:
	 *
	 * <pre>
	 * stat -> expr -> atom
	 * </pre>
	 *
	 * and it will be trying to match the {@code ')'} at this point in the
	 * derivation:
	 *
	 * <pre>
	 * => ID '=' '(' INT ')' ('+' atom)* ';'
	 *                    ^
	 * </pre>
	 *
	 * The attempt to match {@code ')'} will fail when it sees {@code ';'} and
	 * call {@link #recoverInline}. To recover, it sees that {@code LA(1)==';'}
	 * is in the set of tokens that can follow the {@code ')'} token reference
	 * in rule {@code atom}. It can assume that you forgot the {@code ')'}.
	 */
	@Override
	public Token recoverInline(Parser recognizer)
		throws RecognitionException
	{
		// SINGLE TOKEN DELETION
		Token matchedSymbol = singleTokenDeletion(recognizer);
		if ( matchedSymbol!=null ) {
			// we have deleted the extra token.
			// now, move past ttype token as if all were ok
			recognizer.consume();
			return matchedSymbol;
		}

		// SINGLE TOKEN INSERTION
		if ( singleTokenInsertion(recognizer) ) {
			return getMissingSymbol(recognizer);
		}

		// even that didn't work; must throw the exception
		throw new InputMismatchException(recognizer);
	}

<<<<<<< HEAD
	// if next token is what we are looking for then "delete" this token
	public boolean singleTokenInsertion(Parser recognizer) {
=======
	/**
	 * This method implements the single-token insertion inline error recovery
	 * strategy. It is called by {@link #recoverInline} if the single-token
	 * deletion strategy fails to recover from the mismatched input. If this
	 * method returns {@code true}, {@code recognizer} will be in error recovery
	 * mode.
	 * <p/>
	 * This method determines whether or not single-token insertion is viable by
	 * checking if the {@code LA(1)} input symbol could be successfully matched
	 * if it were instead the {@code LA(2)} symbol. If this method returns
	 * {@code true}, the caller is responsible for creating and inserting a
	 * token with the correct type to produce this behavior.
	 *
	 * @param recognizer the parser instance
	 * @return {@code true} if single-token insertion is a viable recovery
	 * strategy for the current mismatched input, otherwise {@code false}
	 */
	protected boolean singleTokenInsertion(@NotNull Parser recognizer) {
>>>>>>> 80233003
		int currentSymbolType = recognizer.getInputStream().LA(1);
		// if current token is consistent with what could come after current
		// ATN state, then we know we're missing a token; error recovery
		// is free to conjure up and insert the missing token
		ATNState currentState = recognizer.getInterpreter().atn.states.get(recognizer.getState());
		ATNState next = currentState.transition(0).target;
		ATN atn = recognizer.getInterpreter().atn;
		IntervalSet expectingAtLL2 = atn.nextTokens(next, PredictionContext.fromRuleContext(atn, recognizer._ctx));
//		System.out.println("LT(2) set="+expectingAtLL2.toString(recognizer.getTokenNames()));
		if ( expectingAtLL2.contains(currentSymbolType) ) {
			reportMissingToken(recognizer);
			return true;
		}
		return false;
	}

<<<<<<< HEAD
	public Token singleTokenDeletion(Parser recognizer) {
=======
	/**
	 * This method implements the single-token deletion inline error recovery
	 * strategy. It is called by {@link #recoverInline} to attempt to recover
	 * from mismatched input. If this method returns null, the parser and error
	 * handler state will not have changed. If this method returns non-null,
	 * {@code recognizer} will <em>not</em> be in error recovery mode since the
	 * returned token was a successful match.
	 * <p/>
	 * If the single-token deletion is successful, this method calls
	 * {@link #reportUnwantedToken} to report the error, followed by
	 * {@link Parser#consume} to actually "delete" the extraneous token. Then,
	 * before returning {@link #reportMatch} is called to signal a successful
	 * match.
	 *
	 * @param recognizer the parser instance
	 * @return the successfully matched {@link Token} instance if single-token
	 * deletion successfully recovers from the mismatched input, otherwise
	 * {@code null}
	 */
	@Nullable
	protected Token singleTokenDeletion(@NotNull Parser recognizer) {
>>>>>>> 80233003
		int nextTokenType = recognizer.getInputStream().LA(2);
		IntervalSet expecting = getExpectedTokens(recognizer);
		if ( expecting.contains(nextTokenType) ) {
			reportUnwantedToken(recognizer);
			/*
			System.err.println("recoverFromMismatchedToken deleting "+
							   ((TokenStream)recognizer.getInputStream()).LT(1)+
							   " since "+((TokenStream)recognizer.getInputStream()).LT(2)+
							   " is what we want");
			*/
			recognizer.consume(); // simply delete extra token
			// we want to return the token we're actually matching
			Token matchedSymbol = recognizer.getCurrentToken();
<<<<<<< HEAD
			endErrorCondition(recognizer);  // we know current token is correct
=======
			reportMatch(recognizer);  // we know current token is correct
>>>>>>> 80233003
			return matchedSymbol;
		}
		return null;
	}

	/** Conjure up a missing token during error recovery.
	 *
	 *  The recognizer attempts to recover from single missing
	 *  symbols. But, actions might refer to that missing symbol.
	 *  For example, x=ID {f($x);}. The action clearly assumes
	 *  that there has been an identifier matched previously and that
	 *  $x points at that token. If that token is missing, but
	 *  the next token in the stream is what we want we assume that
	 *  this token is missing and we keep going. Because we
	 *  have to return some token to replace the missing token,
	 *  we have to conjure one up. This method gives the user control
	 *  over the tokens returned for missing tokens. Mostly,
	 *  you will want to create something special for identifier
	 *  tokens. For literals such as '{' and ',', the default
	 *  action in the parser or tree parser works. It simply creates
	 *  a CommonToken of the appropriate type. The text will be the token.
	 *  If you change what tokens must be created by the lexer,
	 *  override this method to create the appropriate tokens.
	 */
<<<<<<< HEAD
	protected Token getMissingSymbol(Parser recognizer) {
=======
	@NotNull
	protected Token getMissingSymbol(@NotNull Parser recognizer) {
>>>>>>> 80233003
		Token currentSymbol = recognizer.getCurrentToken();
		IntervalSet expecting = getExpectedTokens(recognizer);
		int expectedTokenType = expecting.getMinElement(); // get any element
		String tokenText;
		if ( expectedTokenType== Token.EOF ) tokenText = "<missing EOF>";
		else tokenText = "<missing "+recognizer.getTokenNames()[expectedTokenType]+">";
		Token current = currentSymbol;
		Token lookback = recognizer.getInputStream().LT(-1);
		if ( current.getType() == Token.EOF && lookback!=null ) {
			current = lookback;
		}

		return constructToken(recognizer.getInputStream().getTokenSource(), expectedTokenType, tokenText, current);
	}

	protected Token constructToken(TokenSource tokenSource, int expectedTokenType, String tokenText, Token current) {
		TokenFactory factory = tokenSource.getTokenFactory();
		return
			factory.create(Tuple.create(tokenSource, current.getTokenSource().getInputStream()), expectedTokenType, tokenText,
							Token.DEFAULT_CHANNEL,
							-1, -1,
							current.getLine(), current.getCharPositionInLine());
	}

<<<<<<< HEAD
	public IntervalSet getExpectedTokens(Parser recognizer) {
=======
	@NotNull
	protected IntervalSet getExpectedTokens(@NotNull Parser recognizer) {
>>>>>>> 80233003
		return recognizer.getExpectedTokens();
	}

	/** How should a token be displayed in an error message? The default
	 *  is to display just the text, but during development you might
	 *  want to have a lot of information spit out.  Override in that case
	 *  to use t.toString() (which, for CommonToken, dumps everything about
	 *  the token). This is better than forcing you to override a method in
	 *  your token objects because you don't have to go modify your lexer
	 *  so that it creates a new Java type.
	 */
<<<<<<< HEAD
	public String getTokenErrorDisplay(Token t) {
=======
	protected String getTokenErrorDisplay(Token t) {
>>>>>>> 80233003
		if ( t==null ) return "<no token>";
		String s = getSymbolText(t);
		if ( s==null ) {
			if ( getSymbolType(t)==Token.EOF ) {
				s = "<EOF>";
			}
			else {
				s = "<"+getSymbolType(t)+">";
			}
		}
		return escapeWSAndQuote(s);
	}

	protected String getSymbolText(@NotNull Token symbol) {
		return symbol.getText();
	}

	protected int getSymbolType(@NotNull Token symbol) {
		return symbol.getType();
	}

	@NotNull
	protected String escapeWSAndQuote(@NotNull String s) {
//		if ( s==null ) return s;
		s = s.replace("\n","\\n");
		s = s.replace("\r","\\r");
		s = s.replace("\t","\\t");
		return "'"+s+"'";
	}

	/*  Compute the error recovery set for the current rule.  During
	 *  rule invocation, the parser pushes the set of tokens that can
	 *  follow that rule reference on the stack; this amounts to
	 *  computing FIRST of what follows the rule reference in the
	 *  enclosing rule. See LinearApproximator.FIRST().
	 *  This local follow set only includes tokens
	 *  from within the rule; i.e., the FIRST computation done by
	 *  ANTLR stops at the end of a rule.
	 *
	 *  EXAMPLE
	 *
	 *  When you find a "no viable alt exception", the input is not
	 *  consistent with any of the alternatives for rule r.  The best
	 *  thing to do is to consume tokens until you see something that
	 *  can legally follow a call to r *or* any rule that called r.
	 *  You don't want the exact set of viable next tokens because the
	 *  input might just be missing a token--you might consume the
	 *  rest of the input looking for one of the missing tokens.
	 *
	 *  Consider grammar:
	 *
	 *  a : '[' b ']'
	 *    | '(' b ')'
	 *    ;
	 *  b : c '^' INT ;
	 *  c : ID
	 *    | INT
	 *    ;
	 *
	 *  At each rule invocation, the set of tokens that could follow
	 *  that rule is pushed on a stack.  Here are the various
	 *  context-sensitive follow sets:
	 *
	 *  FOLLOW(b1_in_a) = FIRST(']') = ']'
	 *  FOLLOW(b2_in_a) = FIRST(')') = ')'
	 *  FOLLOW(c_in_b) = FIRST('^') = '^'
	 *
	 *  Upon erroneous input "[]", the call chain is
	 *
	 *  a -> b -> c
	 *
	 *  and, hence, the follow context stack is:
	 *
	 *  depth     follow set       start of rule execution
	 *    0         <EOF>                    a (from main())
	 *    1          ']'                     b
	 *    2          '^'                     c
	 *
	 *  Notice that ')' is not included, because b would have to have
	 *  been called from a different context in rule a for ')' to be
	 *  included.
	 *
	 *  For error recovery, we cannot consider FOLLOW(c)
	 *  (context-sensitive or otherwise).  We need the combined set of
	 *  all context-sensitive FOLLOW sets--the set of all tokens that
	 *  could follow any reference in the call chain.  We need to
	 *  resync to one of those tokens.  Note that FOLLOW(c)='^' and if
	 *  we resync'd to that token, we'd consume until EOF.  We need to
	 *  sync to context-sensitive FOLLOWs for a, b, and c: {']','^'}.
	 *  In this case, for input "[]", LA(1) is ']' and in the set, so we would
	 *  not consume anything. After printing an error, rule c would
	 *  return normally.  Rule b would not find the required '^' though.
	 *  At this point, it gets a mismatched token error and throws an
	 *  exception (since LA(1) is not in the viable following token
	 *  set).  The rule exception handler tries to recover, but finds
	 *  the same recovery set and doesn't consume anything.  Rule b
	 *  exits normally returning to rule a.  Now it finds the ']' (and
	 *  with the successful match exits errorRecovery mode).
	 *
	 *  So, you can see that the parser walks up the call chain looking
	 *  for the token that was a member of the recovery set.
	 *
	 *  Errors are not generated in errorRecovery mode.
	 *
	 *  ANTLR's error recovery mechanism is based upon original ideas:
	 *
	 *  "Algorithms + Data Structures = Programs" by Niklaus Wirth
	 *
	 *  and
	 *
	 *  "A note on error recovery in recursive descent parsers":
	 *  http://portal.acm.org/citation.cfm?id=947902.947905
	 *
	 *  Later, Josef Grosch had some good ideas:
	 *
	 *  "Efficient and Comfortable Error Recovery in Recursive Descent
	 *  Parsers":
	 *  ftp://www.cocolab.com/products/cocktail/doca4.ps/ell.ps.zip
	 *
	 *  Like Grosch I implement context-sensitive FOLLOW sets that are combined
	 *  at run-time upon error to avoid overhead during parsing.
	 */
<<<<<<< HEAD
	protected IntervalSet getErrorRecoverySet(Parser recognizer) {
=======
	@NotNull
	protected IntervalSet getErrorRecoverySet(@NotNull Parser recognizer) {
>>>>>>> 80233003
		ATN atn = recognizer.getInterpreter().atn;
		RuleContext ctx = recognizer._ctx;
		IntervalSet recoverSet = new IntervalSet();
		while ( ctx!=null && ctx.invokingState>=0 ) {
			// compute what follows who invoked us
			ATNState invokingState = atn.states.get(ctx.invokingState);
			RuleTransition rt = (RuleTransition)invokingState.transition(0);
			IntervalSet follow = atn.nextTokens(rt.followState);
			recoverSet.addAll(follow);
			ctx = ctx.parent;
		}
        recoverSet.remove(Token.EPSILON);
//		System.out.println("recover set "+recoverSet.toString(recognizer.getTokenNames()));
		return recoverSet;
	}

<<<<<<< HEAD
	/** Consume tokens until one matches the given token set */
	public void consumeUntil(Parser recognizer, IntervalSet set) {
=======
	/** Consume tokens until one matches the given token set. */
	protected void consumeUntil(@NotNull Parser recognizer, @NotNull IntervalSet set) {
>>>>>>> 80233003
//		System.err.println("consumeUntil("+set.toString(recognizer.getTokenNames())+")");
		int ttype = recognizer.getInputStream().LA(1);
		while (ttype != Token.EOF && !set.contains(ttype) ) {
            //System.out.println("consume during recover LA(1)="+getTokenNames()[input.LA(1)]);
//			recognizer.getInputStream().consume();
            recognizer.consume();
            ttype = recognizer.getInputStream().LA(1);
        }
    }
}<|MERGE_RESOLUTION|>--- conflicted
+++ resolved
@@ -68,9 +68,6 @@
 	 * ensure that the handler is not in error recovery mode.
 	 */
 	@Override
-<<<<<<< HEAD
-	public void beginErrorCondition(Parser recognizer) {
-=======
 	public void reset(Parser recognizer) {
 		endErrorCondition(recognizer);
 	}
@@ -82,7 +79,6 @@
 	 * @param recognizer the parser instance
 	 */
 	protected void beginErrorCondition(@NotNull Parser recognizer) {
->>>>>>> 80233003
 		errorRecoveryMode = true;
 	}
 
@@ -94,10 +90,6 @@
 		return errorRecoveryMode;
 	}
 
-<<<<<<< HEAD
-	@Override
-	public void endErrorCondition(Parser recognizer) {
-=======
 	/**
 	 * This method is called to leave error recovery mode after recovering from
 	 * a recognition exception.
@@ -105,7 +97,6 @@
 	 * @param recognizer
 	 */
 	protected void endErrorCondition(@NotNull Parser recognizer) {
->>>>>>> 80233003
 		errorRecoveryMode = false;
 		lastErrorStates = null;
 		lastErrorIndex = -1;
@@ -166,15 +157,8 @@
 		}
 	}
 
-<<<<<<< HEAD
-	protected void notifyErrorListeners(Parser recognizer, String message, RecognitionException e) {
-		if ( recognizer!=null ) {
-			recognizer.notifyErrorListeners(e.getOffendingToken(), message, e);
-		}
-=======
 	protected void notifyErrorListeners(@NotNull Parser recognizer, String message, RecognitionException e) {
-		recognizer.notifyErrorListeners(e.getOffendingToken(recognizer), message, e);
->>>>>>> 80233003
+		recognizer.notifyErrorListeners(e.getOffendingToken(), message, e);
 	}
 
 	/**
@@ -257,11 +241,7 @@
 	 * functionality by simply overriding this method as a blank { }.
 	 */
 	@Override
-<<<<<<< HEAD
-	public void sync(Parser recognizer) {
-=======
 	public void sync(Parser recognizer) throws RecognitionException {
->>>>>>> 80233003
 		ATNState s = recognizer.getInterpreter().atn.states.get(recognizer.getState());
 //		System.err.println("sync @ "+s.stateNumber+"="+s.getClass().getSimpleName());
 		// If already recovering, don't try to sync
@@ -308,15 +288,6 @@
 		}
 	}
 
-<<<<<<< HEAD
-	public void reportNoViableAlternative(Parser recognizer,
-										  NoViableAltException e)
-	throws RecognitionException
-	{
-		TokenStream tokens = recognizer.getInputStream();
-		String input;
-		if (tokens != null) {
-=======
 	/**
 	 * This is called by {@link #reportError} when the exception is a
 	 * {@link NoViableAltException}.
@@ -332,7 +303,6 @@
 		TokenStream tokens = recognizer.getInputStream();
 		String input;
 		if (tokens instanceof TokenStream) {
->>>>>>> 80233003
 			if ( e.getStartToken().getType()==Token.EOF ) input = "<EOF>";
 			else input = tokens.getText(e.getStartToken(), e.getOffendingToken());
 		}
@@ -343,11 +313,6 @@
 		notifyErrorListeners(recognizer, msg, e);
 	}
 
-<<<<<<< HEAD
-	public void reportInputMismatch(Parser recognizer,
-									InputMismatchException e)
-		throws RecognitionException
-=======
 	/**
 	 * This is called by {@link #reportError} when the exception is an
 	 * {@link InputMismatchException}.
@@ -359,18 +324,12 @@
 	 */
 	protected void reportInputMismatch(@NotNull Parser recognizer,
 									   @NotNull InputMismatchException e)
->>>>>>> 80233003
 	{
 		String msg = "mismatched input "+getTokenErrorDisplay(e.getOffendingToken())+
 		" expecting "+e.getExpectedTokens().toString(recognizer.getTokenNames());
 		notifyErrorListeners(recognizer, msg, e);
 	}
 
-<<<<<<< HEAD
-	public void reportFailedPredicate(Parser recognizer,
-									  FailedPredicateException e)
-		throws RecognitionException
-=======
 	/**
 	 * This is called by {@link #reportError} when the exception is a
 	 * {@link FailedPredicateException}.
@@ -382,18 +341,12 @@
 	 */
 	protected void reportFailedPredicate(@NotNull Parser recognizer,
 										 @NotNull FailedPredicateException e)
->>>>>>> 80233003
 	{
 		String ruleName = recognizer.getRuleNames()[recognizer._ctx.getRuleIndex()];
 		String msg = "rule "+ruleName+" "+e.getMessage();
 		notifyErrorListeners(recognizer, msg, e);
 	}
 
-<<<<<<< HEAD
-	public void reportUnwantedToken(Parser recognizer) {
-		if (errorRecoveryMode) return;
-		recognizer._syntaxErrors++;
-=======
 	/**
 	 * This method is called to report a syntax error which requires the removal
 	 * of a token from the input stream. At the time this method is called, the
@@ -417,7 +370,6 @@
 			return;
 		}
 
->>>>>>> 80233003
 		beginErrorCondition(recognizer);
 
 		Token t = recognizer.getCurrentToken();
@@ -428,11 +380,6 @@
 		recognizer.notifyErrorListeners(t, msg, null);
 	}
 
-<<<<<<< HEAD
-	public void reportMissingToken(Parser recognizer) {
-		if (errorRecoveryMode) return;
-		recognizer._syntaxErrors++;
-=======
 	/**
 	 * This method is called to report a syntax error which requires the
 	 * insertion of a missing token into the input stream. At the time this
@@ -455,7 +402,6 @@
 			return;
 		}
 
->>>>>>> 80233003
 		beginErrorCondition(recognizer);
 
 		Token t = recognizer.getCurrentToken();
@@ -538,10 +484,6 @@
 		throw new InputMismatchException(recognizer);
 	}
 
-<<<<<<< HEAD
-	// if next token is what we are looking for then "delete" this token
-	public boolean singleTokenInsertion(Parser recognizer) {
-=======
 	/**
 	 * This method implements the single-token insertion inline error recovery
 	 * strategy. It is called by {@link #recoverInline} if the single-token
@@ -560,7 +502,6 @@
 	 * strategy for the current mismatched input, otherwise {@code false}
 	 */
 	protected boolean singleTokenInsertion(@NotNull Parser recognizer) {
->>>>>>> 80233003
 		int currentSymbolType = recognizer.getInputStream().LA(1);
 		// if current token is consistent with what could come after current
 		// ATN state, then we know we're missing a token; error recovery
@@ -577,9 +518,6 @@
 		return false;
 	}
 
-<<<<<<< HEAD
-	public Token singleTokenDeletion(Parser recognizer) {
-=======
 	/**
 	 * This method implements the single-token deletion inline error recovery
 	 * strategy. It is called by {@link #recoverInline} to attempt to recover
@@ -601,7 +539,6 @@
 	 */
 	@Nullable
 	protected Token singleTokenDeletion(@NotNull Parser recognizer) {
->>>>>>> 80233003
 		int nextTokenType = recognizer.getInputStream().LA(2);
 		IntervalSet expecting = getExpectedTokens(recognizer);
 		if ( expecting.contains(nextTokenType) ) {
@@ -615,11 +552,7 @@
 			recognizer.consume(); // simply delete extra token
 			// we want to return the token we're actually matching
 			Token matchedSymbol = recognizer.getCurrentToken();
-<<<<<<< HEAD
-			endErrorCondition(recognizer);  // we know current token is correct
-=======
 			reportMatch(recognizer);  // we know current token is correct
->>>>>>> 80233003
 			return matchedSymbol;
 		}
 		return null;
@@ -644,12 +577,8 @@
 	 *  If you change what tokens must be created by the lexer,
 	 *  override this method to create the appropriate tokens.
 	 */
-<<<<<<< HEAD
-	protected Token getMissingSymbol(Parser recognizer) {
-=======
 	@NotNull
 	protected Token getMissingSymbol(@NotNull Parser recognizer) {
->>>>>>> 80233003
 		Token currentSymbol = recognizer.getCurrentToken();
 		IntervalSet expecting = getExpectedTokens(recognizer);
 		int expectedTokenType = expecting.getMinElement(); // get any element
@@ -674,12 +603,8 @@
 							current.getLine(), current.getCharPositionInLine());
 	}
 
-<<<<<<< HEAD
-	public IntervalSet getExpectedTokens(Parser recognizer) {
-=======
 	@NotNull
 	protected IntervalSet getExpectedTokens(@NotNull Parser recognizer) {
->>>>>>> 80233003
 		return recognizer.getExpectedTokens();
 	}
 
@@ -691,11 +616,7 @@
 	 *  your token objects because you don't have to go modify your lexer
 	 *  so that it creates a new Java type.
 	 */
-<<<<<<< HEAD
-	public String getTokenErrorDisplay(Token t) {
-=======
 	protected String getTokenErrorDisplay(Token t) {
->>>>>>> 80233003
 		if ( t==null ) return "<no token>";
 		String s = getSymbolText(t);
 		if ( s==null ) {
@@ -818,12 +739,8 @@
 	 *  Like Grosch I implement context-sensitive FOLLOW sets that are combined
 	 *  at run-time upon error to avoid overhead during parsing.
 	 */
-<<<<<<< HEAD
-	protected IntervalSet getErrorRecoverySet(Parser recognizer) {
-=======
 	@NotNull
 	protected IntervalSet getErrorRecoverySet(@NotNull Parser recognizer) {
->>>>>>> 80233003
 		ATN atn = recognizer.getInterpreter().atn;
 		RuleContext ctx = recognizer._ctx;
 		IntervalSet recoverSet = new IntervalSet();
@@ -840,13 +757,8 @@
 		return recoverSet;
 	}
 
-<<<<<<< HEAD
-	/** Consume tokens until one matches the given token set */
-	public void consumeUntil(Parser recognizer, IntervalSet set) {
-=======
 	/** Consume tokens until one matches the given token set. */
 	protected void consumeUntil(@NotNull Parser recognizer, @NotNull IntervalSet set) {
->>>>>>> 80233003
 //		System.err.println("consumeUntil("+set.toString(recognizer.getTokenNames())+")");
 		int ttype = recognizer.getInputStream().LA(1);
 		while (ttype != Token.EOF && !set.contains(ttype) ) {
