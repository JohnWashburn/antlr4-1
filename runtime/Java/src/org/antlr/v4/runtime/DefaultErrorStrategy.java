--- conflicted
+++ resolved
@@ -327,13 +327,8 @@
 	protected void reportInputMismatch(@NotNull Parser recognizer,
 									   @NotNull InputMismatchException e)
 	{
-<<<<<<< HEAD
 		String msg = "mismatched input "+getTokenErrorDisplay(e.getOffendingToken())+
-		" expecting "+e.getExpectedTokens().toString(recognizer.getTokenNames());
-=======
-		String msg = "mismatched input "+getTokenErrorDisplay(e.getOffendingToken(recognizer))+
 		" expecting "+e.getExpectedTokens().toString(recognizer.getVocabulary());
->>>>>>> 407abf78
 		notifyErrorListeners(recognizer, msg, e);
 	}
 
