--- conflicted
+++ resolved
@@ -172,12 +172,7 @@
 		Parser parser = null;
 		if ( !startRuleName.equals(LEXER_START_RULE_NAME) ) {
 			String parserName = grammarName+"Parser";
-<<<<<<< HEAD
-
-			parserClass = (Class<? extends Parser>)cl.loadClass(parserName).asSubclass(Parser.class);
-=======
 			parserClass = cl.loadClass(parserName).asSubclass(Parser.class);
->>>>>>> 80233003
 			if ( parserClass==null ) {
 				System.err.println("Can't load "+parserName);
 				return;
