/*
 * [The "BSD license"]
 *  Copyright (c) 2012 Terence Parr
 *  Copyright (c) 2012 Sam Harwell
 *  All rights reserved.
 *
 *  Redistribution and use in source and binary forms, with or without
 *  modification, are permitted provided that the following conditions
 *  are met:
 *
 *  1. Redistributions of source code must retain the above copyright
 *     notice, this list of conditions and the following disclaimer.
 *  2. Redistributions in binary form must reproduce the above copyright
 *     notice, this list of conditions and the following disclaimer in the
 *     documentation and/or other materials provided with the distribution.
 *  3. The name of the author may not be used to endorse or promote products
 *     derived from this software without specific prior written permission.
 *
 *  THIS SOFTWARE IS PROVIDED BY THE AUTHOR ``AS IS'' AND ANY EXPRESS OR
 *  IMPLIED WARRANTIES, INCLUDING, BUT NOT LIMITED TO, THE IMPLIED WARRANTIES
 *  OF MERCHANTABILITY AND FITNESS FOR A PARTICULAR PURPOSE ARE DISCLAIMED.
 *  IN NO EVENT SHALL THE AUTHOR BE LIABLE FOR ANY DIRECT, INDIRECT,
 *  INCIDENTAL, SPECIAL, EXEMPLARY, OR CONSEQUENTIAL DAMAGES (INCLUDING, BUT
 *  NOT LIMITED TO, PROCUREMENT OF SUBSTITUTE GOODS OR SERVICES; LOSS OF USE,
 *  DATA, OR PROFITS; OR BUSINESS INTERRUPTION) HOWEVER CAUSED AND ON ANY
 *  THEORY OF LIABILITY, WHETHER IN CONTRACT, STRICT LIABILITY, OR TORT
 *  (INCLUDING NEGLIGENCE OR OTHERWISE) ARISING IN ANY WAY OUT OF THE USE OF
 *  THIS SOFTWARE, EVEN IF ADVISED OF THE POSSIBILITY OF SUCH DAMAGE.
 */

package org.antlr.v4.runtime.misc;

import java.awt.Window;
import java.awt.event.WindowAdapter;
import java.awt.event.WindowEvent;
import java.io.File;
import java.io.FileInputStream;
import java.io.FileOutputStream;
import java.io.IOException;
import java.io.InputStreamReader;
import java.io.OutputStreamWriter;
import java.util.Arrays;
import java.util.Collection;
import java.util.HashMap;
import java.util.Iterator;
import java.util.List;
import java.util.Map;

public class Utils {
	/**
	 * @sharpen.ignore
	 */
	public static String join(Iterable<?> iter, String separator) {
		return join(iter.iterator(), separator);
	}

	/**
	 * @sharpen.ignore
	 */
	public static <T> String join(T[] array, String separator) {
		return join(Arrays.asList(array), separator);
	}

	/**
	 * @sharpen.ignore
	 */
    public static <T> String join(Iterator<T> iter, String separator) {
        StringBuilder buf = new StringBuilder();
        while ( iter.hasNext() ) {
            buf.append(iter.next());
            if ( iter.hasNext() ) {
                buf.append(separator);
            }
        }
        return buf.toString();
    }

	/**
	 * @sharpen.ignore
	 */
	public static boolean equals(Object x, Object y) {
		if (x == y) {
			return true;
		}

		if (x == null || y == null) {
			return false;
		}

		return x.equals(y);
	}

	public static int numNonnull(Object[] data) {
		int n = 0;
		if ( data == null ) return n;
		for (Object o : data) {
			if ( o!=null ) n++;
		}
		return n;
	}

	public  static <T> void removeAllElements(Collection<T> data, T value) {
		if ( data==null ) return;
		while ( data.contains(value) ) data.remove(value);
	}

	public static String escapeWhitespace(String s, boolean escapeSpaces) {
		StringBuilder buf = new StringBuilder();
		for (char c : s.toCharArray()) {
			if ( c==' ' && escapeSpaces ) buf.append('\u00B7');
			else if ( c=='\t' ) buf.append("\\t");
			else if ( c=='\n' ) buf.append("\\n");
			else if ( c=='\r' ) buf.append("\\r");
			else buf.append(c);
		}
		return buf.toString();
	}

<<<<<<< HEAD
	/**
	 * @sharpen.ignore
	 */
	public static void writeFile(String fileName, String content) throws IOException {
		FileWriter fw = new FileWriter(fileName);
		Writer w = new BufferedWriter(fw);
=======
	public static void writeFile(@NotNull String fileName, @NotNull String content) throws IOException {
		writeFile(fileName, content, null);
	}

	public static void writeFile(@NotNull String fileName, @NotNull String content, @Nullable String encoding) throws IOException {
		File f = new File(fileName);
		FileOutputStream fos = new FileOutputStream(f);
		OutputStreamWriter osw;
		if (encoding != null) {
			osw = new OutputStreamWriter(fos, encoding);
		}
		else {
			osw = new OutputStreamWriter(fos);
		}

		try {
			osw.write(content);
		}
		finally {
			osw.close();
		}
	}

	@NotNull
	public static char[] readFile(@NotNull String fileName) throws IOException {
		return readFile(fileName, null);
	}

	@NotNull
	public static char[] readFile(@NotNull String fileName, @Nullable String encoding) throws IOException {
		File f = new File(fileName);
		int size = (int)f.length();
		InputStreamReader isr;
		FileInputStream fis = new FileInputStream(fileName);
		if ( encoding!=null ) {
			isr = new InputStreamReader(fis, encoding);
		}
		else {
			isr = new InputStreamReader(fis);
		}
		char[] data = null;
>>>>>>> 407abf78
		try {
			data = new char[size];
			int n = isr.read(data);
			if (n < data.length) {
				data = Arrays.copyOf(data, n);
			}
		}
		finally {
			isr.close();
		}
		return data;
	}

	public static <T> void removeAll(@NotNull List<T> list, @NotNull Predicate<? super T> predicate) {
		int j = 0;
		for (int i = 0; i < list.size(); i++) {
			T item = list.get(i);
			if (!predicate.eval(item)) {
				if (j != i) {
					list.set(j, item);
				}

				j++;
			}
		}

		if (j < list.size()) {
			list.subList(j, list.size()).clear();
		}
	}

	/**
	 * @sharpen.ignore
	 */
	public static <T> void removeAll(@NotNull Iterable<T> iterable, @NotNull Predicate<? super T> predicate) {
		if (iterable instanceof List<?>) {
			removeAll((List<T>)iterable, predicate);
			return;
		}

		for (Iterator<T> iterator = iterable.iterator(); iterator.hasNext(); ) {
			T item = iterator.next();
			if (predicate.eval(item)) {
				iterator.remove();
			}
		}
	}

	/**
	 * @sharpen.ignore
	 */
	public static void waitForClose(final Window window) throws InterruptedException {
		final Object lock = new Object();

		Thread t = new Thread() {
			@Override
			public void run() {
				synchronized (lock) {
					while (window.isVisible()) {
						try {
							lock.wait(500);
						} catch (InterruptedException e) {
						}
					}
				}
			}
		};

		t.start();

		window.addWindowListener(new WindowAdapter() {
			@Override
			public void windowClosing(WindowEvent arg0) {
				synchronized (lock) {
					window.setVisible(false);
					lock.notify();
				}
			}
		});

		t.join();
	}

	/** Convert array of strings to string&rarr;index map. Useful for
	 *  converting rulenames to name&rarr;ruleindex map.
	 */
	public static Map<String, Integer> toMap(String[] keys) {
		Map<String, Integer> m = new HashMap<String, Integer>();
		for (int i=0; i<keys.length; i++) {
			m.put(keys[i], i);
		}
		return m;
	}

	public static char[] toCharArray(IntegerList data) {
		if ( data==null ) return null;
		char[] cdata = new char[data.size()];
		for (int i=0; i<data.size(); i++) {
			cdata[i] = (char)data.get(i);
		}
		return cdata;
	}
}<|MERGE_RESOLUTION|>--- conflicted
+++ resolved
@@ -116,18 +116,16 @@
 		return buf.toString();
 	}
 
-<<<<<<< HEAD
-	/**
-	 * @sharpen.ignore
-	 */
-	public static void writeFile(String fileName, String content) throws IOException {
-		FileWriter fw = new FileWriter(fileName);
-		Writer w = new BufferedWriter(fw);
-=======
+	/**
+	 * @sharpen.ignore
+	 */
 	public static void writeFile(@NotNull String fileName, @NotNull String content) throws IOException {
 		writeFile(fileName, content, null);
 	}
 
+	/**
+	 * @sharpen.ignore
+	 */
 	public static void writeFile(@NotNull String fileName, @NotNull String content, @Nullable String encoding) throws IOException {
 		File f = new File(fileName);
 		FileOutputStream fos = new FileOutputStream(f);
@@ -165,7 +163,6 @@
 			isr = new InputStreamReader(fis);
 		}
 		char[] data = null;
->>>>>>> 407abf78
 		try {
 			data = new char[size];
 			int n = isr.read(data);
