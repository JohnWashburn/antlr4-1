/*
 [The "BSD license"]
  Copyright (c) 2011 Terence Parr
  All rights reserved.

  Redistribution and use in source and binary forms, with or without
  modification, are permitted provided that the following conditions
  are met:

  1. Redistributions of source code must retain the above copyright
     notice, this list of conditions and the following disclaimer.
  2. Redistributions in binary form must reproduce the above copyright
     notice, this list of conditions and the following disclaimer in the
     documentation and/or other materials provided with the distribution.
  3. The name of the author may not be used to endorse or promote products
     derived from this software without specific prior written permission.

  THIS SOFTWARE IS PROVIDED BY THE AUTHOR ``AS IS'' AND ANY EXPRESS OR
  IMPLIED WARRANTIES, INCLUDING, BUT NOT LIMITED TO, THE IMPLIED WARRANTIES
  OF MERCHANTABILITY AND FITNESS FOR A PARTICULAR PURPOSE ARE DISCLAIMED.
  IN NO EVENT SHALL THE AUTHOR BE LIABLE FOR ANY DIRECT, INDIRECT,
  INCIDENTAL, SPECIAL, EXEMPLARY, OR CONSEQUENTIAL DAMAGES (INCLUDING, BUT
  NOT LIMITED TO, PROCUREMENT OF SUBSTITUTE GOODS OR SERVICES; LOSS OF USE,
  DATA, OR PROFITS; OR BUSINESS INTERRUPTION) HOWEVER CAUSED AND ON ANY
  THEORY OF LIABILITY, WHETHER IN CONTRACT, STRICT LIABILITY, OR TORT
  (INCLUDING NEGLIGENCE OR OTHERWISE) ARISING IN ANY WAY OUT OF THE USE OF
  THIS SOFTWARE, EVEN IF ADVISED OF THE POSSIBILITY OF SUCH DAMAGE.
 */
package org.antlr.v4.runtime;

import org.antlr.v4.runtime.atn.ATN;
import org.antlr.v4.runtime.atn.ATNSimulator;
import org.antlr.v4.runtime.atn.ATNState;
import org.antlr.v4.runtime.atn.ParserATNSimulator;
import org.antlr.v4.runtime.atn.RuleTransition;
import org.antlr.v4.runtime.dfa.DFA;
import org.antlr.v4.runtime.misc.IntervalSet;
import org.antlr.v4.runtime.misc.Nullable;

import java.util.ArrayList;
import java.util.Iterator;
import java.util.List;

/** This is all the parsing support code essentially; most of it is error recovery stuff. */
public abstract class Parser<Symbol extends Token> extends Recognizer<Symbol, ParserATNSimulator<Symbol>> {
	public class TraceListener implements ParseListener<Token> {
		@Override
		public void enterNonLRRule(ParserRuleContext<? extends Token> ctx) {
			System.out.println("enter   " + getRuleNames()[ctx.ruleIndex] + ", LT(1)=" + _input.LT(1).getText());
		}

		@Override
		public void exitEveryRule(ParserRuleContext<? extends Token> ctx) {
			System.out.println("exit    "+getRuleNames()[ctx.ruleIndex]+", LT(1)="+_input.LT(1).getText());
		}

		@Override
		public <T extends Token> void visitTerminal(ParserRuleContext<T> parent, T token) {
			System.out.println("consume "+token+" rule "+
							   getRuleNames()[parent.ruleIndex]+
							   " alt="+parent.altNum);
		}
	}

<<<<<<< HEAD
	protected ANTLRErrorStrategy<? super Symbol> _errHandler = new DefaultErrorStrategy<Symbol>();
=======
	public static class TrimToSizeListener implements ParseListener<Token> {
		public static final TrimToSizeListener INSTANCE = new TrimToSizeListener();

		@Override
		public void visitTerminal(ParserRuleContext<Token> parent, Token token) {
		}

		@Override
		public void enterNonLRRule(ParserRuleContext<Token> ctx) {
		}

		@Override
		public void exitEveryRule(ParserRuleContext<Token> ctx) {
			if (ctx.children instanceof ArrayList) {
				((ArrayList<?>)ctx.children).trimToSize();
			}
		}

	}

	protected ANTLRErrorStrategy _errHandler = new DefaultErrorStrategy();
>>>>>>> dc627158

	protected TokenStream<? extends Symbol> _input;

	/** The RuleContext object for the currently executing rule. This
	 *  must be non-null during parsing, but is initially null.
	 *  When somebody calls the start rule, this gets set to the
	 *  root context.
	 */
	protected ParserRuleContext<Symbol> _ctx;

	protected boolean _buildParseTrees;

	protected TraceListener _tracer;

	/** If the listener is non-null, trigger enter and exit rule events
     *  *during* the parse. This is typically done only when not building
     *  parse trees for later visiting. We either trigger events during
     *  the parse or during tree walks later. Both could be done.
     *  Not intended for tree parsing but would work.
     */
    protected List<ParseListener<? super Symbol>> _parseListeners;

	/** Did the recognizer encounter a syntax error?  Track how many. */
	protected int _syntaxErrors = 0;

	public Parser(TokenStream<? extends Symbol> input) {
		setInputStream(input);
	}

	/** reset the parser's state */
	public void reset() {
		if ( getInputStream()!=null ) getInputStream().seek(0);
		_errHandler.endErrorCondition(this);
		_ctx = null;
		_syntaxErrors = 0;
		_tracer = null;
		ATNSimulator interpreter = getInterpreter();
		if (interpreter != null) {
			interpreter.reset();
		}
	}

	/** Match current input symbol against ttype.  Attempt
	 *  single token insertion or deletion error recovery.  If
	 *  that fails, throw MismatchedTokenException.
	 */
	public Symbol match(int ttype) throws RecognitionException {
		Symbol t = getCurrentToken();
		if ( getInputStream().LA(1)==ttype ) {
			_errHandler.endErrorCondition(this);
			consume();
		}
		else {
			t = _errHandler.recoverInline(this);
			if ( _buildParseTrees && t.getTokenIndex()==-1 ) {
				// we must have conjured up a new token during single token insertion
				// if it's not the current symbol
				_ctx.addErrorNode(t);
			}
		}
		return t;
	}

	/** Track the RuleContext objects during the parse and hook them up
	 *  using the children list so that it forms a parse tree.
	 *  The RuleContext returned from the start rule represents the root
	 *  of the parse tree.
	 *
	 *  To built parse trees, all we have to do is put a hook in setState()
	 *  and enterRule(). In setState(), we add tokens to the current context
	 *  as children. By the time we get to enterRule(), we are already
	 *  in an invoked rule so we add this context as a child of the parent
	 *  (invoking) context. Simple and effective.
	 *
	 *  Note that if we are not building parse trees, rule contexts
	 *  only point upwards. When a rule exits, it returns the context
	 *  but that gets garbage collected if nobody holds a reference.
	 *  It points upwards but nobody points at it.
	 *
	 *  When we build parse trees, we are adding all of these contexts to
	 *  somebody's children list. Contexts are then not candidates
	 *  for garbage collection.
	 */
	public void setBuildParseTree(boolean buildParseTrees) {
		this._buildParseTrees = buildParseTrees;
	}

	public boolean getBuildParseTree() {
		return _buildParseTrees;
	}

	/**
	 * Trim the internal lists of the parse tree during parsing to conserve memory.
	 * This property is set to {@code false} by default for a newly constructed parser.
	 *
	 * @param trimParseTrees {@code true} to trim the capacity of the {@link ParserRuleContext#children}
	 * list to its size after a rule is parsed.
	 */
	public void setTrimParseTrees(boolean trimParseTrees) {
		if (trimParseTrees) {
			if (getTrimParseTrees()) {
				return;
			}

			addParseListener(TrimToSizeListener.INSTANCE);
		}
		else {
			removeParseListener(TrimToSizeListener.INSTANCE);
		}
	}

	/**
	 *
	 * @return {@code true} if the {@link ParserRuleContext#children} list is trimmed
	 * using the default {@link Parser.TrimToSizeListener} during the parse process.
	 */
	public boolean getTrimParseTrees() {
		if (_parseListeners == null) {
			return false;
		}

		return _parseListeners.contains(TrimToSizeListener.INSTANCE);
	}

//	public void setTraceATNStates(boolean traceATNStates) {
//		this.traceATNStates = traceATNStates;
//	}
//
//	public boolean getTraceATNStates() {
//		return traceATNStates;
//	}

    public List<ParseListener<? super Symbol>> getParseListeners() {
        return _parseListeners;
    }

    public void addParseListener(ParseListener<? super Symbol> listener) {
		if ( listener==null ) return;
		if ( _parseListeners==null ) {
			_parseListeners = new ArrayList<ParseListener<? super Symbol>>();
		}
        this._parseListeners.add(listener);
    }

	public void removeParseListener(ParseListener<? super Symbol> l) {
		if ( l==null ) return;
		if ( _parseListeners!=null ) {
			_parseListeners.remove(l);
			if (_parseListeners.isEmpty()) {
				_parseListeners = null;
			}
		}
	}

	public void removeParseListeners() {
		_parseListeners = null;
	}

	public void triggerEnterRuleEvent() {
		for (ParseListener<? super Symbol> l : _parseListeners) {
			l.enterNonLRRule(_ctx);
			_ctx.enterRule(l);
		}
	}

	public void triggerExitRuleEvent() {
		// reverse order walk of listeners
		for (int i = _parseListeners.size()-1; i >= 0; i--) {
			ParseListener<? super Symbol> l = _parseListeners.get(i);
			_ctx.exitRule(l);
			l.exitEveryRule(_ctx);
		}
	}

    /** Get number of recognition errors (lexer, parser, tree parser).  Each
	 *  recognizer tracks its own number.  So parser and lexer each have
	 *  separate count.  Does not count the spurious errors found between
	 *  an error and next valid token match
	 *
	 *  See also reportError()
	 */
	public int getNumberOfSyntaxErrors() {
		return _syntaxErrors;
	}

	public ANTLRErrorStrategy<? super Symbol> getErrorHandler() {
		return _errHandler;
	}

	public void setErrorHandler(ANTLRErrorStrategy<? super Symbol> handler) {
		this._errHandler = handler;
	}

	@Override
	public TokenStream<? extends Symbol> getInputStream() { return getTokenStream(); }

	@Override
	public final void setInputStream(IntStream<? extends Symbol> input) {
		setTokenStream((TokenStream<? extends Symbol>)input);
	}

	public TokenStream<? extends Symbol> getTokenStream() {
		return _input;
	}

	/** Set the token stream and reset the parser */
	public void setTokenStream(TokenStream<? extends Symbol> input) {
		this._input = null;
		reset();
		this._input = input;
	}

    public String getInputString(int start) {
        return getInputString(start, getInputStream().index());
    }

    public String getInputString(int start, int stop) {
        SymbolStream<? extends Symbol> input = getInputStream();
        if ( input instanceof TokenStream<?> ) {
            return ((TokenStream<? extends Symbol>)input).toString(start,stop);
        }
        return "n/a";
    }

    /** Match needs to return the current input symbol, which gets put
     *  into the label for the associated token ref; e.g., x=ID.
     */
    public Symbol getCurrentToken() {
		return _input.LT(1);
	}

    public void notifyErrorListeners(String msg)	{
		notifyErrorListeners(getCurrentToken(), msg, null);
	}

	public void notifyErrorListeners(Symbol offendingToken, String msg,
									 @Nullable RecognitionException e)
	{
		int line = -1;
		int charPositionInLine = -1;
		if (offendingToken != null) {
			line = offendingToken.getLine();
			charPositionInLine = offendingToken.getCharPositionInLine();
		}
<<<<<<< HEAD
		List<? extends ANTLRErrorListener<? super Symbol>> listeners = getErrorListeners();
		if ( listeners.isEmpty() ) {
			System.err.println("line "+line+":"+charPositionInLine+" "+msg);
			return;
		}
		for (ANTLRErrorListener<? super Symbol> pl : listeners) {
			pl.error(this, offendingToken, line, charPositionInLine, msg, e);
=======
		List<? extends ANTLRErrorListener<? super Token>> listeners = getErrorListeners();
		for (ANTLRErrorListener<? super Token> listener : listeners) {
			listener.error(this, offendingToken, line, charPositionInLine, msg, e);
>>>>>>> dc627158
		}
	}

	/** Consume the current symbol and return it. E.g., given the following
	 *  input with A being the current lookahead symbol:
	 *
	 *  	A B
	 *  	^
	 *
	 *  this function moves the cursor to B and returns A.
	 *
	 *  If the parser is creating parse trees, the current symbol
	 *  would also be added as a child to the current context (node).
     *
     *  Trigger listener events if there's a listener.
	 */
	public Symbol consume() {
		Symbol o = getCurrentToken();
		getInputStream().consume();
		if (_buildParseTrees) {
			// TODO: tree parsers?
			if ( _errHandler.inErrorRecoveryMode(this) ) {
//				System.out.println("consume in error recovery mode for "+o);
				_ctx.addErrorNode(o);
			}
			else _ctx.addChild(o);
		}
		if ( _parseListeners != null) {
			for (ParseListener<? super Symbol> l : _parseListeners) l.visitTerminal(_ctx, o);
		}
		return o;
	}

	protected void addContextToParseTree() {
		ParserRuleContext<Symbol> parent = (ParserRuleContext<Symbol>)_ctx.parent;
		// add current context to parent if we have a parent
		if ( parent!=null )	{
			parent.addChild(_ctx);
		}
	}

	/** Always called by generated parsers upon entry to a rule.
	 *  This occurs after the new context has been pushed. Access field
	 *  _ctx get the current context.
	 *
	 *  This is flexible because users do not have to regenerate parsers
	 *  to get trace facilities.
	 */
	public void enterRule(ParserRuleContext<Symbol> localctx, int ruleIndex) {
		_ctx = localctx;
		_ctx.start = _input.LT(1);
		_ctx.ruleIndex = ruleIndex;
		if (_buildParseTrees) addContextToParseTree();
        if ( _parseListeners != null) triggerEnterRuleEvent();
	}

    public void exitRule() {
        // trigger event on _ctx, before it reverts to parent
        if ( _parseListeners != null) triggerExitRuleEvent();
		_ctx = (ParserRuleContext<Symbol>)_ctx.parent;
    }

	public void enterOuterAlt(ParserRuleContext<Symbol> localctx, int altNum) {
		// if we have new localctx, make sure we replace existing ctx
		// that is previous child of parse tree
		if ( _buildParseTrees && _ctx != localctx ) {
			ParserRuleContext<Symbol> parent = (ParserRuleContext<Symbol>)_ctx.parent;
			parent.removeLastChild();
			if ( parent!=null )	parent.addChild(localctx);
		}
		_ctx = localctx;
		_ctx.altNum = altNum;
	}

	/* like enterRule but for recursive rules; no enter events for recursive rules. */
	public void pushNewRecursionContext(ParserRuleContext<Symbol> localctx, int ruleIndex) {
		_ctx = localctx;
		_ctx.start = _input.LT(1);
		_ctx.ruleIndex = ruleIndex;
	}

	public void unrollRecursionContexts(ParserRuleContext<Symbol> _parentctx) {
		ParserRuleContext<Symbol> retctx = _ctx; // save current ctx (return value)

		// unroll so _ctx is as it was before call to recursive method
		if ( _parseListeners != null ) {
			while ( _ctx != _parentctx ) {
				triggerExitRuleEvent();
				_ctx = (ParserRuleContext<Symbol>)_ctx.parent;
			}
		}
		else {
			_ctx = _parentctx;
		}
		// hook into tree
		retctx.parent = _parentctx;
		if (_buildParseTrees) _parentctx.addChild(retctx); // add return ctx into invoking rule's tree
	}

	public ParserRuleContext<Symbol> getInvokingContext(int ruleIndex) {
		ParserRuleContext<Symbol> p = _ctx;
		while ( p!=null ) {
			if ( p.getRuleIndex() == ruleIndex ) return p;
			p = (ParserRuleContext<Symbol>)p.parent;
		}
		return null;
	}

	public ParserRuleContext<Symbol> getContext() {
		return _ctx;
	}

	public boolean inContext(String context) {
		// TODO: useful in parser?
		return false;
	}

    public boolean isExpectedToken(int symbol) {
//   		return getInterpreter().atn.nextTokens(_ctx);
        ATN atn = getInterpreter().atn;
		ParserRuleContext<?> ctx = _ctx;
        ATNState s = atn.states.get(ctx.s);
        IntervalSet following = atn.nextTokens(s);
        if (following.contains(symbol)) {
            return true;
        }
//        System.out.println("following "+s+"="+following);
        if ( !following.contains(Token.EPSILON) ) return false;

        while ( ctx!=null && ctx.invokingState>=0 && following.contains(Token.EPSILON) ) {
            ATNState invokingState = atn.states.get(ctx.invokingState);
            RuleTransition rt = (RuleTransition)invokingState.transition(0);
            following = atn.nextTokens(rt.followState);
            if (following.contains(symbol)) {
                return true;
            }

            ctx = (ParserRuleContext<?>)ctx.parent;
        }

        if ( following.contains(Token.EPSILON) && symbol == Token.EOF ) {
            return true;
        }

        return false;
    }

	/** Compute the set of valid tokens reachable from the current
	 *  position in the parse.
	 */
    public IntervalSet getExpectedTokens() {
        ATN atn = getInterpreter().atn;
		ParserRuleContext<?> ctx = _ctx;
        ATNState s = atn.states.get(ctx.s);
        IntervalSet following = atn.nextTokens(s);
//        System.out.println("following "+s+"="+following);
        if ( !following.contains(Token.EPSILON) ) return following;
        IntervalSet expected = new IntervalSet();
        expected.addAll(following);
        expected.remove(Token.EPSILON);
        while ( ctx!=null && ctx.invokingState>=0 && following.contains(Token.EPSILON) ) {
            ATNState invokingState = atn.states.get(ctx.invokingState);
            RuleTransition rt = (RuleTransition)invokingState.transition(0);
            following = atn.nextTokens(rt.followState);
            expected.addAll(following);
            expected.remove(Token.EPSILON);
            ctx = (ParserRuleContext<?>)ctx.parent;
        }
        if ( following.contains(Token.EPSILON) ) {
            expected.add(Token.EOF);
        }
        return expected;
   	}

    public IntervalSet getExpectedTokensWithinCurrentRule() {
        ATN atn = getInterpreter().atn;
        ATNState s = atn.states.get(_ctx.s);
   		return atn.nextTokens(s);
   	}

//	/** Compute the set of valid tokens reachable from the current
//	 *  position in the parse.
//	 */
//	public IntervalSet nextTokens(@NotNull RuleContext ctx) {
//		ATN atn = getInterpreter().atn;
//		ATNState s = atn.states.get(ctx.s);
//		if ( s == null ) return null;
//		return atn.nextTokens(s, ctx);
//	}

	public ParserRuleContext<Symbol> getRuleContext() { return _ctx; }

	/** Return List<String> of the rule names in your parser instance
	 *  leading up to a call to the current rule.  You could override if
	 *  you want more details such as the file/line info of where
	 *  in the ATN a rule is invoked.
	 *
	 *  This is very useful for error messages.
	 */
	public List<String> getRuleInvocationStack() {
		return getRuleInvocationStack(_ctx);
	}

	public List<String> getRuleInvocationStack(RuleContext<?> p) {
		String[] ruleNames = getRuleNames();
		List<String> stack = new ArrayList<String>();
		while ( p!=null ) {
			// compute what follows who invoked us
			stack.add(ruleNames[p.getRuleIndex()]);
			p = p.parent;
		}
		return stack;
	}

    /** For debugging and other purposes */
    public List<String> getDFAStrings() {
        List<String> s = new ArrayList<String>();
        for (int d = 0; d < _interp.decisionToDFA.length; d++) {
            DFA dfa = _interp.decisionToDFA[d];
            s.add( dfa.toString(getTokenNames()) );
        }
        return s;
    }

    /** For debugging and other purposes */
    public void dumpDFA() {
        boolean seenOne = false;
        for (int d = 0; d < _interp.decisionToDFA.length; d++) {
            DFA dfa = _interp.decisionToDFA[d];
            if ( dfa!=null ) {
                if ( seenOne ) System.out.println();
                System.out.println("Decision " + dfa.decision + ":");
                System.out.print(dfa.toString(getTokenNames()));
                seenOne = true;
            }
        }
    }

	public String getSourceName() {
		return _input.getSourceName();
	}

	/** A convenience method for use most often with template rewrites.
	 *  Convert a List<Token> to List<String>
	 */
	public List<String> toStrings(List<? extends Token> tokens) {
		if ( tokens==null ) return null;
		List<String> strings = new ArrayList<String>(tokens.size());
		for (int i=0; i<tokens.size(); i++) {
			strings.add(tokens.get(i).getText());
		}
		return strings;
	}

	/** Indicate that the recognizer has changed internal state that is
	 *  consistent with the ATN state passed in.  This way we always know
	 *  where we are in the ATN as the parser goes along. The rule
	 *  context objects form a stack that lets us see the stack of
	 *  invoking rules. Combine this and we have complete ATN
	 *  configuration information.
	 */
	public void setState(int atnState) {
//		System.err.println("setState "+atnState);
		_ctx.s = atnState;
//		if ( traceATNStates ) _ctx.trace(atnState);
	}

	/** During a parse is extremely useful to listen in on the rule entry and exit
	 *  events as well as token matches. This is for quick and dirty debugging.
	 */
	public void setTrace(boolean trace) {
		if ( !trace ) {
			removeParseListener(_tracer);
			_tracer = null;
		}
		else {
			if ( _tracer!=null ) removeParseListener(_tracer);
			else _tracer = new TraceListener();
			addParseListener(_tracer);
		}
	}
}<|MERGE_RESOLUTION|>--- conflicted
+++ resolved
@@ -62,22 +62,19 @@
 		}
 	}
 
-<<<<<<< HEAD
-	protected ANTLRErrorStrategy<? super Symbol> _errHandler = new DefaultErrorStrategy<Symbol>();
-=======
 	public static class TrimToSizeListener implements ParseListener<Token> {
 		public static final TrimToSizeListener INSTANCE = new TrimToSizeListener();
 
 		@Override
-		public void visitTerminal(ParserRuleContext<Token> parent, Token token) {
+		public <T extends Token> void visitTerminal(ParserRuleContext<T> parent, T token) {
 		}
 
 		@Override
-		public void enterNonLRRule(ParserRuleContext<Token> ctx) {
+		public void enterNonLRRule(ParserRuleContext<? extends Token> ctx) {
 		}
 
 		@Override
-		public void exitEveryRule(ParserRuleContext<Token> ctx) {
+		public void exitEveryRule(ParserRuleContext<? extends Token> ctx) {
 			if (ctx.children instanceof ArrayList) {
 				((ArrayList<?>)ctx.children).trimToSize();
 			}
@@ -85,8 +82,7 @@
 
 	}
 
-	protected ANTLRErrorStrategy _errHandler = new DefaultErrorStrategy();
->>>>>>> dc627158
+	protected ANTLRErrorStrategy<? super Symbol> _errHandler = new DefaultErrorStrategy<Symbol>();
 
 	protected TokenStream<? extends Symbol> _input;
 
@@ -331,19 +327,9 @@
 			line = offendingToken.getLine();
 			charPositionInLine = offendingToken.getCharPositionInLine();
 		}
-<<<<<<< HEAD
 		List<? extends ANTLRErrorListener<? super Symbol>> listeners = getErrorListeners();
-		if ( listeners.isEmpty() ) {
-			System.err.println("line "+line+":"+charPositionInLine+" "+msg);
-			return;
-		}
-		for (ANTLRErrorListener<? super Symbol> pl : listeners) {
-			pl.error(this, offendingToken, line, charPositionInLine, msg, e);
-=======
-		List<? extends ANTLRErrorListener<? super Token>> listeners = getErrorListeners();
-		for (ANTLRErrorListener<? super Token> listener : listeners) {
+		for (ANTLRErrorListener<? super Symbol> listener : listeners) {
 			listener.error(this, offendingToken, line, charPositionInLine, msg, e);
->>>>>>> dc627158
 		}
 	}
 
