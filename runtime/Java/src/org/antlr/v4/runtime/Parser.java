--- conflicted
+++ resolved
@@ -38,38 +38,29 @@
 import org.antlr.v4.runtime.misc.Nullable;
 import org.antlr.v4.runtime.tree.ErrorNode;
 import org.antlr.v4.runtime.tree.ParseTreeListener;
-<<<<<<< HEAD
-import org.antlr.v4.runtime.tree.TerminalNode;
-=======
 import org.antlr.v4.runtime.tree.ParseTreeWalker;
 import org.antlr.v4.runtime.tree.TerminalNode;
-import org.antlr.v4.runtime.tree.TerminalNodeImpl;
->>>>>>> e63e9774
 
 import java.util.ArrayList;
 import java.util.List;
 
 /** This is all the parsing support code essentially; most of it is error recovery stuff. */
-<<<<<<< HEAD
 public abstract class Parser<Symbol extends Token> extends Recognizer<Symbol, ParserATNSimulator<Symbol>> {
 	public class TraceListener implements ParseTreeListener<Token> {
 		@Override
 		public void enterEveryRule(ParserRuleContext<? extends Token> ctx) {
-			System.out.println("enter   " + getRuleNames()[ctx.getRuleIndex()] + ", LT(1)=" + _input.LT(1).getText());
+			System.out.println("enter   " + getRuleNames()[ctx.getRuleIndex()] +
+							   ", LT(1)=" + _input.LT(1).getText());
 		}
 
 		@Override
 		public void exitEveryRule(ParserRuleContext<? extends Token> ctx) {
-			System.out.println("exit    "+getRuleNames()[ctx.getRuleIndex()]+", LT(1)="+_input.LT(1).getText());
+			System.out.println("exit    "+getRuleNames()[ctx.getRuleIndex()]+
+							   ", LT(1)="+_input.LT(1).getText());
 		}
 
 		@Override
 		public void visitErrorNode(ErrorNode<? extends Token> node) {
-			ParserRuleContext<?> parent = (ParserRuleContext<?>)node.getParent().getRuleContext();
-			Token token = node.getSymbol();
-			System.out.println("consume "+token+" rule "+
-							   getRuleNames()[parent.getRuleIndex()]+
-							   " alt="+parent.altNum);
 		}
 
 		@Override
@@ -79,31 +70,6 @@
 			System.out.println("consume "+token+" rule "+
 							   getRuleNames()[parent.getRuleIndex()]+
 							   " alt="+parent.altNum);
-=======
-public abstract class Parser extends Recognizer<Token, ParserATNSimulator<Token>> {
-	public class TraceListener implements ParseTreeListener<Token> {
-		@Override
-		public void enterEveryRule(ParserRuleContext<Token> ctx) {
-			System.out.println("enter   " + getRuleNames()[ctx.getRuleIndex()] +
-							   ", LT(1)=" + _input.LT(1).getText());
-		}
-
-		@Override
-		public void visitTerminal(TerminalNode<Token> node) {
-			System.out.println("consume "+node.getSymbol()+" rule "+
-							   getRuleNames()[_ctx.getRuleIndex()]+
-							   " alt="+_ctx.altNum);
-		}
-
-		@Override
-		public void visitErrorNode(ErrorNode<Token> node) {
-		}
-
-		@Override
-		public void exitEveryRule(ParserRuleContext<Token> ctx) {
-			System.out.println("exit    "+getRuleNames()[ctx.getRuleIndex()]+
-							   ", LT(1)="+_input.LT(1).getText());
->>>>>>> e63e9774
 		}
 	}
 
@@ -111,7 +77,6 @@
 		public static final TrimToSizeListener INSTANCE = new TrimToSizeListener();
 
 		@Override
-<<<<<<< HEAD
 		public void visitTerminal(TerminalNode<? extends Token> node) {
 		}
 
@@ -122,15 +87,6 @@
 		@Override
 		public void enterEveryRule(ParserRuleContext<? extends Token> ctx) {
 		}
-=======
-		public void enterEveryRule(ParserRuleContext<Token> ctx) { }
-
-		@Override
-		public void visitTerminal(TerminalNode<Token> node) { }
-
-		@Override
-		public void visitErrorNode(ErrorNode<Token> node) {	}
->>>>>>> e63e9774
 
 		@Override
 		public void exitEveryRule(ParserRuleContext<? extends Token> ctx) {
@@ -163,11 +119,7 @@
 	 *  ParseTreeListener with ParseTreeWalker.
 	 *  @see ParseTreeWalker
      */
-<<<<<<< HEAD
     protected List<ParseTreeListener<? super Symbol>> _parseListeners;
-=======
-    protected List<ParseTreeListener<Token>> _parseListeners;
->>>>>>> e63e9774
 
 	/** Did the recognizer encounter a syntax error?  Track how many. */
 	protected int _syntaxErrors = 0;
@@ -278,43 +230,28 @@
 //		return traceATNStates;
 //	}
 
-<<<<<<< HEAD
     public List<ParseTreeListener<? super Symbol>> getParseListeners() {
         return _parseListeners;
     }
 
+	/** Provide a listener that gets notified about token matches,
+	 *  and rule entry/exit events DURING the parse. It's a little bit
+	 *  weird for left recursive rule entry events but it's
+	 *  deterministic.
+	 *
+	 *  THIS IS ONLY FOR ADVANCED USERS. Please give your
+	 *  ParseTreeListener to a ParseTreeWalker instead of giving it to
+	 *  the parser!!!!
+	 */
     public void addParseListener(ParseTreeListener<? super Symbol> listener) {
 		if ( listener==null ) return;
 		if ( _parseListeners==null ) {
 			_parseListeners = new ArrayList<ParseTreeListener<? super Symbol>>();
-=======
-    public List<ParseTreeListener<Token>> getParseListeners() {
-        return _parseListeners;
-    }
-
-	/** Provide a listener that gets notified about token matches,
-	 *  and rule entry/exit events DURING the parse. It's a little bit
-	 *  weird for left recursive rule entry events but it's
-	 *  deterministic.
-	 *
-	 *  THIS IS ONLY FOR ADVANCED USERS. Please give your
-	 *  ParseTreeListener to a ParseTreeWalker instead of giving it to
-	 *  the parser!!!!
-	 */
-    public void addParseListener(ParseTreeListener<Token> listener) {
-		if ( listener==null ) return;
-		if ( _parseListeners==null ) {
-			_parseListeners = new ArrayList<ParseTreeListener<Token>>();
->>>>>>> e63e9774
 		}
         this._parseListeners.add(listener);
     }
 
-<<<<<<< HEAD
 	public void removeParseListener(ParseTreeListener<? super Symbol> l) {
-=======
-	public void removeParseListener(ParseTreeListener<Token> l) {
->>>>>>> e63e9774
 		if ( l==null ) return;
 		if ( _parseListeners!=null ) {
 			_parseListeners.remove(l);
@@ -334,11 +271,7 @@
 	 *  ParseTreeListener interface. This is not for the average user.
 	 */
 	public void triggerEnterRuleEvent() {
-<<<<<<< HEAD
 		for (ParseTreeListener<? super Symbol> l : _parseListeners) {
-=======
-		for (ParseTreeListener<Token> l : _parseListeners) {
->>>>>>> e63e9774
 			l.enterEveryRule(_ctx);
 			_ctx.enterRule(l);
 		}
@@ -352,11 +285,7 @@
 	public void triggerExitRuleEvent() {
 		// reverse order walk of listeners
 		for (int i = _parseListeners.size()-1; i >= 0; i--) {
-<<<<<<< HEAD
 			ParseTreeListener<? super Symbol> l = _parseListeners.get(i);
-=======
-			ParseTreeListener<Token> l = _parseListeners.get(i);
->>>>>>> e63e9774
 			_ctx.exitRule(l);
 			l.exitEveryRule(_ctx);
 		}
@@ -409,15 +338,10 @@
 	{
 		int line = -1;
 		int charPositionInLine = -1;
-<<<<<<< HEAD
 		if (offendingToken != null) {
 			line = offendingToken.getLine();
 			charPositionInLine = offendingToken.getCharPositionInLine();
 		}
-=======
-		line = offendingToken.getLine();
-		charPositionInLine = offendingToken.getCharPositionInLine();
->>>>>>> e63e9774
 
 		ANTLRErrorListener<? super Symbol> listener = getErrorListenerDispatch();
 		listener.syntaxError(this, offendingToken, line, charPositionInLine, msg, e);
@@ -439,7 +363,6 @@
 	public Symbol consume() {
 		Symbol o = getCurrentToken();
 		getInputStream().consume();
-<<<<<<< HEAD
 		boolean hasListener = _parseListeners != null && !_parseListeners.isEmpty();
 		if (_buildParseTrees || hasListener) {
 			// TODO: tree parsers?
@@ -460,18 +383,6 @@
 					}
 				}
 			}
-=======
-		if (_buildParseTrees) {
-			if ( _errHandler.inErrorRecoveryMode(this) ) {
-				_ctx.addErrorNode(o);
-			}
-			else _ctx.addChild(o);
-		}
-		if ( _parseListeners != null) {
-			for (ParseTreeListener<Token> l : _parseListeners) {
-				l.visitTerminal(new TerminalNodeImpl<Token>(o));
-			}
->>>>>>> e63e9774
 		}
 		return o;
 	}
@@ -519,14 +430,9 @@
 		_ctx.altNum = altNum;
 	}
 
-<<<<<<< HEAD
-	/* like enterRule but for recursive rules; no enter events for recursive rules. */
+	/* like enterRule but for recursive rules */
 	public void pushNewRecursionContext(ParserRuleContext<Symbol> localctx, int state, int ruleIndex) {
 		setState(state);
-=======
-	/* like enterRule but for recursive rules */
-	public void pushNewRecursionContext(ParserRuleContext<Token> localctx, int ruleIndex) {
->>>>>>> e63e9774
 		_ctx = localctx;
 		_ctx.start = _input.LT(1);
 		if ( _parseListeners != null ) {
@@ -679,7 +585,6 @@
 	}
 
     /** For debugging and other purposes */
-<<<<<<< HEAD
     public List<String> getDFAStrings() {
         List<String> s = new ArrayList<String>();
         for (int d = 0; d < _interp.atn.decisionToDFA.length; d++) {
@@ -701,33 +606,6 @@
                 seenOne = true;
             }
         }
-=======
-	public List<String> getDFAStrings() {
-		synchronized (_interp.decisionToDFA) {
-			List<String> s = new ArrayList<String>();
-			for (int d = 0; d < _interp.decisionToDFA.length; d++) {
-				DFA dfa = _interp.decisionToDFA[d];
-				s.add( dfa.toString(getTokenNames()) );
-			}
-			return s;
-		}
-    }
-
-	/** For debugging and other purposes */
-	public void dumpDFA() {
-		synchronized (_interp.decisionToDFA) {
-			boolean seenOne = false;
-			for (int d = 0; d < _interp.decisionToDFA.length; d++) {
-				DFA dfa = _interp.decisionToDFA[d];
-				if ( dfa!=null ) {
-					if ( seenOne ) System.out.println();
-					System.out.println("Decision " + dfa.decision + ":");
-					System.out.print(dfa.toString(getTokenNames()));
-					seenOne = true;
-				}
-			}
-		}
->>>>>>> e63e9774
     }
 
 	public String getSourceName() {
@@ -746,24 +624,7 @@
 		return strings;
 	}
 
-<<<<<<< HEAD
-	/** During a parse is extremely useful to listen in on the rule entry and exit
-=======
-	/** Indicate that the recognizer has changed internal state that is
-	 *  consistent with the ATN state passed in.  This way we always know
-	 *  where we are in the ATN as the parser goes along. The rule
-	 *  context objects form a stack that lets us see the stack of
-	 *  invoking rules. Combine this and we have complete ATN
-	 *  configuration information.
-	 */
-	public void setState(int atnState) {
-//		System.err.println("setState "+atnState);
-		_ctx.s = atnState;
-//		if ( traceATNStates ) _ctx.trace(atnState);
-	}
-
 	/** During a parse is sometimes useful to listen in on the rule entry and exit
->>>>>>> e63e9774
 	 *  events as well as token matches. This is for quick and dirty debugging.
 	 */
 	public void setTrace(boolean trace) {
