/*
 * [The "BSD license"]
 *  Copyright (c) 2012 Terence Parr
 *  Copyright (c) 2012 Sam Harwell
 *  All rights reserved.
 *
 *  Redistribution and use in source and binary forms, with or without
 *  modification, are permitted provided that the following conditions
 *  are met:
 *
 *  1. Redistributions of source code must retain the above copyright
 *     notice, this list of conditions and the following disclaimer.
 *  2. Redistributions in binary form must reproduce the above copyright
 *     notice, this list of conditions and the following disclaimer in the
 *     documentation and/or other materials provided with the distribution.
 *  3. The name of the author may not be used to endorse or promote products
 *     derived from this software without specific prior written permission.
 *
 *  THIS SOFTWARE IS PROVIDED BY THE AUTHOR ``AS IS'' AND ANY EXPRESS OR
 *  IMPLIED WARRANTIES, INCLUDING, BUT NOT LIMITED TO, THE IMPLIED WARRANTIES
 *  OF MERCHANTABILITY AND FITNESS FOR A PARTICULAR PURPOSE ARE DISCLAIMED.
 *  IN NO EVENT SHALL THE AUTHOR BE LIABLE FOR ANY DIRECT, INDIRECT,
 *  INCIDENTAL, SPECIAL, EXEMPLARY, OR CONSEQUENTIAL DAMAGES (INCLUDING, BUT
 *  NOT LIMITED TO, PROCUREMENT OF SUBSTITUTE GOODS OR SERVICES; LOSS OF USE,
 *  DATA, OR PROFITS; OR BUSINESS INTERRUPTION) HOWEVER CAUSED AND ON ANY
 *  THEORY OF LIABILITY, WHETHER IN CONTRACT, STRICT LIABILITY, OR TORT
 *  (INCLUDING NEGLIGENCE OR OTHERWISE) ARISING IN ANY WAY OUT OF THE USE OF
 *  THIS SOFTWARE, EVEN IF ADVISED OF THE POSSIBILITY OF SUCH DAMAGE.
 */
package org.antlr.v4.runtime;

import org.antlr.v4.runtime.atn.ATNConfigSet;
import org.antlr.v4.runtime.misc.NotNull;
import org.antlr.v4.runtime.misc.Nullable;

/** Indicates that the parser could not decide which of two or more paths
 *  to take based upon the remaining input. It tracks the starting token
 *  of the offending input and also knows where the parser was
 *  in the various paths when the error. Reported by reportNoViableAlternative()
 */
public class NoViableAltException extends RecognitionException {
	private static final long serialVersionUID = 5096000008992867052L;

	/** Which configurations did we try at input.index() that couldn't match input.LT(1)? */
	@Nullable
	private final ATNConfigSet deadEndConfigs;

	/** The token object at the start index; the input stream might
	 * 	not be buffering tokens so get a reference to it. (At the
	 *  time the error occurred, of course the stream needs to keep a
	 *  buffer all of the tokens but later we might not have access to those.)
	 */
	@NotNull
	private final Token startToken;

	public NoViableAltException(@NotNull Parser recognizer) { // LL(1) error
		this(recognizer,
			 recognizer.getInputStream(),
			 recognizer.getCurrentToken(),
			 recognizer.getCurrentToken(),
			 null,
			 recognizer._ctx);
	}

	public NoViableAltException(@NotNull Recognizer<Token, ?> recognizer,
<<<<<<< HEAD
													   @NotNull TokenStream input,
													   @NotNull Token startToken,
													   @NotNull Token offendingToken,
													   @Nullable ATNConfigSet deadEndConfigs,
													   @NotNull ParserRuleContext ctx)
=======
								@NotNull TokenStream input,
								@NotNull Token startToken,
								@NotNull Token offendingToken,
								@Nullable ATNConfigSet deadEndConfigs,
								@NotNull ParserRuleContext ctx)
>>>>>>> 80233003
	{
		super(recognizer, input, ctx);
		this.deadEndConfigs = deadEndConfigs;
		this.startToken = startToken;
		this.setOffendingToken(offendingToken);
	}

	public Token getStartToken() {
		return startToken;
	}

	@Nullable
	public ATNConfigSet getDeadEndConfigs() {
		return deadEndConfigs;
	}

}<|MERGE_RESOLUTION|>--- conflicted
+++ resolved
@@ -63,19 +63,11 @@
 	}
 
 	public NoViableAltException(@NotNull Recognizer<Token, ?> recognizer,
-<<<<<<< HEAD
-													   @NotNull TokenStream input,
-													   @NotNull Token startToken,
-													   @NotNull Token offendingToken,
-													   @Nullable ATNConfigSet deadEndConfigs,
-													   @NotNull ParserRuleContext ctx)
-=======
 								@NotNull TokenStream input,
 								@NotNull Token startToken,
 								@NotNull Token offendingToken,
 								@Nullable ATNConfigSet deadEndConfigs,
 								@NotNull ParserRuleContext ctx)
->>>>>>> 80233003
 	{
 		super(recognizer, input, ctx);
 		this.deadEndConfigs = deadEndConfigs;
