--- conflicted
+++ resolved
@@ -148,17 +148,10 @@
 		@Override
 		public String toString() {
 			String opName = getClass().getName();
-<<<<<<< HEAD
 			int index = opName.indexOf('$');
 			opName = opName.substring(index+1, opName.length());
 			return "<"+opName+"@"+tokens.get(this.index)+
-				   ":\""+text+"\">";
-=======
-			int $index = opName.indexOf('$');
-			opName = opName.substring($index+1, opName.length());
-			return "<"+opName+"@"+tokens.get(index)+
 					":\""+text+"\">";
->>>>>>> 407abf78
 		}
 	}
 
