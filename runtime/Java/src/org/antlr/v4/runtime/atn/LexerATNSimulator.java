/*
 [The "BSD license"]
  Copyright (c) 2011 Terence Parr
  All rights reserved.

  Redistribution and use in source and binary forms, with or without
  modification, are permitted provided that the following conditions
  are met:

  1. Redistributions of source code must retain the above copyright
     notice, this list of conditions and the following disclaimer.
  2. Redistributions in binary form must reproduce the above copyright
     notice, this list of conditions and the following disclaimer in the
     documentation and/or other materials provided with the distribution.
  3. The name of the author may not be used to endorse or promote products
     derived from this software without specific prior written permission.

  THIS SOFTWARE IS PROVIDED BY THE AUTHOR ``AS IS'' AND ANY EXPRESS OR
  IMPLIED WARRANTIES, INCLUDING, BUT NOT LIMITED TO, THE IMPLIED WARRANTIES
  OF MERCHANTABILITY AND FITNESS FOR A PARTICULAR PURPOSE ARE DISCLAIMED.
  IN NO EVENT SHALL THE AUTHOR BE LIABLE FOR ANY DIRECT, INDIRECT,
  INCIDENTAL, SPECIAL, EXEMPLARY, OR CONSEQUENTIAL DAMAGES (INCLUDING, BUT
  NOT LIMITED TO, PROCUREMENT OF SUBSTITUTE GOODS OR SERVICES; LOSS OF USE,
  DATA, OR PROFITS; OR BUSINESS INTERRUPTION) HOWEVER CAUSED AND ON ANY
  THEORY OF LIABILITY, WHETHER IN CONTRACT, STRICT LIABILITY, OR TORT
  (INCLUDING NEGLIGENCE OR OTHERWISE) ARISING IN ANY WAY OUT OF THE USE OF
  THIS SOFTWARE, EVEN IF ADVISED OF THE POSSIBILITY OF SUCH DAMAGE.
 */

package org.antlr.v4.runtime.atn;

import org.antlr.v4.runtime.CharStream;
import org.antlr.v4.runtime.IntStream;
import org.antlr.v4.runtime.Lexer;
import org.antlr.v4.runtime.LexerNoViableAltException;
import org.antlr.v4.runtime.Token;
import org.antlr.v4.runtime.dfa.DFA;
import org.antlr.v4.runtime.dfa.DFAState;
import org.antlr.v4.runtime.misc.Interval;
import org.antlr.v4.runtime.misc.NotNull;
import org.antlr.v4.runtime.misc.Nullable;

import java.io.IOException;
import java.io.OutputStream;

/** "dup" of ParserInterpreter */
public class LexerATNSimulator extends ATNSimulator {
	public static boolean debug = false;
	public static boolean dfa_debug = false;
	public static final int MAX_DFA_EDGE = 127; // forces unicode to stay in ATN

	private boolean trace = false;
	private OutputStream traceStream = null;
	private boolean traceFailed = false;

	/** When we hit an accept state in either the DFA or the ATN, we
	 *  have to notify the character stream to start buffering characters
	 *  via mark() and record the current state. The current sim state
	 *  includes the current index into the input, the current line,
	 *  and current character position in that line. Note that the Lexer is
	 *  tracking the starting line and characterization of the token. These
	 *  variables track the "state" of the simulator when it hits an accept state.
	 *
	 *  We track these variables separately for the DFA and ATN simulation
	 *  because the DFA simulation often has to fail over to the ATN
	 *  simulation. If the ATN simulation fails, we need the DFA to fall
	 *  back to its previously accepted state, if any. If the ATN succeeds,
	 *  then the ATN does the accept and the DFA simulator that invoked it
	 *  can simply return the predicted token type.
	 */
	protected static class SimState {
		protected int index = -1;
		protected int line = 0;
		protected int charPos = -1;
		protected DFAState dfaState;
		protected LexerATNConfig config;

		protected void reset() {
			index = -1;
			line = 0;
			charPos = -1;
			dfaState = null;
			config = null;
		}
	}

	@Nullable
	protected final Lexer recog;

	/** The current token's starting index into the character stream.
	 *  Shared across DFA to ATN simulation in case the ATN fails and the
	 *  DFA did not have a previous accept state. In this case, we use the
	 *  ATN-generated exception object.
	 */
	protected int startIndex = -1;

	/** line number 1..n within the input */
	protected int line = 1;

	/** The index of the character relative to the beginning of the line 0..n-1 */
	protected int charPositionInLine = 0;

	@NotNull
	public final DFA[] decisionToDFA;
	protected int mode = Lexer.DEFAULT_MODE;

	/** Used during DFA/ATN exec to record the most recent accept configuration info */
	@NotNull
	protected final SimState prevAccept = new SimState();

	public static int ATN_failover = 0;
	public static int match_calls = 0;

	public LexerATNSimulator(@NotNull ATN atn, @NotNull DFA[] decisionToDFA,
							 @NotNull PredictionContextCache sharedContextCache)
	{
		this(null, atn, decisionToDFA,sharedContextCache);
	}

	public LexerATNSimulator(@Nullable Lexer recog, @NotNull ATN atn,
							 @NotNull DFA[] decisionToDFA,
							 @NotNull PredictionContextCache sharedContextCache)
	{
		super(atn,sharedContextCache);
		this.decisionToDFA = decisionToDFA;
		if ( decisionToDFA[Lexer.DEFAULT_MODE]==null ) { // create all mode dfa
			synchronized (this.decisionToDFA) {
				if ( decisionToDFA[Lexer.DEFAULT_MODE]==null ) { // create all mode dfa
					for (int i=0; i<atn.modeToStartState.size(); i++) {
						this.decisionToDFA[i] = new DFA(atn.modeToStartState.get(i));
					}
				}
			}
		}
		this.recog = recog;
	}

	public void copyState(@NotNull LexerATNSimulator simulator) {
		this.charPositionInLine = simulator.charPositionInLine;
		this.line = simulator.line;
		this.mode = simulator.mode;
		this.startIndex = simulator.startIndex;

		this.trace = simulator.trace;
		this.traceStream = simulator.traceStream;
		this.traceFailed = simulator.traceFailed;
	}

	public OutputStream getTraceStream() {
		return this.traceStream;
	}

	public void setTraceStream(OutputStream traceStream) {
		this.traceStream = traceStream;
		this.trace = traceStream != null;
		this.traceFailed = false;
	}

	public int match(@NotNull CharStream input, int mode) {
		match_calls++;
		this.mode = mode;
		int mark = input.mark();
		traceBeginMatch(input, mode);
		try {
			DFA dfa = decisionToDFA[mode];
			if ( dfa.s0==null ) {
<<<<<<< HEAD
				dfa.write.lock();
				try {
					return matchATN(input);
				}
				finally {
					dfa.write.unlock();
				}
			}
			else {
				dfa.read.lock();
				try {
					return execDFA(input, dfa.s0);
				}
				finally {
					dfa.read.unlock();
				}
=======
				return matchATN(input);
			}
			else {
				return execDFA(input, dfa.s0);
>>>>>>> 80560efc
			}
		}
		finally {
			traceEndMatch();
			input.release(mark);
		}
	}

	@Override
	public void reset() {
		prevAccept.reset();
		startIndex = -1;
		line = 1;
		charPositionInLine = 0;
		mode = Lexer.DEFAULT_MODE;
	}

	// only called from test code from outside
	public int matchATN(@NotNull CharStream input) {
		traceMatchATN();
		startIndex = input.index();
		this.prevAccept.reset();
		ATNState startState = atn.modeToStartState.get(mode);

		if ( debug ) {
			System.out.format("matchATN mode %d start: %s\n", mode, startState);
		}

		ATNConfigSet s0_closure = computeStartState(input, startState);
		int old_mode = mode;
		decisionToDFA[mode].s0 = addDFAState(s0_closure);
		int predict = execATN(input, s0_closure, decisionToDFA[mode].s0);

		if ( debug ) {
			System.out.format("DFA after matchATN: %s\n", decisionToDFA[old_mode].toLexerString());
		}

		tracePredict(predict);
		return predict;
	}

	protected int execDFA(@NotNull CharStream input, @NotNull DFAState s0) {
		traceMatchDFA();

		if ( dfa_debug ) {
			System.out.format("DFA[mode %d] exec LA(1)==%s\n", recog == null ? 0 : recog._mode, getTokenName(input.LA(1)));
		}

		//System.out.println("DFA start of execDFA: "+dfa[mode].toLexerString());
		startIndex = input.index();
		this.prevAccept.reset();
		DFAState s = s0;
		traceLookahead1();
		int t = input.LA(1);
	loop:
		while ( true ) {
			if ( dfa_debug ) {
				System.out.format("state %d LA(1)==%s\n", s.stateNumber, getTokenName(t));
			}

			// if no edge, pop over to ATN interpreter, update DFA and return
			if ( s.edges == null || t >= s.edges.length || t <= CharStream.EOF ||
				 s.edges[t] == null )
			{
				ATN_failover++;
				return failOverToATN(input, s);
			}

			DFAState target = s.edges[t];
			if ( target == ERROR ) break;
			s = target;

			if ( s.isAcceptState ) {
				if ( dfa_debug ) {
					System.out.format("accept; predict %d in state %d\n", s.prediction, s.stateNumber);
				}

				captureSimState(prevAccept, input, s);
				// keep going unless we're at EOF; check if something else could match
				// EOF never in DFA
				if ( t==CharStream.EOF ) break;
			}

			consume(input);
			traceLookahead1();
			t = input.LA(1);
		}

		ATNConfigSet reach = prevAccept.dfaState != null ? prevAccept.dfaState.configs : null;
		return failOrAccept(prevAccept, input, reach, t);
	}

	protected int execATN(@NotNull CharStream input, @NotNull ATNConfigSet s0, @Nullable DFAState ds0) {
		//System.out.println("enter exec index "+input.index()+" from "+s0);
		@NotNull
		ATNConfigSet closure = s0;
		if ( debug ) {
			System.out.format("start state closure=%s\n", closure);
		}

		traceLookahead1();
		int t = input.LA(1);
		DFAState s = ds0; // s is current/from DFA state

		while ( true ) { // while more work
			if ( debug ) {
				System.out.format("execATN loop starting closure: %s\n", closure);
			}

			// As we move src->trg, src->trg, we keep track of the previous trg to
			// avoid looking up the DFA state again, which is expensive.
			// If the previous target was already part of the DFA, we might
			// be able to avoid doing a reach operation upon t. If s!=null,
			// it means that semantic predicates didn't prevent us from
			// creating a DFA state. Once we know s!=null, we check to see if
			// the DFA state has an edge already for t. If so, we can just reuse
			// it's configuration set; there's no point in re-computing it.
			// This is kind of like doing DFA simulation within the ATN
			// simulation because DFA simulation is really just a way to avoid
			// computing reach/closure sets. Technically, once we know that
			// we have a previously added DFA state, we could jump over to
			// the DFA simulator. But, that would mean popping back and forth
			// a lot and making things more complicated algorithmically.
			// This optimization makes a lot of sense for loops within DFA.
			// A character will take us back to an existing DFA state
			// that already has lots of edges out of it. e.g., .* in comments.
			DFAState target = null;
			ATNConfigSet reach = null;
			if (s != null) {
				if ( s.edges != null && t < s.edges.length && t > CharStream.EOF ) {
					closure = s.configs;
					target = s.edges[t];
					if (target == ERROR) {
						break;
					}
					else if (target != null) {
						if ( debug ) {
							System.out.println("reuse state "+s.stateNumber+
											   " edge to "+target.stateNumber);
						}
						reach = target.configs;
					}
				}
			}

			if (target == null) {
				reach = new ATNConfigSet();

				// if we don't find an existing DFA state
				// Fill reach starting from closure, following t transitions
				getReachableConfigSet(closure, reach, t);

				if ( reach.isEmpty() ) { // we got nowhere on t from s
					// we reached state associated with closure for sure, so
					// make sure it's defined. worst case, we define s0 from
					// start state configs.
					DFAState from = s != null ? s : addDFAState(closure);
					// we got nowhere on t, don't throw out this knowledge; it'd
					// cause a failover from DFA later.
					if (from != null) {
						addDFAEdge(from, t, ERROR);
					}
					break; // stop when we can't match any more char
				}

				// Did we hit a stop state during reach op?
				reach = processAcceptConfigs(input, reach);

				// Add an edge from s to target DFA found/created for reach
				target = addDFAEdge(s, t, reach);
			}
			else if (target.isAcceptState) {
				traceAcceptState(target.prediction);
				captureSimState(prevAccept, input, target);
			}

			consume(input);
			traceLookahead1();
			t = input.LA(1);

			closure = reach;
			s = target; // flip; current DFA target becomes new src/from state
		}

		return failOrAccept(prevAccept, input, closure, t);
	}

	protected int failOrAccept(SimState prevAccept, CharStream input,
							   ATNConfigSet reach, int t)
	{
		if (prevAccept.dfaState != null) {
			int ruleIndex = prevAccept.dfaState.lexerRuleIndex;
			int actionIndex = prevAccept.dfaState.lexerActionIndex;
			accept(input, ruleIndex, actionIndex,
				prevAccept.index, prevAccept.line, prevAccept.charPos);
			tracePredict(prevAccept.dfaState.prediction);
			return prevAccept.dfaState.prediction;
		}
		else if (prevAccept.config != null) {
			int ruleIndex = prevAccept.config.state.ruleIndex;
			accept(input, ruleIndex, prevAccept.config.lexerActionIndex,
				prevAccept.index, prevAccept.line, prevAccept.charPos);
			return atn.ruleToTokenType[ruleIndex];
		}
		else {
			// if no accept and EOF is first char, return EOF
			if ( t==CharStream.EOF && input.index()==startIndex ) {
				return Token.EOF;
			}

			throw new LexerNoViableAltException(recog, input, startIndex, reach);
		}
	}

	/** Given a starting configuration set, figure out all ATN configurations
	 *  we can reach upon input t. Parameter reach is a return parameter.
	 */
	protected void getReachableConfigSet(ATNConfigSet closure, ATNConfigSet reach, int t) {
		for (ATNConfig c : closure) {
			if ( debug ) {
				System.out.format("testing %s at %s\n", getTokenName(t), c.toString(recog, true));
			}

			int n = c.state.getNumberOfTransitions();
			for (int ti=0; ti<n; ti++) {               // for each transition
				Transition trans = c.state.transition(ti);
				ATNState target = getReachableTarget(trans, t);
				if ( target!=null ) {
					closure(new LexerATNConfig((LexerATNConfig)c, target), reach);
				}
			}
		}
	}

	protected ATNConfigSet processAcceptConfigs(@NotNull CharStream input, @NotNull ATNConfigSet reach) {
		if ( debug ) {
			System.out.format("processAcceptConfigs: reach=%s, prevAccept=%s, prevIndex=%d\n",
						 	  reach, prevAccept.config, prevAccept.index);
		}
		for (int ci=0; ci<reach.size(); ci++) {
			LexerATNConfig c = (LexerATNConfig)reach.get(ci);
			if ( c.state instanceof RuleStopState) {
				if ( debug ) {
					System.out.format("processAcceptConfigs: hit accept config %s index %d\n",
									  c, input.index());
				}

				int index = input.index();
				if ( index > prevAccept.index ) {
					if ( debug ) {
						if ( prevAccept.index>=0 ) {
							System.out.println("processAcceptConfigs: found longer token");
						}
					}
					// condition > not >= will favor prev accept at same index.
					// This way, "int" is keyword not ID if listed first.
					traceAcceptState(c.alt);
					if ( debug ) {
						System.out.format("markExecSettings for %s @ index=%d, line %d:%d\n", c, index, prevAccept.line, prevAccept.charPos);
					}
					captureSimState(prevAccept, input, c);
				}

				// if we reach lexer accept state, toss out any configs in rest
				// of configs work list associated with this rule (config.alt);
				// that rule is done. this is how we cut off nongreedy .+ loops.
				reach = deleteWildcardConfigsForAlt(reach, ci, c.alt);

				 // move to next char, looking for longer match
				// (we continue processing if there are states in reach)
			}
		}
		return reach;
	}

	protected void accept(@NotNull CharStream input, int ruleIndex, int actionIndex,
						  int index, int line, int charPos)
	{
		if ( debug ) {
			System.out.format("ACTION %s:%d\n", recog != null ? recog.getRuleNames()[ruleIndex] : ruleIndex, actionIndex);
		}

		if ( actionIndex>=0 && recog!=null ) recog.action(null, ruleIndex, actionIndex);

		// seek to after last char in token
		traceSeek(index);
		input.seek(index);
		this.line = line;
		this.charPositionInLine = charPos;
		consume(input);
	}

	@Nullable
	public ATNState getReachableTarget(Transition trans, int t) {
		if ( trans instanceof AtomTransition ) {
			AtomTransition at = (AtomTransition)trans;
			if ( at.label == t ) {
				if ( debug ) {
					System.out.format("match %s\n", getTokenName(at.label));
				}

				return at.target;
			}
		}
		else if ( trans.getClass() == RangeTransition.class ) {
			RangeTransition rt = (RangeTransition)trans;
			if ( t>=rt.from && t<=rt.to ) {
				if ( debug ) {
					System.out.format("match range %s\n", rt);
				}

				return rt.target;
			}
		}
		else if ( trans instanceof SetTransition ) {
			SetTransition st = (SetTransition)trans;
			boolean not = trans instanceof NotSetTransition;
			if ( (!not && st.set.contains(t)) ||
				 (not && !st.set.contains(t) && t!=CharStream.EOF) ) // ~set doesn't not match EOF
			{
				if ( debug ) {
					System.out.format("match %sset %s\n", not ? "~" : "", st.set.toString(true));
				}

				return st.target;
			}
		}
		else if ( trans instanceof WildcardTransition && t!=CharStream.EOF ) {
			return trans.target;
		}
		return null;
	}

	/** Delete configs for alt following ci. Closure is unmodified; copy returned. */
	public ATNConfigSet deleteWildcardConfigsForAlt(@NotNull ATNConfigSet closure, int ci, int alt) {
		ATNConfigSet dup = new ATNConfigSet(closure, null);
		int j=ci+1;
		while ( j < dup.size() ) {
			ATNConfig c = dup.get(j);
			boolean isWildcard = c.state.getClass() == ATNState.class && // plain state only, not rulestop etc..
				c.state.transition(0) instanceof WildcardTransition;
			if ( c.alt == alt && isWildcard ) {
				if ( debug ) {
					System.out.format("deleteWildcardConfigsForAlt %s\n", c);
				}

				dup.remove(j);
			}
			else j++;
		}
		return dup;
	}

	@NotNull
	protected ATNConfigSet computeStartState(@NotNull IntStream input,
											 @NotNull ATNState p)
	{
		PredictionContext initialContext = PredictionContext.EMPTY;
		ATNConfigSet configs = new ATNConfigSet();
		for (int i=0; i<p.getNumberOfTransitions(); i++) {
			ATNState target = p.transition(i).target;
			LexerATNConfig c = new LexerATNConfig(target, i+1, initialContext);
			closure(c, configs);
		}
		return configs;
	}

	protected void closure(@NotNull LexerATNConfig config, @NotNull ATNConfigSet configs) {
		if ( debug ) {
			System.out.println("closure("+config.toString(recog, true)+")");
		}

		// TODO? if ( closure.contains(t) ) return;

		if ( config.state instanceof RuleStopState ) {
			if ( debug ) {
				if ( recog!=null ) {
					System.out.format("closure at %s rule stop %s\n", recog.getRuleNames()[config.state.ruleIndex], config);
				}
				else {
					System.out.format("closure at rule stop %s\n", config);
				}
			}

			if ( config.context == null || config.context.isEmpty() ) {
				configs.add(config);
				return;
			}
			if ( config.context!=null && !config.context.isEmpty() ) {
				for (SingletonPredictionContext ctx : config.context) {
					if ( !ctx.isEmpty() ) {
						PredictionContext newContext = ctx.parent; // "pop" invoking state
						ATNState invokingState = atn.states.get(ctx.invokingState);
						RuleTransition rt = (RuleTransition)invokingState.transition(0);
						ATNState retState = rt.followState;
						LexerATNConfig c = new LexerATNConfig(retState, config.alt, newContext);
						closure(c, configs);
					}
				}
			}
			return;
		}

		// optimization
		if ( !config.state.onlyHasEpsilonTransitions() )	{
			configs.add(config);
		}

		ATNState p = config.state;
		for (int i=0; i<p.getNumberOfTransitions(); i++) {
			Transition t = p.transition(i);
			LexerATNConfig c = getEpsilonTarget(config, t, configs);
			if ( c!=null ) closure(c, configs);
		}
	}

	// side-effect: can alter configs.hasSemanticContext
	@Nullable
	public LexerATNConfig getEpsilonTarget(@NotNull LexerATNConfig config,
									  @NotNull Transition t,
									  @NotNull ATNConfigSet configs)
	{
		ATNState p = config.state;
		LexerATNConfig c = null;
		if ( t.getClass() == RuleTransition.class ) {
			PredictionContext newContext =
				new SingletonPredictionContext(config.context, p.stateNumber);
			c = new LexerATNConfig(config, t.target, newContext);
		}
		else if ( t.getClass() == PredicateTransition.class ) {
			if (recog == null) {
				System.out.format("Predicates cannot be evaluated without a recognizer; assuming true.\n");
			}

			/*  Track traversing semantic predicates. If we traverse,
			    we cannot add a DFA state for this "reach" computation
				because the DFA would not test the predicate again in the
				future. Rather than creating collections of semantic predicates
				like v3 and testing them on prediction, v4 will test them on the
				fly all the time using the ATN not the DFA. This is slower but
				semantically it's not used that often. One of the key elements to
				this predicate mechanism is not adding DFA states that see
				predicates immediately afterwards in the ATN. For example,

				a : ID {p1}? | ID {p2}? ;

				should create the start state for rule 'a' (to save start state
				competition), but should not create target of ID state. The
				collection of ATN states the following ID references includes
				states reached by traversing predicates. Since this is when we
				test them, we cannot cash the DFA state target of ID.
			*/
			PredicateTransition pt = (PredicateTransition)t;
			if ( debug ) {
				System.out.println("EVAL rule "+pt.ruleIndex+":"+pt.predIndex);
			}
			configs.hasSemanticContext = true;
			if ( recog == null || recog.sempred(null, pt.ruleIndex, pt.predIndex) ) {
				c = new LexerATNConfig(config, t.target, pt.getPredicate());
			}
		}
		// ignore actions; just exec one per rule upon accept
		else if ( t.getClass() == ActionTransition.class ) {
			c = new LexerATNConfig(config, t.target, ((ActionTransition)t).actionIndex);
		}
		else if ( t.isEpsilon() ) {
			c = new LexerATNConfig(config, t.target);
		}
		return c;
	}

	protected int failOverToATN(@NotNull CharStream input, @NotNull DFAState s) {
		traceFailOverToATN();

		if ( dfa_debug ) {
			System.out.format("no edge for %s\n", getTokenName(input.LA(1)));
			System.out.format("ATN exec upon %s at DFA state %d = %s\n",
							  input.getText(Interval.of(startIndex, input.index())), s.stateNumber, s.configs);
		}

		int ttype = execATN(input, s.configs, s);

		if ( dfa_debug ) {
			System.out.format("back from DFA update, ttype=%d, dfa[mode %d]=\n%s\n",
							  ttype, mode, decisionToDFA[mode].toLexerString());
		}

		// action already executed by ATN
		// we've updated DFA, exec'd action, and have our deepest answer
		tracePredict(ttype);
		return ttype;
	}

	protected void captureSimState(@NotNull SimState settings,
								   @NotNull CharStream input,
								   @NotNull DFAState dfaState)
	{
		settings.index = input.index();
		settings.line = line;
		settings.charPos = charPositionInLine;
		settings.config = null;
		settings.dfaState = dfaState;
	}

	protected void captureSimState(@NotNull SimState settings,
								   @NotNull CharStream input,
								   @NotNull LexerATNConfig config)
	{
		settings.index = input.index();
		settings.line = line;
		settings.charPos = charPositionInLine;
		settings.config = config;
		settings.dfaState = null;
	}

	protected DFAState addDFAEdge(@NotNull DFAState from,
								  int t,
								  @NotNull ATNConfigSet q)
	{
		DFAState to = addDFAState(q);

		// even if we can add the states, we can't add an edge for labels out of range
		if (t < 0 || t > MAX_DFA_EDGE) {
			return to;
		}

		if (from == null || to == null) {
			return to;
		}

		if ( debug ) System.out.println("EDGE "+from+" -> "+to+" upon "+((char)t));
		addDFAEdge(from, t, to);

		return to;
	}

	protected void addDFAEdge(@NotNull DFAState p, int t, @NotNull DFAState q) {
		if (t < 0 || t > MAX_DFA_EDGE) return; // Only track edges within the DFA bounds
		if ( p.edges==null ) {
			//  make room for tokens 1..n and -1 masquerading as index 0
			p.edges = new DFAState[MAX_DFA_EDGE+1]; // TODO: make adaptive
		}
		p.edges[t] = q; // connect
	}

	/** Add a new DFA state if there isn't one with this set of
		configurations already. This method also detects the first
		configuration containing an ATN rule stop state. Later, when
		traversing the DFA, we will know which rule to accept.
	 */
	@Nullable
	protected DFAState addDFAState(@NotNull ATNConfigSet configs) {
		// If we eval'd a predicate while filling configs, mustn't create DFA state
		if ( configs.hasSemanticContext ) return null;

		DFAState proposed = new DFAState(configs);
		DFAState existing = decisionToDFA[mode].states.get(proposed);
		if ( existing!=null ) return existing;

		DFAState newState = proposed;

		ATNConfig firstConfigWithRuleStopState = null;
		for (ATNConfig c : configs) {
			if ( c.state instanceof RuleStopState )	{
				firstConfigWithRuleStopState = c;
				break;
			}
		}

		if ( firstConfigWithRuleStopState!=null ) {
			newState.isAcceptState = true;
			newState.lexerRuleIndex = firstConfigWithRuleStopState.state.ruleIndex;
			newState.lexerActionIndex =
				((LexerATNConfig)firstConfigWithRuleStopState).lexerActionIndex;
			newState.prediction = atn.ruleToTokenType[newState.lexerRuleIndex];
		}

		newState.stateNumber = decisionToDFA[mode].states.size();
		configs.setReadonly(true);
		newState.configs = configs;
		decisionToDFA[mode].states.put(newState, newState);
		return newState;
	}

	@Nullable
	public DFA getDFA(int mode) {
		return decisionToDFA[mode];
	}

	/** Get the text of the current token from an *action* in lexer not
	 *  predicate.
	 */
	@NotNull
	public String getText(@NotNull CharStream input) {
		// index is first lookahead char, don't include.
		return input.getText(Interval.of(startIndex, input.index()-1));
	}

	/** Get the text from start of token to current lookahead char.
	 *  Use this in predicates to test text matched so far in a lexer rule.
	 */
	@NotNull
	public String getSpeculativeText(@NotNull CharStream input) {
		// index is first lookahead char, don't include.
		return input.getText(Interval.of(startIndex, input.index()));
	}

	public int getLine() {
		return line;
	}

	public void setLine(int line) {
		this.line = line;
	}

	public int getCharPositionInLine() {
		return charPositionInLine;
	}

	public void setCharPositionInLine(int charPositionInLine) {
		this.charPositionInLine = charPositionInLine;
	}

	public void consume(@NotNull CharStream input) {
		int curChar = input.LA(1);
		if ( curChar=='\n' ) {
			line++;
			charPositionInLine=0;
		} else {
			charPositionInLine++;
		}
		input.consume();
		traceConsume(input, curChar);
	}

	@NotNull
	public String getTokenName(int t) {
		if ( t==-1 ) return "EOF";
		//if ( atn.g!=null ) return atn.g.getTokenDisplayName(t);
		return "'"+(char)t+"'";
	}

	/*
	 * Trace helpers (API and file format are work in progress)
	 */

	public void traceEndMatch() {
		if (trace) {
			traceSlow(LexerOpCode.EndMatch);
		}
	}

	public void traceMatchATN() {
		if (trace) {
			traceSlow(LexerOpCode.MatchATN);
		}
	}

	public void traceMatchDFA() {
		if (trace) {
			traceSlow(LexerOpCode.MatchDFA);
		}
	}

	public void traceLookahead1() {
		if (trace) {
			traceSlow(LexerOpCode.Lookahead1);
		}
	}

	public void traceFailOverToATN() {
		if (trace) {
			traceSlow(LexerOpCode.FailOverToATN);
		}
	}

	public void tracePredict(int prediction) {
		if (trace) {
			traceIntSlow(LexerOpCode.Predict, prediction);
		}
	}

	public void traceAcceptState(int prediction) {
		if (trace) {
			traceIntSlow(LexerOpCode.AcceptState, prediction);
		}
	}

	public void traceSeek(int index) {
		if (trace) {
			traceIntSlow(LexerOpCode.Seek, index);
		}
	}

	public final void traceBeginMatch(CharStream input, int mode) {
		if (trace) {
			traceBeginMatchSlow(input, mode);
		}
	}

	public final void traceConsume(CharStream input, int c) {
		if (trace) {
			traceConsumeSlow(input, c);
		}
	}

	public final void tracePushMode(int mode) {
		if (trace) {
			traceByteSlow(LexerOpCode.PushMode, (byte) mode);
		}
	}

	public final void tracePopMode() {
		if (trace) {
			traceSlow(LexerOpCode.PopMode);
		}
	}

	public final void traceEmit(Token token) {
		if (trace) {
			traceEmitSlow(token);
		}
	}

	private void traceSlow(LexerOpCode opcode) {
		assert traceStream != null;
		assert opcode.getArgumentSize() == 0;

		if (!traceFailed) {
			try {
				traceStream.write(opcode.ordinal());
			} catch (IOException e) {
				e.printStackTrace();
				traceFailed = true;
			}
		}
	}

	private void traceByteSlow(LexerOpCode opcode, byte arg) {
		assert traceStream != null;
		assert opcode.getArgumentSize() == 1;

		if (!traceFailed) {
			try {
				traceStream.write(opcode.ordinal());
				traceStream.write(arg);
			} catch (IOException e) {
				e.printStackTrace();
				traceFailed = true;
			}
		}
	}

	private void traceByteIntSlow(LexerOpCode opcode, byte arg1, int arg2) {
		assert traceStream != null;
		assert opcode.getArgumentSize() == 5;

		if (!traceFailed) {
			try {
				traceStream.write(opcode.ordinal());
				traceStream.write(arg1);
				traceIntSlow(arg2);
			} catch (IOException e) {
				e.printStackTrace();
				traceFailed = true;
			}
		}
	}

	private void traceIntSlow(LexerOpCode opcode, int arg) {
		assert traceStream != null;
		assert opcode.getArgumentSize() == 4;

		if (!traceFailed) {
			try {
				traceStream.write(opcode.ordinal());
				traceIntSlow(arg);
			} catch (IOException e) {
				e.printStackTrace();
				traceFailed = true;
			}
		}
	}

	private void traceIntIntSlow(LexerOpCode opcode, int arg1, int arg2) {
		assert traceStream != null;
		assert opcode.getArgumentSize() == 8;

		if (!traceFailed) {
			try {
				traceStream.write(opcode.ordinal());
				traceIntSlow(arg1);
				traceIntSlow(arg2);
			} catch (IOException e) {
				e.printStackTrace();
				traceFailed = true;
			}
		}
	}

	private void traceIntIntIntIntSlow(LexerOpCode opcode, int arg1, int arg2, int arg3, int arg4) {
		assert traceStream != null;
		assert opcode.getArgumentSize() == 16;

		if (!traceFailed) {
			try {
				traceStream.write(opcode.ordinal());
				traceIntSlow(arg1);
				traceIntSlow(arg2);
				traceIntSlow(arg3);
				traceIntSlow(arg4);
			} catch (IOException e) {
				e.printStackTrace();
				traceFailed = true;
			}
		}
	}

	private void traceIntSlow(int arg) {
		assert traceStream != null;

		if (!traceFailed) {
			try {
				traceStream.write(arg);
				traceStream.write(arg >> 8);
				traceStream.write(arg >> 16);
				traceStream.write(arg >> 24);
			} catch (IOException e) {
				e.printStackTrace();
				traceFailed = true;
			}
		}
	}

	private void traceBeginMatchSlow(CharStream input, int mode) {
		traceByteIntSlow(LexerOpCode.BeginMatch, (byte)mode, input.index());
	}

	private void traceConsumeSlow(CharStream input, int c) {
		assert traceStream != null;

		if (!traceFailed) {
			traceIntIntSlow(LexerOpCode.Consume, c, input.index());
		}
	}

	private void traceEmitSlow(Token token) {
		assert traceStream != null;

		if (token != null && !traceFailed) {
			traceIntIntIntIntSlow(LexerOpCode.Emit, token.getStartIndex(), token.getStopIndex(), token.getType(), token.getChannel());
		}
	}

	public enum LexerOpCode {
		BeginMatch(5),
		EndMatch(0),
		MatchATN(0),
		MatchDFA(0),
		FailOverToATN(0),
		AcceptState(4),
		Predict(4),

		Seek(4),
		Consume(8),
		Lookahead1(0),

		PushMode(1),
		PopMode(0),
		Emit(16);

		private final int argumentSize;

		private LexerOpCode(int argumentSize) {
			this.argumentSize = argumentSize;
		}

		public int getArgumentSize() {
			return argumentSize;
		}
	}
}<|MERGE_RESOLUTION|>--- conflicted
+++ resolved
@@ -164,29 +164,10 @@
 		try {
 			DFA dfa = decisionToDFA[mode];
 			if ( dfa.s0==null ) {
-<<<<<<< HEAD
-				dfa.write.lock();
-				try {
-					return matchATN(input);
-				}
-				finally {
-					dfa.write.unlock();
-				}
-			}
-			else {
-				dfa.read.lock();
-				try {
-					return execDFA(input, dfa.s0);
-				}
-				finally {
-					dfa.read.unlock();
-				}
-=======
 				return matchATN(input);
 			}
 			else {
 				return execDFA(input, dfa.s0);
->>>>>>> 80560efc
 			}
 		}
 		finally {
