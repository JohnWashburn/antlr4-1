--- conflicted
+++ resolved
@@ -43,10 +43,9 @@
 	@NotNull
 	public ATNState followState;
 
-<<<<<<< HEAD
 	public boolean tailCall;
 	public boolean optimizedTailCall;
-=======
+
 	/**
 	 * @deprecated Use
 	 * {@link #RuleTransition(RuleStartState, int, int, ATNState)} instead.
@@ -58,7 +57,6 @@
 	{
 		this(ruleStart, ruleIndex, 0, followState);
 	}
->>>>>>> 10f45abb
 
 	public RuleTransition(@NotNull RuleStartState ruleStart,
 						  int ruleIndex,
