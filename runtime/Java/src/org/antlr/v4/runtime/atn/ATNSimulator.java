--- conflicted
+++ resolved
@@ -51,9 +51,6 @@
 public abstract class ATNSimulator {
 	public static final int SERIALIZED_VERSION;
 	static {
-<<<<<<< HEAD
-		SERIALIZED_VERSION = 5;
-=======
 		/* This value should never change. Updates following this version are
 		 * reflected as change in the unique ID SERIALIZED_UUID.
 		 */
@@ -65,8 +62,7 @@
 		/* WARNING: DO NOT MERGE THIS LINE. If UUIDs differ during a merge,
 		 * resolve the conflict by generating a new ID!
 		 */
-		SERIALIZED_UUID = UUID.fromString("065C46D6-8859-4FD7-A158-83E693BF2B52");
->>>>>>> 7a7f4a78
+		SERIALIZED_UUID = UUID.fromString("5DC25ABE-510D-4395-8F9A-62E5B79FDC49");
 	}
 
 	public static final char RULE_VARIANT_DELIMITER = '$';
@@ -90,21 +86,8 @@
 
 	public abstract void reset();
 
-<<<<<<< HEAD
 	public static ATN deserialize(@NotNull char[] data) {
 		return deserialize(data, true);
-=======
-	public PredictionContext getCachedContext(PredictionContext context) {
-		if ( sharedContextCache==null ) return context;
-
-		synchronized (sharedContextCache) {
-			IdentityHashMap<PredictionContext, PredictionContext> visited =
-				new IdentityHashMap<PredictionContext, PredictionContext>();
-			return PredictionContext.getCachedContext(context,
-													  sharedContextCache,
-													  visited);
-		}
->>>>>>> 7a7f4a78
 	}
 
 	public static ATN deserialize(@NotNull char[] data, boolean optimize) {
@@ -345,7 +328,7 @@
 				int optimizationCount = 0;
 				optimizationCount += inlineSetRules(atn);
 				optimizationCount += combineChainedEpsilons(atn);
-				boolean preserveOrder = atn.grammarType == ATN.LEXER;
+				boolean preserveOrder = atn.grammarType == ATNType.LEXER;
 				optimizationCount += optimizeSets(atn, preserveOrder);
 				if (optimizationCount == 0) {
 					break;
