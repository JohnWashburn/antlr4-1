--- conflicted
+++ resolved
@@ -121,13 +121,8 @@
 		List<Tuple2<LoopEndState, Integer>> loopBackStateNumbers = new ArrayList<Tuple2<LoopEndState, Integer>>();
 		List<Tuple2<BlockStartState, Integer>> endStateNumbers = new ArrayList<Tuple2<BlockStartState, Integer>>();
 		int nstates = toInt(data[p++]);
-<<<<<<< HEAD
-		for (int i=1; i<=nstates; i++) {
+		for (int i=0; i<nstates; i++) {
 			StateType stype = StateType.values()[toInt(data[p++])];
-=======
-		for (int i=0; i<nstates; i++) {
-			int stype = toInt(data[p++]);
->>>>>>> 80233003
 			// ignore bad type of states
 			if ( stype==StateType.INVALID_TYPE ) {
 				atn.addState(null);
@@ -825,21 +820,15 @@
 	{
 		ATNState target = atn.states.get(trg);
 		switch (type) {
-<<<<<<< HEAD
 			case EPSILON : return new EpsilonTransition(target);
-			case RANGE : return new RangeTransition(target, arg1, arg2);
-			case RULE :
-=======
-			case Transition.EPSILON : return new EpsilonTransition(target);
-			case Transition.RANGE :
+			case RANGE :
 				if (arg3 != 0) {
 					return new RangeTransition(target, Token.EOF, arg2);
 				}
 				else {
 					return new RangeTransition(target, arg1, arg2);
 				}
-			case Transition.RULE :
->>>>>>> 80233003
+			case RULE :
 				RuleTransition rt = new RuleTransition((RuleStartState)atn.states.get(arg1), arg2, arg3, target);
 				return rt;
 			case PREDICATE :
@@ -847,19 +836,14 @@
 				return pt;
 			case PRECEDENCE:
 				return new PrecedencePredicateTransition(target, arg1);
-<<<<<<< HEAD
-			case ATOM : return new AtomTransition(target, arg1);
-			case ACTION :
-=======
-			case Transition.ATOM :
+			case ATOM :
 				if (arg3 != 0) {
 					return new AtomTransition(target, Token.EOF);
 				}
 				else {
 					return new AtomTransition(target, arg1);
 				}
-			case Transition.ACTION :
->>>>>>> 80233003
+			case ACTION :
 				ActionTransition a = new ActionTransition(target, arg1, arg2, arg3 != 0);
 				return a;
 			case SET : return new SetTransition(target, sets.get(arg1));
