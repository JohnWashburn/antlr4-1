--- conflicted
+++ resolved
@@ -31,10 +31,7 @@
 package org.antlr.v4.runtime.atn;
 
 import org.antlr.v4.runtime.Token;
-<<<<<<< HEAD
 import org.antlr.v4.runtime.dfa.DFA;
-=======
->>>>>>> 3fb9a603
 import org.antlr.v4.runtime.dfa.DFAState;
 import org.antlr.v4.runtime.misc.Interval;
 import org.antlr.v4.runtime.misc.IntervalSet;
@@ -65,11 +62,7 @@
 		/* WARNING: DO NOT MERGE THIS LINE. If UUIDs differ during a merge,
 		 * resolve the conflict by generating a new ID!
 		 */
-<<<<<<< HEAD
-		SERIALIZED_UUID = UUID.fromString("5DC25ABE-510D-4395-8F9A-62E5B79FDC49");
-=======
-		SERIALIZED_UUID = UUID.fromString("33761B2D-78BB-4A43-8B0B-4F5BEE8AACF3");
->>>>>>> 3fb9a603
+		SERIALIZED_UUID = UUID.fromString("E4178468-DF95-44D0-AD87-F22A5D5FB6D3");
 	}
 
 	public static final char RULE_VARIANT_DELIMITER = '$';
@@ -841,11 +834,8 @@
 			case Transition.PREDICATE :
 				PredicateTransition pt = new PredicateTransition(target, arg1, arg2, arg3 != 0);
 				return pt;
-<<<<<<< HEAD
 			case Transition.PRECEDENCE:
 				return new PrecedencePredicateTransition(target, arg1);
-			case Transition.ATOM : return new AtomTransition(target, arg1);
-=======
 			case Transition.ATOM :
 				if (arg3 != 0) {
 					return new AtomTransition(target, Token.EOF);
@@ -853,7 +843,6 @@
 				else {
 					return new AtomTransition(target, arg1);
 				}
->>>>>>> 3fb9a603
 			case Transition.ACTION :
 				ActionTransition a = new ActionTransition(target, arg1, arg2, arg3 != 0);
 				return a;
