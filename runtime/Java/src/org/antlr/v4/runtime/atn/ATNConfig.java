--- conflicted
+++ resolved
@@ -137,30 +137,10 @@
 		return altAndOuterContextDepth & 0x00FFFFFF;
 	}
 
-<<<<<<< HEAD
-	/**
-	 * @sharpen.property
-	 */
-	public final boolean isHidden() {
-		return altAndOuterContextDepth < 0;
-	}
-
-	/**
-	 * @sharpen.property IsHidden
-	 */
-	public void setHidden(boolean value) {
-		if (value) {
-			altAndOuterContextDepth |= 0x80000000;
-		} else {
-			altAndOuterContextDepth &= ~0x80000000;
-		}
-	}
 	
 	/**
 	 * @sharpen.property Context
 	 */
-=======
->>>>>>> 407abf78
 	@NotNull
 	public final PredictionContext getContext() {
 		return context;
@@ -187,18 +167,12 @@
 	 * dependent predicates unless we are in the rule that initially
 	 * invokes the ATN simulator.
 	 *
-<<<<<<< HEAD
-	 * closure() tracks the depth of how far we dip into the
-	 * outer context: depth &gt; 0.  Note that it may not be totally
-	 * accurate depth since I don't ever decrement. TODO: make it a boolean then
-	 * 
-	 * @sharpen.property OuterContextDepth
-=======
 	 * <p>
 	 * closure() tracks the depth of how far we dip into the outer context:
 	 * depth &gt; 0.  Note that it may not be totally accurate depth since I
 	 * don't ever decrement. TODO: make it a boolean then</p>
->>>>>>> 407abf78
+	 * 
+	 * @sharpen.property OuterContextDepth
 	 */
 	public final int getOuterContextDepth() {
 		return (altAndOuterContextDepth >>> 24) & 0x7F;
