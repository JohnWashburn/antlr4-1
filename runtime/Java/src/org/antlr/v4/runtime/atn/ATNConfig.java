/*
 * [The "BSD license"]
 *  Copyright (c) 2012 Terence Parr
 *  Copyright (c) 2012 Sam Harwell
 *  All rights reserved.
 *
 *  Redistribution and use in source and binary forms, with or without
 *  modification, are permitted provided that the following conditions
 *  are met:
 *
 *  1. Redistributions of source code must retain the above copyright
 *     notice, this list of conditions and the following disclaimer.
 *  2. Redistributions in binary form must reproduce the above copyright
 *     notice, this list of conditions and the following disclaimer in the
 *     documentation and/or other materials provided with the distribution.
 *  3. The name of the author may not be used to endorse or promote products
 *     derived from this software without specific prior written permission.
 *
 *  THIS SOFTWARE IS PROVIDED BY THE AUTHOR ``AS IS'' AND ANY EXPRESS OR
 *  IMPLIED WARRANTIES, INCLUDING, BUT NOT LIMITED TO, THE IMPLIED WARRANTIES
 *  OF MERCHANTABILITY AND FITNESS FOR A PARTICULAR PURPOSE ARE DISCLAIMED.
 *  IN NO EVENT SHALL THE AUTHOR BE LIABLE FOR ANY DIRECT, INDIRECT,
 *  INCIDENTAL, SPECIAL, EXEMPLARY, OR CONSEQUENTIAL DAMAGES (INCLUDING, BUT
 *  NOT LIMITED TO, PROCUREMENT OF SUBSTITUTE GOODS OR SERVICES; LOSS OF USE,
 *  DATA, OR PROFITS; OR BUSINESS INTERRUPTION) HOWEVER CAUSED AND ON ANY
 *  THEORY OF LIABILITY, WHETHER IN CONTRACT, STRICT LIABILITY, OR TORT
 *  (INCLUDING NEGLIGENCE OR OTHERWISE) ARISING IN ANY WAY OUT OF THE USE OF
 *  THIS SOFTWARE, EVEN IF ADVISED OF THE POSSIBILITY OF SUCH DAMAGE.
 */

package org.antlr.v4.runtime.atn;

import org.antlr.v4.runtime.Recognizer;
import org.antlr.v4.runtime.misc.MurmurHash;
import org.antlr.v4.runtime.misc.NotNull;
import org.antlr.v4.runtime.misc.Nullable;
import org.antlr.v4.runtime.misc.ObjectEqualityComparator;

import java.util.ArrayDeque;
import java.util.Deque;
import java.util.IdentityHashMap;
import java.util.Map;

/** A tuple: (ATN state, predicted alt, syntactic, semantic context).
 *  The syntactic context is a graph-structured stack node whose
 *  path(s) to the root is the rule invocation(s)
 *  chain used to arrive at the state.  The semantic context is
 *  the tree of semantic predicates encountered before reaching
 *  an ATN state.
 */
public class ATNConfig {
	/** The ATN state associated with this configuration */
	@NotNull
	private final ATNState state;

	private int altAndOuterContextDepth;

	/** The stack of invoking states leading to the rule/states associated
	 *  with this config.  We track only those contexts pushed during
	 *  execution of the ATN simulator.
	 */
	@NotNull
	private PredictionContext context;

	protected ATNConfig(@NotNull ATNState state,
						int alt,
						@NotNull PredictionContext context)
	{
		assert (alt & 0xFFFFFF) == alt;
		this.state = state;
		this.altAndOuterContextDepth = alt & 0x7FFFFFFF;
		this.context = context;
	}

	protected ATNConfig(@NotNull ATNConfig c, @NotNull ATNState state, @NotNull PredictionContext context)
    {
		this.state = state;
		this.altAndOuterContextDepth = c.altAndOuterContextDepth & 0x7FFFFFFF;
		this.context = context;
	}

	public static ATNConfig create(@NotNull ATNState state, int alt, @Nullable PredictionContext context) {
		return create(state, alt, context, SemanticContext.NONE, null);
	}

	public static ATNConfig create(@NotNull ATNState state, int alt, @Nullable PredictionContext context, @NotNull SemanticContext semanticContext) {
		return create(state, alt, context, semanticContext, null);
	}

	public static ATNConfig create(@NotNull ATNState state, int alt, @Nullable PredictionContext context, @NotNull SemanticContext semanticContext, LexerActionExecutor lexerActionExecutor) {
		if (semanticContext != SemanticContext.NONE) {
			if (lexerActionExecutor != null) {
				return new ActionSemanticContextATNConfig(lexerActionExecutor, semanticContext, state, alt, context, false);
			}
			else {
				return new SemanticContextATNConfig(semanticContext, state, alt, context);
			}
		}
		else if (lexerActionExecutor != null) {
			return new ActionATNConfig(lexerActionExecutor, state, alt, context, false);
		}
		else {
			return new ATNConfig(state, alt, context);
		}
	}

	/** Gets the ATN state associated with this configuration.
	 * 
	 * @sharpen.property State
	 */
	@NotNull
	public final ATNState getState() {
		return state;
	}

	/** What alt (or lexer rule) is predicted by this configuration.
	 * 
	 *  @sharpen.property Alt
	 */
	public final int getAlt() {
		return altAndOuterContextDepth & 0x00FFFFFF;
	}

	/**
	 * @sharpen.property
	 */
	public final boolean isHidden() {
		return altAndOuterContextDepth < 0;
	}

	/**
	 * @sharpen.property IsHidden
	 */
	public void setHidden(boolean value) {
		if (value) {
			altAndOuterContextDepth |= 0x80000000;
		} else {
			altAndOuterContextDepth &= ~0x80000000;
		}
	}
	
	/**
	 * @sharpen.property Context
	 */
	@NotNull
	public final PredictionContext getContext() {
		return context;
	}

	/**
	 * @sharpen.property Context
	 */
	public void setContext(@NotNull PredictionContext context) {
		this.context = context;
	}

	/**
	 * @sharpen.property ReachesIntoOuterContext
	 */
	public final boolean getReachesIntoOuterContext() {
		return getOuterContextDepth() != 0;
	}

	/**
	 * We cannot execute predicates dependent upon local context unless
	 * we know for sure we are in the correct context. Because there is
	 * no way to do this efficiently, we simply cannot evaluate
	 * dependent predicates unless we are in the rule that initially
	 * invokes the ATN simulator.
	 *
	 * closure() tracks the depth of how far we dip into the
	 * outer context: depth &gt; 0.  Note that it may not be totally
	 * accurate depth since I don't ever decrement. TODO: make it a boolean then
	 * 
	 * @sharpen.property OuterContextDepth
	 */
	public final int getOuterContextDepth() {
		return (altAndOuterContextDepth >>> 24) & 0x7F;
	}

	/**
	 * @sharpen.property OuterContextDepth
	 */
	public void setOuterContextDepth(int outerContextDepth) {
		assert outerContextDepth >= 0;
		// saturate at 0x7F - everything but zero/positive is only used for debug information anyway
		outerContextDepth = Math.min(outerContextDepth, 0x7F);
		this.altAndOuterContextDepth = (outerContextDepth << 24) | (altAndOuterContextDepth & ~0x7F000000);
	}

<<<<<<< HEAD
	/**
	 * @sharpen.property ActionIndex
	 */
	public int getActionIndex() {
		return -1;
=======
	@Nullable
	public LexerActionExecutor getLexerActionExecutor() {
		return null;
>>>>>>> 6e508b30
	}

	/**
	 * @sharpen.property SemanticContext
	 */
	@NotNull
	public SemanticContext getSemanticContext() {
		return SemanticContext.NONE;
	}

	public boolean hasPassedThroughNonGreedyDecision() {
		return false;
	}

	@Override
	public final ATNConfig clone() {
		return transform(this.getState(), false);
	}

	public final ATNConfig transform(@NotNull ATNState state, boolean checkNonGreedy) {
		return transform(state, this.context, this.getSemanticContext(), checkNonGreedy, this.getLexerActionExecutor());
	}

	public final ATNConfig transform(@NotNull ATNState state, @NotNull SemanticContext semanticContext, boolean checkNonGreedy) {
		return transform(state, this.context, semanticContext, checkNonGreedy, this.getLexerActionExecutor());
	}

	public final ATNConfig transform(@NotNull ATNState state, @Nullable PredictionContext context, boolean checkNonGreedy) {
		return transform(state, context, this.getSemanticContext(), checkNonGreedy, this.getLexerActionExecutor());
	}

	public final ATNConfig transform(@NotNull ATNState state, LexerActionExecutor lexerActionExecutor, boolean checkNonGreedy) {
		return transform(state, context, this.getSemanticContext(), checkNonGreedy, lexerActionExecutor);
	}

	private ATNConfig transform(@NotNull ATNState state, @Nullable PredictionContext context, @NotNull SemanticContext semanticContext, boolean checkNonGreedy, LexerActionExecutor lexerActionExecutor) {
		boolean passedThroughNonGreedy = checkNonGreedy && checkNonGreedyDecision(this, state);
		if (semanticContext != SemanticContext.NONE) {
			if (lexerActionExecutor != null || passedThroughNonGreedy) {
				return new ActionSemanticContextATNConfig(lexerActionExecutor, semanticContext, this, state, context, passedThroughNonGreedy);
			}
			else {
				return new SemanticContextATNConfig(semanticContext, this, state, context);
			}
		}
		else if (lexerActionExecutor != null || passedThroughNonGreedy) {
			return new ActionATNConfig(lexerActionExecutor, this, state, context, passedThroughNonGreedy);
		}
		else {
			return new ATNConfig(this, state, context);
		}
	}

	private static boolean checkNonGreedyDecision(ATNConfig source, ATNState target) {
		return source.hasPassedThroughNonGreedyDecision()
			|| target instanceof DecisionState && ((DecisionState)target).nonGreedy;
	}

	public ATNConfig appendContext(int context, PredictionContextCache contextCache) {
		PredictionContext appendedContext = getContext().appendContext(context, contextCache);
		ATNConfig result = transform(getState(), appendedContext, false);
		return result;
	}

	public ATNConfig appendContext(PredictionContext context, PredictionContextCache contextCache) {
		PredictionContext appendedContext = getContext().appendContext(context, contextCache);
		ATNConfig result = transform(getState(), appendedContext, false);
		return result;
	}

	public boolean contains(ATNConfig subconfig) {
		if (this.getState().stateNumber != subconfig.getState().stateNumber
			|| this.getAlt() != subconfig.getAlt()
			|| !this.getSemanticContext().equals(subconfig.getSemanticContext())) {
			return false;
		}

		Deque<PredictionContext> leftWorkList = new ArrayDeque<PredictionContext>();
		Deque<PredictionContext> rightWorkList = new ArrayDeque<PredictionContext>();
		leftWorkList.add(getContext());
		rightWorkList.add(subconfig.getContext());
		while (!leftWorkList.isEmpty()) {
			PredictionContext left = leftWorkList.pop();
			PredictionContext right = rightWorkList.pop();

			if (left == right) {
				return true;
			}

			if (left.size() < right.size()) {
				return false;
			}

			if (right.isEmpty()) {
				return left.hasEmpty();
			} else {
				for (int i = 0; i < right.size(); i++) {
					int index = left.findReturnState(right.getReturnState(i));
					if (index < 0) {
						// assumes invokingStates has no duplicate entries
						return false;
					}

					leftWorkList.push(left.getParent(index));
					rightWorkList.push(right.getParent(i));
				}
			}
		}

		return false;
	}

	/** An ATN configuration is equal to another if both have
     *  the same state, they predict the same alternative, and
     *  syntactic/semantic contexts are the same.
     */
    @Override
    public boolean equals(Object o) {
		if (!(o instanceof ATNConfig)) {
			return false;
		}

		return this.equals((ATNConfig)o);
	}

	public boolean equals(ATNConfig other) {
		if (this == other) {
			return true;
		} else if (other == null) {
			return false;
		}

		return this.getState().stateNumber==other.getState().stateNumber
			&& this.getAlt()==other.getAlt()
			&& this.getReachesIntoOuterContext() == other.getReachesIntoOuterContext()
			&& this.getContext().equals(other.getContext())
			&& this.getSemanticContext().equals(other.getSemanticContext())
			&& this.hasPassedThroughNonGreedyDecision() == other.hasPassedThroughNonGreedyDecision()
			&& ObjectEqualityComparator.INSTANCE.equals(this.getLexerActionExecutor(), other.getLexerActionExecutor());
	}

	@Override
	public int hashCode() {
		int hashCode = MurmurHash.initialize(7);
		hashCode = MurmurHash.update(hashCode, getState().stateNumber);
		hashCode = MurmurHash.update(hashCode, getAlt());
		hashCode = MurmurHash.update(hashCode, getReachesIntoOuterContext() ? 1 : 0);
		hashCode = MurmurHash.update(hashCode, getContext());
		hashCode = MurmurHash.update(hashCode, getSemanticContext());
		hashCode = MurmurHash.update(hashCode, hasPassedThroughNonGreedyDecision() ? 1 : 0);
		hashCode = MurmurHash.update(hashCode, getLexerActionExecutor());
		hashCode = MurmurHash.finish(hashCode, 7);
        return hashCode;
    }

	public String toDotString() {
		StringBuilder builder = new StringBuilder();
		builder.append("digraph G {\n");
		builder.append("rankdir=LR;\n");

		Map<PredictionContext, PredictionContext> visited = new IdentityHashMap<PredictionContext, PredictionContext>();
		Deque<PredictionContext> workList = new ArrayDeque<PredictionContext>();
		workList.add(getContext());
		visited.put(getContext(), getContext());
		while (!workList.isEmpty()) {
			PredictionContext current = workList.pop();
			for (int i = 0; i < current.size(); i++) {
				builder.append("  s").append(System.identityHashCode(current));
				builder.append("->");
				builder.append("s").append(System.identityHashCode(current.getParent(i)));
				builder.append("[label=\"").append(current.getReturnState(i)).append("\"];\n");
				if (visited.put(current.getParent(i), current.getParent(i)) == null) {
					workList.push(current.getParent(i));
				}
			}
		}

		builder.append("}\n");
		return builder.toString();
	}

	@Override
	public String toString() {
		return toString(null, true, false);
	}

	public String toString(@Nullable Recognizer<?, ?> recog, boolean showAlt) {
		return toString(recog, showAlt, true);
	}

	public String toString(@Nullable Recognizer<?, ?> recog, boolean showAlt, boolean showContext) {
		StringBuilder buf = new StringBuilder();
//		if ( state.ruleIndex>=0 ) {
//			if ( recog!=null ) buf.append(recog.getRuleNames()[state.ruleIndex]+":");
//			else buf.append(state.ruleIndex+":");
//		}
		String[] contexts;
		if (showContext) {
			contexts = getContext().toStrings(recog, this.getState().stateNumber);
		}
		else {
			contexts = new String[] { "?" };
		}
		boolean first = true;
		for (String contextDesc : contexts) {
			if ( first ) {
				first = false;
			}
			else {
				buf.append(", ");
			}

			buf.append('(');
			buf.append(getState());
			if ( showAlt ) {
				buf.append(",");
				buf.append(getAlt());
			}
			if ( getContext()!=null ) {
				buf.append(",");
				buf.append(contextDesc);
			}
			if ( getSemanticContext()!=null && getSemanticContext() != SemanticContext.NONE ) {
				buf.append(",");
				buf.append(getSemanticContext());
			}
			if ( getReachesIntoOuterContext() ) {
				buf.append(",up=").append(getOuterContextDepth());
			}
			buf.append(')');
		}
		return buf.toString();
    }

	private static class SemanticContextATNConfig extends ATNConfig {

		@NotNull
		private final SemanticContext semanticContext;

		public SemanticContextATNConfig(SemanticContext semanticContext, @NotNull ATNState state, int alt, @Nullable PredictionContext context) {
			super(state, alt, context);
			this.semanticContext = semanticContext;
		}

		public SemanticContextATNConfig(SemanticContext semanticContext, @NotNull ATNConfig c, @NotNull ATNState state, @Nullable PredictionContext context) {
			super(c, state, context);
			this.semanticContext = semanticContext;
		}

		@Override
		public SemanticContext getSemanticContext() {
			return semanticContext;
		}

	}

	private static class ActionATNConfig extends ATNConfig {

		private final LexerActionExecutor lexerActionExecutor;
		private final boolean passedThroughNonGreedyDecision;

		public ActionATNConfig(LexerActionExecutor lexerActionExecutor, @NotNull ATNState state, int alt, @Nullable PredictionContext context, boolean passedThroughNonGreedyDecision) {
			super(state, alt, context);
			this.lexerActionExecutor = lexerActionExecutor;
			this.passedThroughNonGreedyDecision = passedThroughNonGreedyDecision;
		}

		protected ActionATNConfig(LexerActionExecutor lexerActionExecutor, @NotNull ATNConfig c, @NotNull ATNState state, @Nullable PredictionContext context, boolean passedThroughNonGreedyDecision) {
			super(c, state, context);
			if (c.getSemanticContext() != SemanticContext.NONE) {
				throw new UnsupportedOperationException();
			}

			this.lexerActionExecutor = lexerActionExecutor;
			this.passedThroughNonGreedyDecision = passedThroughNonGreedyDecision;
		}

		@Override
		public LexerActionExecutor getLexerActionExecutor() {
			return lexerActionExecutor;
		}

		@Override
		public boolean hasPassedThroughNonGreedyDecision() {
			return passedThroughNonGreedyDecision;
		}
	}

	private static class ActionSemanticContextATNConfig extends SemanticContextATNConfig {

		private final LexerActionExecutor lexerActionExecutor;
		private final boolean passedThroughNonGreedyDecision;

		public ActionSemanticContextATNConfig(LexerActionExecutor lexerActionExecutor, @NotNull SemanticContext semanticContext, @NotNull ATNState state, int alt, @Nullable PredictionContext context, boolean passedThroughNonGreedyDecision) {
			super(semanticContext, state, alt, context);
			this.lexerActionExecutor = lexerActionExecutor;
			this.passedThroughNonGreedyDecision = passedThroughNonGreedyDecision;
		}

		public ActionSemanticContextATNConfig(LexerActionExecutor lexerActionExecutor, @NotNull SemanticContext semanticContext, @NotNull ATNConfig c, @NotNull ATNState state, @Nullable PredictionContext context, boolean passedThroughNonGreedyDecision) {
			super(semanticContext, c, state, context);
			this.lexerActionExecutor = lexerActionExecutor;
			this.passedThroughNonGreedyDecision = passedThroughNonGreedyDecision;
		}

		@Override
		public LexerActionExecutor getLexerActionExecutor() {
			return lexerActionExecutor;
		}

		@Override
		public boolean hasPassedThroughNonGreedyDecision() {
			return passedThroughNonGreedyDecision;
		}
	}

}<|MERGE_RESOLUTION|>--- conflicted
+++ resolved
@@ -188,17 +188,12 @@
 		this.altAndOuterContextDepth = (outerContextDepth << 24) | (altAndOuterContextDepth & ~0x7F000000);
 	}
 
-<<<<<<< HEAD
-	/**
-	 * @sharpen.property ActionIndex
-	 */
-	public int getActionIndex() {
-		return -1;
-=======
+	/**
+	 * @sharpen.property ActionExecutor
+	 */
 	@Nullable
 	public LexerActionExecutor getLexerActionExecutor() {
 		return null;
->>>>>>> 6e508b30
 	}
 
 	/**
