/*
 * [The "BSD license"]
 *  Copyright (c) 2012 Terence Parr
 *  Copyright (c) 2012 Sam Harwell
 *  All rights reserved.
 *
 *  Redistribution and use in source and binary forms, with or without
 *  modification, are permitted provided that the following conditions
 *  are met:
 *
 *  1. Redistributions of source code must retain the above copyright
 *     notice, this list of conditions and the following disclaimer.
 *  2. Redistributions in binary form must reproduce the above copyright
 *     notice, this list of conditions and the following disclaimer in the
 *     documentation and/or other materials provided with the distribution.
 *  3. The name of the author may not be used to endorse or promote products
 *     derived from this software without specific prior written permission.
 *
 *  THIS SOFTWARE IS PROVIDED BY THE AUTHOR ``AS IS'' AND ANY EXPRESS OR
 *  IMPLIED WARRANTIES, INCLUDING, BUT NOT LIMITED TO, THE IMPLIED WARRANTIES
 *  OF MERCHANTABILITY AND FITNESS FOR A PARTICULAR PURPOSE ARE DISCLAIMED.
 *  IN NO EVENT SHALL THE AUTHOR BE LIABLE FOR ANY DIRECT, INDIRECT,
 *  INCIDENTAL, SPECIAL, EXEMPLARY, OR CONSEQUENTIAL DAMAGES (INCLUDING, BUT
 *  NOT LIMITED TO, PROCUREMENT OF SUBSTITUTE GOODS OR SERVICES; LOSS OF USE,
 *  DATA, OR PROFITS; OR BUSINESS INTERRUPTION) HOWEVER CAUSED AND ON ANY
 *  THEORY OF LIABILITY, WHETHER IN CONTRACT, STRICT LIABILITY, OR TORT
 *  (INCLUDING NEGLIGENCE OR OTHERWISE) ARISING IN ANY WAY OUT OF THE USE OF
 *  THIS SOFTWARE, EVEN IF ADVISED OF THE POSSIBILITY OF SUCH DAMAGE.
 */

package org.antlr.v4.runtime.atn;

import org.antlr.v4.runtime.misc.NotNull;
import org.antlr.v4.runtime.misc.Nullable;
import org.antlr.v4.runtime.misc.Utils;

import java.util.ArrayList;
import java.util.BitSet;
import java.util.Collection;
import java.util.Collections;
import java.util.Comparator;
import java.util.HashMap;
import java.util.HashSet;
import java.util.Iterator;
import java.util.List;
import java.util.ListIterator;
import java.util.Map;
import java.util.NoSuchElementException;
import java.util.Set;

/**
 *
 * @author Sam Harwell
 */
public class ATNConfigSet implements Set<ATNConfig> {

	/**
	 * This maps (state, alt) -> merged {@link ATNConfig}. The key does not account for
	 * the {@link ATNConfig#getSemanticContext} of the value, which is only a problem if a single
	 * {@code ATNConfigSet} contains two configs with the same state and alternative
	 * but different semantic contexts. When this case arises, the first config
	 * added to this map stays, and the remaining configs are placed in {@link #unmerged}.
	 * <p>
	 * This map is only used for optimizing the process of adding configs to the set,
	 * and is {@code null} for read-only sets stored in the DFA.
	 */
	private final HashMap<Long, ATNConfig> mergedConfigs;
	/**
	 * This is an "overflow" list holding configs which cannot be merged with one
	 * of the configs in {@link #mergedConfigs} but have a colliding key. This
	 * occurs when two configs in the set have the same state and alternative but
	 * different semantic contexts.
	 * <p>
	 * This list is only used for optimizing the process of adding configs to the set,
	 * and is {@code null} for read-only sets stored in the DFA.
	 */
	private final ArrayList<ATNConfig> unmerged;
	/**
	 * This is a list of all configs in this set.
	 */
	private final ArrayList<ATNConfig> configs;

	private int uniqueAlt;
	private ConflictInfo conflictInfo;
	// Used in parser and lexer. In lexer, it indicates we hit a pred
	// while computing a closure operation.  Don't make a DFA state from this.
	private boolean hasSemanticContext;
	private boolean dipsIntoOuterContext;
	/**
	 * When {@code true}, this config set represents configurations where the entire
	 * outer context has been consumed by the ATN interpreter. This prevents the
	 * {@link ParserATNSimulator#closure} from pursuing the global FOLLOW when a
	 * rule stop state is reached with an empty prediction context.
	 * <p>
	 * Note: {@code outermostConfigSet} and {@link #dipsIntoOuterContext} should never
	 * be true at the same time.
	 */
	private boolean outermostConfigSet;

	private int cachedHashCode = -1;

	public ATNConfigSet() {
		this.mergedConfigs = new HashMap<Long, ATNConfig>();
		this.unmerged = new ArrayList<ATNConfig>();
		this.configs = new ArrayList<ATNConfig>();

		this.uniqueAlt = ATN.INVALID_ALT_NUMBER;
	}

	@SuppressWarnings("unchecked")
	protected ATNConfigSet(ATNConfigSet set, boolean readonly) {
		if (readonly) {
			this.mergedConfigs = null;
			this.unmerged = null;
		} else if (!set.isReadOnly()) {
			this.mergedConfigs = (HashMap<Long, ATNConfig>)set.mergedConfigs.clone();
			this.unmerged = (ArrayList<ATNConfig>)set.unmerged.clone();
		} else {
			this.mergedConfigs = new HashMap<Long, ATNConfig>(set.configs.size());
			this.unmerged = new ArrayList<ATNConfig>();
		}

		this.configs = (ArrayList<ATNConfig>)set.configs.clone();

		this.dipsIntoOuterContext = set.dipsIntoOuterContext;
		this.hasSemanticContext = set.hasSemanticContext;
		this.outermostConfigSet = set.outermostConfigSet;

		if (readonly || !set.isReadOnly()) {
			this.uniqueAlt = set.uniqueAlt;
			this.conflictInfo = set.conflictInfo;
		}

		// if (!readonly && set.isReadOnly()) -> addAll is called from clone()
	}

	/**
	 * Get the set of all alternatives represented by configurations in this
	 * set.
	 *
	 * @sharpen.property RepresentedAlternatives
	 */
	@NotNull
	public BitSet getRepresentedAlternatives() {
		if (conflictInfo != null) {
			return (BitSet)conflictInfo.getConflictedAlts().clone();
		}

		BitSet alts = new BitSet();
		for (ATNConfig config : this) {
			alts.set(config.getAlt());
		}

		return alts;
	}

	/**
	 * @sharpen.property
	 */
	public final boolean isReadOnly() {
		return mergedConfigs == null;
	}

<<<<<<< HEAD
	public final void stripHiddenConfigs() {
		ensureWritable();

		Iterator<Map.Entry<Long, ATNConfig>> iterator = mergedConfigs.entrySet().iterator();
		while (iterator.hasNext()) {
			if (iterator.next().getValue().isHidden()) {
				iterator.remove();
			}
		}

		ListIterator<ATNConfig> iterator2 = unmerged.listIterator();
		while (iterator2.hasNext()) {
			if (iterator2.next().isHidden()) {
				iterator2.remove();
			}
		}

		iterator2 = configs.listIterator();
		while (iterator2.hasNext()) {
			if (iterator2.next().isHidden()) {
				iterator2.remove();
			}
		}
	}

	/**
	 * @sharpen.property
	 */
=======
>>>>>>> 407abf78
	public boolean isOutermostConfigSet() {
		return outermostConfigSet;
	}

	/**
	 * @sharpen.property IsOutermostConfigSet
	 */
	public void setOutermostConfigSet(boolean outermostConfigSet) {
		if (this.outermostConfigSet && !outermostConfigSet) {
			throw new IllegalStateException();
		}

		assert !outermostConfigSet || !dipsIntoOuterContext;
		this.outermostConfigSet = outermostConfigSet;
	}

	/**
	 * @sharpen.property States
	 */
	public Set<ATNState> getStates() {
		Set<ATNState> states = new HashSet<ATNState>();
		for (ATNConfig c : this.configs) {
			states.add(c.getState());
		}

		return states;
	}

	public void optimizeConfigs(ATNSimulator interpreter) {
		if (configs.isEmpty()) {
			return;
		}

		for (int i = 0; i < configs.size(); i++) {
			ATNConfig config = configs.get(i);
			config.setContext(interpreter.atn.getCachedContext(config.getContext()));
		}
	}

	public ATNConfigSet clone(boolean readonly) {
		ATNConfigSet copy = new ATNConfigSet(this, readonly);
		if (!readonly && this.isReadOnly()) {
			copy.addAll(this.configs);
		}

		return copy;
	}

	@Override
	public int size() {
		return configs.size();
	}

	@Override
	public boolean isEmpty() {
		return configs.isEmpty();
	}

	@Override
	public boolean contains(Object o) {
		if (!(o instanceof ATNConfig)) {
			return false;
		}

		ATNConfig config = (ATNConfig)o;
		long configKey = getKey(config);
		ATNConfig mergedConfig = mergedConfigs.get(configKey);
		if (mergedConfig != null && canMerge(config, configKey, mergedConfig)) {
			return mergedConfig.contains(config);
		}

		for (ATNConfig c : unmerged) {
			if (c.contains(config)) {
				return true;
			}
		}

		return false;
	}

	@Override
	public Iterator<ATNConfig> iterator() {
		return new ATNConfigSetIterator();
	}

	@Override
	public Object[] toArray() {
		return configs.toArray();
	}

	/**
	 * @sharpen.ignore
	 */
	@Override
	public <T> T[] toArray(T[] a) {
		return configs.toArray(a);
	}

	@Override
	public boolean add(ATNConfig e) {
		return add(e, null);
	}

	public boolean add(ATNConfig e, @Nullable PredictionContextCache contextCache) {
		ensureWritable();
		assert !outermostConfigSet || !e.getReachesIntoOuterContext();

		if (contextCache == null) {
			contextCache = PredictionContextCache.UNCACHED;
		}

		boolean addKey;
		long key = getKey(e);
		ATNConfig mergedConfig = mergedConfigs.get(key);
		addKey = (mergedConfig == null);
		if (mergedConfig != null && canMerge(e, key, mergedConfig)) {
			mergedConfig.setOuterContextDepth(Math.max(mergedConfig.getOuterContextDepth(), e.getOuterContextDepth()));
			if (e.isPrecedenceFilterSuppressed()) {
				mergedConfig.setPrecedenceFilterSuppressed(true);
			}

			PredictionContext joined = PredictionContext.join(mergedConfig.getContext(), e.getContext(), contextCache);
			updatePropertiesForMergedConfig(e);
			if (mergedConfig.getContext() == joined) {
				return false;
			}

			mergedConfig.setContext(joined);
			return true;
		}

		for (int i = 0; i < unmerged.size(); i++) {
			ATNConfig unmergedConfig = unmerged.get(i);
			if (canMerge(e, key, unmergedConfig)) {
				unmergedConfig.setOuterContextDepth(Math.max(unmergedConfig.getOuterContextDepth(), e.getOuterContextDepth()));
				if (e.isPrecedenceFilterSuppressed()) {
					unmergedConfig.setPrecedenceFilterSuppressed(true);
				}

				PredictionContext joined = PredictionContext.join(unmergedConfig.getContext(), e.getContext(), contextCache);
				updatePropertiesForMergedConfig(e);
				if (unmergedConfig.getContext() == joined) {
					return false;
				}

				unmergedConfig.setContext(joined);

				if (addKey) {
					mergedConfigs.put(key, unmergedConfig);
					unmerged.remove(i);
				}

				return true;
			}
		}

		configs.add(e);
		if (addKey) {
			mergedConfigs.put(key, e);
		} else {
			unmerged.add(e);
		}

		updatePropertiesForAddedConfig(e);
		return true;
	}

	private void updatePropertiesForMergedConfig(ATNConfig config) {
		// merged configs can't change the alt or semantic context
		dipsIntoOuterContext |= config.getReachesIntoOuterContext();
		assert !outermostConfigSet || !dipsIntoOuterContext;
	}

	private void updatePropertiesForAddedConfig(ATNConfig config) {
		if (configs.size() == 1) {
			uniqueAlt = config.getAlt();
		} else if (uniqueAlt != config.getAlt()) {
			uniqueAlt = ATN.INVALID_ALT_NUMBER;
		}

		hasSemanticContext |= !SemanticContext.NONE.equals(config.getSemanticContext());
		dipsIntoOuterContext |= config.getReachesIntoOuterContext();
		assert !outermostConfigSet || !dipsIntoOuterContext;
	}

	protected boolean canMerge(ATNConfig left, long leftKey, ATNConfig right) {
		if (left.getState().stateNumber != right.getState().stateNumber) {
			return false;
		}

		if (leftKey != getKey(right)) {
			return false;
		}

		return left.getSemanticContext().equals(right.getSemanticContext());
	}

	protected long getKey(ATNConfig e) {
		long key = e.getState().stateNumber;
		key = (key << 12) | (e.getAlt() & 0xFFF);
		return key;
	}

	@Override
	public boolean remove(Object o) {
		ensureWritable();

		throw new UnsupportedOperationException("Not supported yet.");
	}

	@Override
	public boolean containsAll(Collection<?> c) {
		for (Object o : c) {
			if (!(o instanceof ATNConfig)) {
				return false;
			}

			if (!contains((ATNConfig)o)) {
				return false;
			}
		}

		return true;
	}

	@Override
	public boolean addAll(Collection<? extends ATNConfig> c) {
		return addAll(c, null);
	}

	public boolean addAll(Collection<? extends ATNConfig> c, PredictionContextCache contextCache) {
		ensureWritable();

		boolean changed = false;
		for (ATNConfig group : c) {
			changed |= add(group, contextCache);
		}

		return changed;
	}

	@Override
	public boolean retainAll(Collection<?> c) {
		ensureWritable();
		throw new UnsupportedOperationException("Not supported yet.");
	}

	@Override
	public boolean removeAll(Collection<?> c) {
		ensureWritable();
		throw new UnsupportedOperationException("Not supported yet.");
	}

	@Override
	public void clear() {
		ensureWritable();

		mergedConfigs.clear();
		unmerged.clear();
		configs.clear();

		dipsIntoOuterContext = false;
		hasSemanticContext = false;
		uniqueAlt = ATN.INVALID_ALT_NUMBER;
		conflictInfo = null;
	}

	@Override
	public boolean equals(Object obj) {
		if (this == obj) {
			return true;
		}

		if (!(obj instanceof ATNConfigSet)) {
			return false;
		}

		ATNConfigSet other = (ATNConfigSet)obj;
		return this.outermostConfigSet == other.outermostConfigSet
			&& Utils.equals(conflictInfo, other.conflictInfo)
			&& configs.equals(other.configs);
	}

	@Override
	public int hashCode() {
		if (isReadOnly() && cachedHashCode != -1) {
			return cachedHashCode;
		}

		int hashCode = 1;
		hashCode = 5 * hashCode ^ (outermostConfigSet ? 1 : 0);
		hashCode = 5 * hashCode ^ configs.hashCode();

		if (isReadOnly()) {
			cachedHashCode = hashCode;
		}

		return hashCode;
	}

	@Override
	public String toString() {
		return toString(false);
	}

	public String toString(boolean showContext) {
		StringBuilder buf = new StringBuilder();
		List<ATNConfig> sortedConfigs = new ArrayList<ATNConfig>(configs);
		Collections.sort(sortedConfigs, new Comparator<ATNConfig>() {
			@Override
			public int compare(ATNConfig o1, ATNConfig o2) {
				if (o1.getAlt() != o2.getAlt()) {
					return o1.getAlt() - o2.getAlt();
				}
				else if (o1.getState().stateNumber != o2.getState().stateNumber) {
					return o1.getState().stateNumber - o2.getState().stateNumber;
				}
				else {
					return o1.getSemanticContext().toString().compareTo(o2.getSemanticContext().toString());
				}
			}
		});

		buf.append("[");
		for (int i = 0; i < sortedConfigs.size(); i++) {
			if (i > 0) {
				buf.append(", ");
			}
			buf.append(sortedConfigs.get(i).toString(null, true, showContext));
		}
		buf.append("]");

		if ( hasSemanticContext ) buf.append(",hasSemanticContext=").append(hasSemanticContext);
		if ( uniqueAlt!=ATN.INVALID_ALT_NUMBER ) buf.append(",uniqueAlt=").append(uniqueAlt);
		if ( conflictInfo!=null ) {
			buf.append(",conflictingAlts=").append(conflictInfo.getConflictedAlts());
			if (!conflictInfo.isExact()) {
				buf.append("*");
			}
		}
		if ( dipsIntoOuterContext ) buf.append(",dipsIntoOuterContext");
		return buf.toString();
	}

	/**
	 * @sharpen.property UniqueAlt
	 */
	public int getUniqueAlt() {
		return uniqueAlt;
	}

	/**
	 * @sharpen.property
	 */
	public boolean hasSemanticContext() {
		return hasSemanticContext;
	}

	public void clearExplicitSemanticContext() {
		ensureWritable();
		hasSemanticContext = false;
	}

	public void markExplicitSemanticContext() {
		ensureWritable();
		hasSemanticContext = true;
	}

<<<<<<< HEAD
	/**
	 * @sharpen.property ConflictingAlts
	 */
	public BitSet getConflictingAlts() {
		return conflictingAlts;
	}

	/**
	 * @sharpen.property ConflictingAlts
	 */
	public void setConflictingAlts(BitSet conflictingAlts) {
=======
	public ConflictInfo getConflictInfo() {
		return conflictInfo;
	}

	public void setConflictInfo(ConflictInfo conflictInfo) {
>>>>>>> 407abf78
		ensureWritable();
		this.conflictInfo = conflictInfo;
	}

	public BitSet getConflictingAlts() {
		if (conflictInfo == null) {
			return null;
		}

		return conflictInfo.getConflictedAlts();
	}

	public boolean isExactConflict() {
		if (conflictInfo == null) {
			return false;
		}

		return conflictInfo.isExact();
	}

	/**
	 * @sharpen.property DipsIntoOuterContext
	 */
	public boolean getDipsIntoOuterContext() {
		return dipsIntoOuterContext;
	}

	/**
	 * @sharpen.indexer
	 */
	public ATNConfig get(int index) {
		return configs.get(index);
	}

	public void remove(int index) {
		ensureWritable();
		ATNConfig config = configs.get(index);
		configs.remove(config);
		long key = getKey(config);
		if (mergedConfigs.get(key) == config) {
			mergedConfigs.remove(key);
		} else {
			for (int i = 0; i < unmerged.size(); i++) {
				if (unmerged.get(i) == config) {
					unmerged.remove(i);
					return;
				}
			}
		}
	}

	protected final void ensureWritable() {
		if (isReadOnly()) {
			throw new IllegalStateException("This ATNConfigSet is read only.");
		}
	}

	/**
	 * @sharpen.ignore
	 */
	private final class ATNConfigSetIterator implements Iterator<ATNConfig> {

		int index = -1;
		boolean removed = false;

		@Override
		public boolean hasNext() {
			return index + 1 < configs.size();
		}

		@Override
		public ATNConfig next() {
			if (!hasNext()) {
				throw new NoSuchElementException();
			}

			index++;
			removed = false;
			return configs.get(index);
		}

		@Override
		public void remove() {
			if (removed || index < 0 || index >= configs.size()) {
				throw new IllegalStateException();
			}

			ATNConfigSet.this.remove(index);
			removed = true;
		}

	}
}<|MERGE_RESOLUTION|>--- conflicted
+++ resolved
@@ -161,37 +161,9 @@
 		return mergedConfigs == null;
 	}
 
-<<<<<<< HEAD
-	public final void stripHiddenConfigs() {
-		ensureWritable();
-
-		Iterator<Map.Entry<Long, ATNConfig>> iterator = mergedConfigs.entrySet().iterator();
-		while (iterator.hasNext()) {
-			if (iterator.next().getValue().isHidden()) {
-				iterator.remove();
-			}
-		}
-
-		ListIterator<ATNConfig> iterator2 = unmerged.listIterator();
-		while (iterator2.hasNext()) {
-			if (iterator2.next().isHidden()) {
-				iterator2.remove();
-			}
-		}
-
-		iterator2 = configs.listIterator();
-		while (iterator2.hasNext()) {
-			if (iterator2.next().isHidden()) {
-				iterator2.remove();
-			}
-		}
-	}
-
 	/**
 	 * @sharpen.property
 	 */
-=======
->>>>>>> 407abf78
 	public boolean isOutermostConfigSet() {
 		return outermostConfigSet;
 	}
@@ -560,29 +532,18 @@
 		hasSemanticContext = true;
 	}
 
-<<<<<<< HEAD
-	/**
-	 * @sharpen.property ConflictingAlts
-	 */
-	public BitSet getConflictingAlts() {
-		return conflictingAlts;
-	}
-
-	/**
-	 * @sharpen.property ConflictingAlts
-	 */
-	public void setConflictingAlts(BitSet conflictingAlts) {
-=======
 	public ConflictInfo getConflictInfo() {
 		return conflictInfo;
 	}
 
 	public void setConflictInfo(ConflictInfo conflictInfo) {
->>>>>>> 407abf78
 		ensureWritable();
 		this.conflictInfo = conflictInfo;
 	}
 
+	/**
+	 * @sharpen.property ConflictingAlts
+	 */
 	public BitSet getConflictingAlts() {
 		if (conflictInfo == null) {
 			return null;
