/*
 [The "BSD license"]
  Copyright (c) 2011 Terence Parr
  All rights reserved.

  Redistribution and use in source and binary forms, with or without
  modification, are permitted provided that the following conditions
  are met:

  1. Redistributions of source code must retain the above copyright
     notice, this list of conditions and the following disclaimer.
  2. Redistributions in binary form must reproduce the above copyright
     notice, this list of conditions and the following disclaimer in the
     documentation and/or other materials provided with the distribution.
  3. The name of the author may not be used to endorse or promote products
     derived from this software without specific prior written permission.

  THIS SOFTWARE IS PROVIDED BY THE AUTHOR ``AS IS'' AND ANY EXPRESS OR
  IMPLIED WARRANTIES, INCLUDING, BUT NOT LIMITED TO, THE IMPLIED WARRANTIES
  OF MERCHANTABILITY AND FITNESS FOR A PARTICULAR PURPOSE ARE DISCLAIMED.
  IN NO EVENT SHALL THE AUTHOR BE LIABLE FOR ANY DIRECT, INDIRECT,
  INCIDENTAL, SPECIAL, EXEMPLARY, OR CONSEQUENTIAL DAMAGES (INCLUDING, BUT
  NOT LIMITED TO, PROCUREMENT OF SUBSTITUTE GOODS OR SERVICES; LOSS OF USE,
  DATA, OR PROFITS; OR BUSINESS INTERRUPTION) HOWEVER CAUSED AND ON ANY
  THEORY OF LIABILITY, WHETHER IN CONTRACT, STRICT LIABILITY, OR TORT
  (INCLUDING NEGLIGENCE OR OTHERWISE) ARISING IN ANY WAY OUT OF THE USE OF
  THIS SOFTWARE, EVEN IF ADVISED OF THE POSSIBILITY OF SUCH DAMAGE.
 */

package org.antlr.v4.runtime.atn;

import org.antlr.v4.runtime.Recognizer;
import org.antlr.v4.runtime.RuleContext;
import org.antlr.v4.runtime.misc.NotNull;
import org.antlr.v4.runtime.misc.Utils;

<<<<<<< HEAD
import java.util.Collection;
import java.util.Collections;
=======
import java.util.Arrays;
>>>>>>> fd0dfdba
import java.util.HashSet;
import java.util.Set;

/** A tree structure used to record the semantic context in which
 *  an ATN configuration is valid.  It's either a single predicate,
 *  a conjunction p1&&p2, or a sum of products p1||p2.
 *
 *  I have scoped the AND, OR, and Predicate subclasses of
 *  SemanticContext within the scope of this outer class.
 */
public abstract class SemanticContext {
    public static final SemanticContext NONE = new Predicate();

	public SemanticContext parent;

	public abstract Collection<? extends Predicate> getTerms();

    /**
     For context independent predicates, we evaluate them without a local
     context (i.e., null context). That way, we can evaluate them without having to create
     proper rule-specific context during prediction (as opposed to the parser,
     which creates them naturally). In a practical sense, this avoids a cast exception
     from RuleContext to myruleContext.

     For context dependent predicates, we must pass in a local context so that
     references such as $arg evaluate properly as _localctx.arg. We only capture
     context dependent predicates in the context in which we begin prediction,
     so we passed in the outer context here in case of context dependent predicate
     evaluation.
    */
    public abstract <T> boolean eval(Recognizer<T, ?> parser, RuleContext<T> outerContext);

    public static class Predicate extends SemanticContext {
        public final int ruleIndex;
       	public final int predIndex;
       	public final boolean isCtxDependent;  // e.g., $i ref in pred

        protected Predicate() {
            this.ruleIndex = -1;
            this.predIndex = -1;
            this.isCtxDependent = false;
        }

        public Predicate(int ruleIndex, int predIndex, boolean isCtxDependent) {
            this.ruleIndex = ruleIndex;
            this.predIndex = predIndex;
            this.isCtxDependent = isCtxDependent;
        }

		@Override
		public Collection<Predicate> getTerms() {
			return Collections.singletonList(this);
		}

        @Override
        public <T> boolean eval(Recognizer<T, ?> parser, RuleContext<T> outerContext) {
            RuleContext<T> localctx = isCtxDependent ? outerContext : null;
            return parser.sempred(localctx, ruleIndex, predIndex);
        }

		@Override
		public int hashCode() {
			int hashCode = 1;
			hashCode = 31 * hashCode + ruleIndex;
			hashCode = 31 * hashCode + predIndex;
			hashCode = 31 * hashCode + (isCtxDependent ? 1 : 0);
			return hashCode;
		}

		@Override
		public boolean equals(Object obj) {
			if ( !(obj instanceof Predicate) ) return false;
			if ( this == obj ) return true;
			Predicate p = (Predicate)obj;
			return this.ruleIndex == p.ruleIndex &&
				   this.predIndex == p.predIndex &&
				   this.isCtxDependent == p.isCtxDependent;
		}

		@Override
		public String toString() {
            return "{"+ruleIndex+":"+predIndex+"}?";
        }
    }

    public static class AND extends SemanticContext {
		@NotNull public final SemanticContext[] opnds;

		public AND(@NotNull SemanticContext a, @NotNull SemanticContext b) {
			Set<SemanticContext> operands = new HashSet<SemanticContext>();
			if ( a instanceof AND ) operands.addAll(Arrays.asList(((AND)a).opnds));
			else operands.add(a);
			if ( b instanceof AND ) operands.addAll(Arrays.asList(((AND)b).opnds));
			else operands.add(b);

			opnds = operands.toArray(new SemanticContext[operands.size()]);
        }

		@Override
<<<<<<< HEAD
		public Collection<Predicate> getTerms() {
			Set<Predicate> result = new HashSet<Predicate>();
			for (SemanticContext context : opnds) {
				result.addAll(context.getTerms());
			}

			return result;
		}

		@Override
		public boolean equals(@NotNull Object obj) {
=======
		public boolean equals(Object obj) {
>>>>>>> fd0dfdba
			if ( this==obj ) return true;
			if ( !(obj instanceof AND) ) return false;
			AND other = (AND)obj;
			return Arrays.equals(this.opnds, other.opnds);
		}

		@Override
		public int hashCode() {
			return Arrays.hashCode(opnds);
		}

		@Override
		public <T> boolean eval(Recognizer<T, ?> parser, RuleContext<T> outerContext) {
			for (SemanticContext opnd : opnds) {
				if ( !opnd.eval(parser, outerContext) ) return false;
			}
			return true;
        }

		@Override
		public String toString() {
			return Utils.join(opnds, "&&");
        }
    }

    public static class OR extends SemanticContext {
		@NotNull public final SemanticContext[] opnds;

		public OR(@NotNull SemanticContext a, @NotNull SemanticContext b) {
			Set<SemanticContext> operands = new HashSet<SemanticContext>();
			if ( a instanceof OR ) operands.addAll(Arrays.asList(((OR)a).opnds));
			else operands.add(a);
			if ( b instanceof OR ) operands.addAll(Arrays.asList(((OR)b).opnds));
			else operands.add(b);

			this.opnds = operands.toArray(new SemanticContext[operands.size()]);
        }

		@Override
<<<<<<< HEAD
		public Collection<Predicate> getTerms() {
			Set<Predicate> result = new HashSet<Predicate>();
			for (SemanticContext context : opnds) {
				result.addAll(context.getTerms());
			}

			return result;
		}

		@Override
		public boolean equals(@NotNull Object obj) {
=======
		public boolean equals(Object obj) {
>>>>>>> fd0dfdba
			if ( this==obj ) return true;
			if ( !(obj instanceof OR) ) return false;
			OR other = (OR)obj;
			return Arrays.equals(this.opnds, other.opnds);
		}

		@Override
		public int hashCode() {
			return Arrays.hashCode(opnds) + 1; // differ from AND slightly
		}

		@Override
        public <T> boolean eval(Recognizer<T, ?> parser, RuleContext<T> outerContext) {
			for (SemanticContext opnd : opnds) {
				if ( opnd.eval(parser, outerContext) ) return true;
			}
			return false;
        }

        @Override
        public String toString() {
			return Utils.join(opnds, "||");
        }
    }

	public static SemanticContext and(SemanticContext a, SemanticContext b) {
		if ( a == null || a == NONE ) return b;
		if ( b == null || b == NONE ) return a;
		return new AND(a, b);
	}

	/**
	 *
	 *  @see ParserATNSimulator#getPredsForAmbigAlts
	 */
	public static SemanticContext or(SemanticContext a, SemanticContext b) {
		if ( a == null ) return b;
		if ( b == null ) return a;
		if ( a == NONE || b == NONE ) return NONE;
		return new OR(a, b);
	}
}<|MERGE_RESOLUTION|>--- conflicted
+++ resolved
@@ -34,12 +34,9 @@
 import org.antlr.v4.runtime.misc.NotNull;
 import org.antlr.v4.runtime.misc.Utils;
 
-<<<<<<< HEAD
+import java.util.Arrays;
 import java.util.Collection;
 import java.util.Collections;
-=======
-import java.util.Arrays;
->>>>>>> fd0dfdba
 import java.util.HashSet;
 import java.util.Set;
 
@@ -139,7 +136,6 @@
         }
 
 		@Override
-<<<<<<< HEAD
 		public Collection<Predicate> getTerms() {
 			Set<Predicate> result = new HashSet<Predicate>();
 			for (SemanticContext context : opnds) {
@@ -150,10 +146,7 @@
 		}
 
 		@Override
-		public boolean equals(@NotNull Object obj) {
-=======
 		public boolean equals(Object obj) {
->>>>>>> fd0dfdba
 			if ( this==obj ) return true;
 			if ( !(obj instanceof AND) ) return false;
 			AND other = (AND)obj;
@@ -193,7 +186,6 @@
         }
 
 		@Override
-<<<<<<< HEAD
 		public Collection<Predicate> getTerms() {
 			Set<Predicate> result = new HashSet<Predicate>();
 			for (SemanticContext context : opnds) {
@@ -204,10 +196,7 @@
 		}
 
 		@Override
-		public boolean equals(@NotNull Object obj) {
-=======
 		public boolean equals(Object obj) {
->>>>>>> fd0dfdba
 			if ( this==obj ) return true;
 			if ( !(obj instanceof OR) ) return false;
 			OR other = (OR)obj;
