/*
 * [The "BSD license"]
 *  Copyright (c) 2012 Terence Parr
 *  Copyright (c) 2012 Sam Harwell
 *  All rights reserved.
 *
 *  Redistribution and use in source and binary forms, with or without
 *  modification, are permitted provided that the following conditions
 *  are met:
 *
 *  1. Redistributions of source code must retain the above copyright
 *     notice, this list of conditions and the following disclaimer.
 *  2. Redistributions in binary form must reproduce the above copyright
 *     notice, this list of conditions and the following disclaimer in the
 *     documentation and/or other materials provided with the distribution.
 *  3. The name of the author may not be used to endorse or promote products
 *     derived from this software without specific prior written permission.
 *
 *  THIS SOFTWARE IS PROVIDED BY THE AUTHOR ``AS IS'' AND ANY EXPRESS OR
 *  IMPLIED WARRANTIES, INCLUDING, BUT NOT LIMITED TO, THE IMPLIED WARRANTIES
 *  OF MERCHANTABILITY AND FITNESS FOR A PARTICULAR PURPOSE ARE DISCLAIMED.
 *  IN NO EVENT SHALL THE AUTHOR BE LIABLE FOR ANY DIRECT, INDIRECT,
 *  INCIDENTAL, SPECIAL, EXEMPLARY, OR CONSEQUENTIAL DAMAGES (INCLUDING, BUT
 *  NOT LIMITED TO, PROCUREMENT OF SUBSTITUTE GOODS OR SERVICES; LOSS OF USE,
 *  DATA, OR PROFITS; OR BUSINESS INTERRUPTION) HOWEVER CAUSED AND ON ANY
 *  THEORY OF LIABILITY, WHETHER IN CONTRACT, STRICT LIABILITY, OR TORT
 *  (INCLUDING NEGLIGENCE OR OTHERWISE) ARISING IN ANY WAY OUT OF THE USE OF
 *  THIS SOFTWARE, EVEN IF ADVISED OF THE POSSIBILITY OF SUCH DAMAGE.
 */

package org.antlr.v4.runtime.atn;

import org.antlr.v4.runtime.Recognizer;
import org.antlr.v4.runtime.RuleContext;
import org.antlr.v4.runtime.misc.MurmurHash;
import org.antlr.v4.runtime.misc.NotNull;
import org.antlr.v4.runtime.misc.Utils;

import java.util.ArrayList;
import java.util.Arrays;
import java.util.Collection;
import java.util.Collections;
import java.util.HashSet;
import java.util.Iterator;
import java.util.List;
import java.util.Set;

/** A tree structure used to record the semantic context in which
 *  an ATN configuration is valid.  It's either a single predicate,
 *  a conjunction {@code p1&&p2}, or a sum of products {@code p1||p2}.
 *
 *  <p>I have scoped the {@link AND}, {@link OR}, and {@link Predicate} subclasses of
 *  {@link SemanticContext} within the scope of this outer class.</p>
 */
public abstract class SemanticContext {
	/**
	 * The default {@link SemanticContext}, which is semantically equivalent to
	 * a predicate of the form {@code {true}?}.
	 */
    public static final SemanticContext NONE = new Predicate();

	/**
	 * For context independent predicates, we evaluate them without a local
	 * context (i.e., null context). That way, we can evaluate them without
	 * having to create proper rule-specific context during prediction (as
	 * opposed to the parser, which creates them naturally). In a practical
	 * sense, this avoids a cast exception from RuleContext to myruleContext.
	 *
	 * <p>For context dependent predicates, we must pass in a local context so that
	 * references such as $arg evaluate properly as _localctx.arg. We only
	 * capture context dependent predicates in the context in which we begin
	 * prediction, so we passed in the outer context here in case of context
	 * dependent predicate evaluation.</p>
	 */
<<<<<<< HEAD
    public abstract boolean eval(Recognizer<?, ?> parser, RuleContext outerContext);
=======
    public abstract <T> boolean eval(Recognizer<T, ?> parser, RuleContext parserCallStack);
>>>>>>> b0ee6ab9

	/**
	 * Evaluate the precedence predicates for the context and reduce the result.
	 *
	 * @param parser The parser instance.
	 * @param parserCallStack
	 * @return The simplified semantic context after precedence predicates are
	 * evaluated, which will be one of the following values.
	 * <ul>
	 * <li>{@link #NONE}: if the predicate simplifies to {@code true} after
	 * precedence predicates are evaluated.</li>
	 * <li>{@code null}: if the predicate simplifies to {@code false} after
	 * precedence predicates are evaluated.</li>
	 * <li>{@code this}: if the semantic context is not changed as a result of
	 * precedence predicate evaluation.</li>
	 * <li>A non-{@code null} {@link SemanticContext}: the new simplified
	 * semantic context after precedence predicates are evaluated.</li>
	 * </ul>
	 */
	public SemanticContext evalPrecedence(Recognizer<?,?> parser, RuleContext parserCallStack) {
		return this;
	}

    public static class Predicate extends SemanticContext {
        public final int ruleIndex;
       	public final int predIndex;
       	public final boolean isCtxDependent;  // e.g., $i ref in pred

        protected Predicate() {
            this.ruleIndex = -1;
            this.predIndex = -1;
            this.isCtxDependent = false;
        }

        public Predicate(int ruleIndex, int predIndex, boolean isCtxDependent) {
            this.ruleIndex = ruleIndex;
            this.predIndex = predIndex;
            this.isCtxDependent = isCtxDependent;
        }

        @Override
<<<<<<< HEAD
        public boolean eval(Recognizer<?, ?> parser, RuleContext outerContext) {
            RuleContext localctx = isCtxDependent ? outerContext : null;
=======
        public <T> boolean eval(Recognizer<T, ?> parser, RuleContext parserCallStack) {
            RuleContext localctx = isCtxDependent ? parserCallStack : null;
>>>>>>> b0ee6ab9
            return parser.sempred(localctx, ruleIndex, predIndex);
        }

		@Override
		public int hashCode() {
			int hashCode = MurmurHash.initialize();
			hashCode = MurmurHash.update(hashCode, ruleIndex);
			hashCode = MurmurHash.update(hashCode, predIndex);
			hashCode = MurmurHash.update(hashCode, isCtxDependent ? 1 : 0);
			hashCode = MurmurHash.finish(hashCode, 3);
			return hashCode;
		}

		@Override
		public boolean equals(Object obj) {
			if ( !(obj instanceof Predicate) ) return false;
			if ( this == obj ) return true;
			Predicate p = (Predicate)obj;
			return this.ruleIndex == p.ruleIndex &&
				   this.predIndex == p.predIndex &&
				   this.isCtxDependent == p.isCtxDependent;
		}

		@Override
		public String toString() {
            return "{"+ruleIndex+":"+predIndex+"}?";
        }
    }

	public static class PrecedencePredicate extends SemanticContext implements Comparable<PrecedencePredicate> {
		public final int precedence;

		protected PrecedencePredicate() {
			this.precedence = 0;
		}

		public PrecedencePredicate(int precedence) {
			this.precedence = precedence;
		}

		@Override
<<<<<<< HEAD
		public boolean eval(Recognizer<?, ?> parser, RuleContext outerContext) {
			return parser.precpred(outerContext, precedence);
=======
		public <T> boolean eval(Recognizer<T, ?> parser, RuleContext parserCallStack) {
			return parser.precpred(parserCallStack, precedence);
>>>>>>> b0ee6ab9
		}

		@Override
		public SemanticContext evalPrecedence(Recognizer<?, ?> parser, RuleContext parserCallStack) {
			if (parser.precpred(parserCallStack, precedence)) {
				return SemanticContext.NONE;
			}
			else {
				return null;
			}
		}

		@Override
		public int compareTo(PrecedencePredicate o) {
			return precedence - o.precedence;
		}

		@Override
		public int hashCode() {
			int hashCode = 1;
			hashCode = 31 * hashCode + precedence;
			return hashCode;
		}

		@Override
		public boolean equals(Object obj) {
			if (!(obj instanceof PrecedencePredicate)) {
				return false;
			}

			if (this == obj) {
				return true;
			}

			PrecedencePredicate other = (PrecedencePredicate)obj;
			return this.precedence == other.precedence;
		}

		@Override
		// precedence >= _precedenceStack.peek()
		public String toString() {
			return "{"+precedence+">=prec}?";
		}
	}

	/**
	 * This is the base class for semantic context "operators", which operate on
	 * a collection of semantic context "operands".
	 *
	 * @since 4.3
	 */
	public static abstract class Operator extends SemanticContext {
		/**
		 * Gets the operands for the semantic context operator.
		 *
		 * @return a collection of {@link SemanticContext} operands for the
		 * operator.
		 *
		 * @since 4.3
		 */
		@NotNull
		public abstract Collection<SemanticContext> getOperands();
	}

	/**
	 * A semantic context which is true whenever none of the contained contexts
	 * is false.
	 */
    public static class AND extends Operator {
		@NotNull public final SemanticContext[] opnds;

		public AND(@NotNull SemanticContext a, @NotNull SemanticContext b) {
			Set<SemanticContext> operands = new HashSet<SemanticContext>();
			if ( a instanceof AND ) operands.addAll(Arrays.asList(((AND)a).opnds));
			else operands.add(a);
			if ( b instanceof AND ) operands.addAll(Arrays.asList(((AND)b).opnds));
			else operands.add(b);

			List<PrecedencePredicate> precedencePredicates = filterPrecedencePredicates(operands);
			if (!precedencePredicates.isEmpty()) {
				// interested in the transition with the lowest precedence
				PrecedencePredicate reduced = Collections.min(precedencePredicates);
				operands.add(reduced);
			}

			opnds = operands.toArray(new SemanticContext[operands.size()]);
        }

		@Override
		public Collection<SemanticContext> getOperands() {
			return Arrays.asList(opnds);
		}

		@Override
		public boolean equals(Object obj) {
			if ( this==obj ) return true;
			if ( !(obj instanceof AND) ) return false;
			AND other = (AND)obj;
			return Arrays.equals(this.opnds, other.opnds);
		}

		@Override
		public int hashCode() {
			return MurmurHash.hashCode(opnds, AND.class.hashCode());
		}

		/**
		 * {@inheritDoc}
		 *
		 * <p>
		 * The evaluation of predicates by this context is short-circuiting, but
		 * unordered.</p>
		 */
		@Override
<<<<<<< HEAD
		public boolean eval(Recognizer<?, ?> parser, RuleContext outerContext) {
=======
		public <T> boolean eval(Recognizer<T, ?> parser, RuleContext parserCallStack) {
>>>>>>> b0ee6ab9
			for (SemanticContext opnd : opnds) {
				if ( !opnd.eval(parser, parserCallStack) ) return false;
			}
			return true;
        }

		@Override
		public SemanticContext evalPrecedence(Recognizer<?, ?> parser, RuleContext parserCallStack) {
			boolean differs = false;
			List<SemanticContext> operands = new ArrayList<SemanticContext>();
			for (SemanticContext context : opnds) {
				SemanticContext evaluated = context.evalPrecedence(parser, parserCallStack);
				differs |= (evaluated != context);
				if (evaluated == null) {
					// The AND context is false if any element is false
					return null;
				}
				else if (evaluated != NONE) {
					// Reduce the result by skipping true elements
					operands.add(evaluated);
				}
			}

			if (!differs) {
				return this;
			}

			if (operands.isEmpty()) {
				// all elements were true, so the AND context is true
				return NONE;
			}

			SemanticContext result = operands.get(0);
			for (int i = 1; i < operands.size(); i++) {
				result = SemanticContext.and(result, operands.get(i));
			}

			return result;
		}

		@Override
		public String toString() {
			return Utils.join(opnds, "&&");
        }
    }

	/**
	 * A semantic context which is true whenever at least one of the contained
	 * contexts is true.
	 */
    public static class OR extends Operator {
		@NotNull public final SemanticContext[] opnds;

		public OR(@NotNull SemanticContext a, @NotNull SemanticContext b) {
			Set<SemanticContext> operands = new HashSet<SemanticContext>();
			if ( a instanceof OR ) operands.addAll(Arrays.asList(((OR)a).opnds));
			else operands.add(a);
			if ( b instanceof OR ) operands.addAll(Arrays.asList(((OR)b).opnds));
			else operands.add(b);

			List<PrecedencePredicate> precedencePredicates = filterPrecedencePredicates(operands);
			if (!precedencePredicates.isEmpty()) {
				// interested in the transition with the highest precedence
				PrecedencePredicate reduced = Collections.max(precedencePredicates);
				operands.add(reduced);
			}

			this.opnds = operands.toArray(new SemanticContext[operands.size()]);
        }

		@Override
		public Collection<SemanticContext> getOperands() {
			return Arrays.asList(opnds);
		}

		@Override
		public boolean equals(Object obj) {
			if ( this==obj ) return true;
			if ( !(obj instanceof OR) ) return false;
			OR other = (OR)obj;
			return Arrays.equals(this.opnds, other.opnds);
		}

		@Override
		public int hashCode() {
			return MurmurHash.hashCode(opnds, OR.class.hashCode());
		}

		/**
		 * {@inheritDoc}
		 *
		 * <p>
		 * The evaluation of predicates by this context is short-circuiting, but
		 * unordered.</p>
		 */
		@Override
<<<<<<< HEAD
        public boolean eval(Recognizer<?, ?> parser, RuleContext outerContext) {
=======
        public <T> boolean eval(Recognizer<T, ?> parser, RuleContext parserCallStack) {
>>>>>>> b0ee6ab9
			for (SemanticContext opnd : opnds) {
				if ( opnd.eval(parser, parserCallStack) ) return true;
			}
			return false;
        }

		@Override
		public SemanticContext evalPrecedence(Recognizer<?, ?> parser, RuleContext parserCallStack) {
			boolean differs = false;
			List<SemanticContext> operands = new ArrayList<SemanticContext>();
			for (SemanticContext context : opnds) {
				SemanticContext evaluated = context.evalPrecedence(parser, parserCallStack);
				differs |= (evaluated != context);
				if (evaluated == NONE) {
					// The OR context is true if any element is true
					return NONE;
				}
				else if (evaluated != null) {
					// Reduce the result by skipping false elements
					operands.add(evaluated);
				}
			}

			if (!differs) {
				return this;
			}

			if (operands.isEmpty()) {
				// all elements were false, so the OR context is false
				return null;
			}

			SemanticContext result = operands.get(0);
			for (int i = 1; i < operands.size(); i++) {
				result = SemanticContext.or(result, operands.get(i));
			}

			return result;
		}

        @Override
        public String toString() {
			return Utils.join(opnds, "||");
        }
    }

	public static SemanticContext and(SemanticContext a, SemanticContext b) {
		if ( a == null || a == NONE ) return b;
		if ( b == null || b == NONE ) return a;
		AND result = new AND(a, b);
		if (result.opnds.length == 1) {
			return result.opnds[0];
		}

		return result;
	}

	/**
	 *
	 *  @see ParserATNSimulator#getPredsForAmbigAlts
	 */
	public static SemanticContext or(SemanticContext a, SemanticContext b) {
		if ( a == null ) return b;
		if ( b == null ) return a;
		if ( a == NONE || b == NONE ) return NONE;
		OR result = new OR(a, b);
		if (result.opnds.length == 1) {
			return result.opnds[0];
		}

		return result;
	}

	private static List<PrecedencePredicate> filterPrecedencePredicates(Collection<? extends SemanticContext> collection) {
		ArrayList<PrecedencePredicate> result = null;
		for (Iterator<? extends SemanticContext> iterator = collection.iterator(); iterator.hasNext(); ) {
			SemanticContext context = iterator.next();
			if (context instanceof PrecedencePredicate) {
				if (result == null) {
					result = new ArrayList<PrecedencePredicate>();
				}

				result.add((PrecedencePredicate)context);
				iterator.remove();
			}
		}

		if (result == null) {
			return Collections.emptyList();
		}

		return result;
	}
}<|MERGE_RESOLUTION|>--- conflicted
+++ resolved
@@ -72,11 +72,7 @@
 	 * prediction, so we passed in the outer context here in case of context
 	 * dependent predicate evaluation.</p>
 	 */
-<<<<<<< HEAD
-    public abstract boolean eval(Recognizer<?, ?> parser, RuleContext outerContext);
-=======
-    public abstract <T> boolean eval(Recognizer<T, ?> parser, RuleContext parserCallStack);
->>>>>>> b0ee6ab9
+    public abstract boolean eval(Recognizer<?, ?> parser, RuleContext parserCallStack);
 
 	/**
 	 * Evaluate the precedence predicates for the context and reduce the result.
@@ -118,13 +114,8 @@
         }
 
         @Override
-<<<<<<< HEAD
-        public boolean eval(Recognizer<?, ?> parser, RuleContext outerContext) {
-            RuleContext localctx = isCtxDependent ? outerContext : null;
-=======
-        public <T> boolean eval(Recognizer<T, ?> parser, RuleContext parserCallStack) {
+        public boolean eval(Recognizer<?, ?> parser, RuleContext parserCallStack) {
             RuleContext localctx = isCtxDependent ? parserCallStack : null;
->>>>>>> b0ee6ab9
             return parser.sempred(localctx, ruleIndex, predIndex);
         }
 
@@ -166,13 +157,8 @@
 		}
 
 		@Override
-<<<<<<< HEAD
-		public boolean eval(Recognizer<?, ?> parser, RuleContext outerContext) {
-			return parser.precpred(outerContext, precedence);
-=======
-		public <T> boolean eval(Recognizer<T, ?> parser, RuleContext parserCallStack) {
+		public boolean eval(Recognizer<?, ?> parser, RuleContext parserCallStack) {
 			return parser.precpred(parserCallStack, precedence);
->>>>>>> b0ee6ab9
 		}
 
 		@Override
@@ -287,11 +273,7 @@
 		 * unordered.</p>
 		 */
 		@Override
-<<<<<<< HEAD
-		public boolean eval(Recognizer<?, ?> parser, RuleContext outerContext) {
-=======
-		public <T> boolean eval(Recognizer<T, ?> parser, RuleContext parserCallStack) {
->>>>>>> b0ee6ab9
+		public boolean eval(Recognizer<?, ?> parser, RuleContext parserCallStack) {
 			for (SemanticContext opnd : opnds) {
 				if ( !opnd.eval(parser, parserCallStack) ) return false;
 			}
@@ -388,11 +370,7 @@
 		 * unordered.</p>
 		 */
 		@Override
-<<<<<<< HEAD
-        public boolean eval(Recognizer<?, ?> parser, RuleContext outerContext) {
-=======
-        public <T> boolean eval(Recognizer<T, ?> parser, RuleContext parserCallStack) {
->>>>>>> b0ee6ab9
+        public boolean eval(Recognizer<?, ?> parser, RuleContext parserCallStack) {
 			for (SemanticContext opnd : opnds) {
 				if ( opnd.eval(parser, parserCallStack) ) return true;
 			}
