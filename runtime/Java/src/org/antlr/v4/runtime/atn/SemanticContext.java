/*
 * [The "BSD license"]
 *  Copyright (c) 2012 Terence Parr
 *  Copyright (c) 2012 Sam Harwell
 *  All rights reserved.
 *
 *  Redistribution and use in source and binary forms, with or without
 *  modification, are permitted provided that the following conditions
 *  are met:
 *
 *  1. Redistributions of source code must retain the above copyright
 *     notice, this list of conditions and the following disclaimer.
 *  2. Redistributions in binary form must reproduce the above copyright
 *     notice, this list of conditions and the following disclaimer in the
 *     documentation and/or other materials provided with the distribution.
 *  3. The name of the author may not be used to endorse or promote products
 *     derived from this software without specific prior written permission.
 *
 *  THIS SOFTWARE IS PROVIDED BY THE AUTHOR ``AS IS'' AND ANY EXPRESS OR
 *  IMPLIED WARRANTIES, INCLUDING, BUT NOT LIMITED TO, THE IMPLIED WARRANTIES
 *  OF MERCHANTABILITY AND FITNESS FOR A PARTICULAR PURPOSE ARE DISCLAIMED.
 *  IN NO EVENT SHALL THE AUTHOR BE LIABLE FOR ANY DIRECT, INDIRECT,
 *  INCIDENTAL, SPECIAL, EXEMPLARY, OR CONSEQUENTIAL DAMAGES (INCLUDING, BUT
 *  NOT LIMITED TO, PROCUREMENT OF SUBSTITUTE GOODS OR SERVICES; LOSS OF USE,
 *  DATA, OR PROFITS; OR BUSINESS INTERRUPTION) HOWEVER CAUSED AND ON ANY
 *  THEORY OF LIABILITY, WHETHER IN CONTRACT, STRICT LIABILITY, OR TORT
 *  (INCLUDING NEGLIGENCE OR OTHERWISE) ARISING IN ANY WAY OUT OF THE USE OF
 *  THIS SOFTWARE, EVEN IF ADVISED OF THE POSSIBILITY OF SUCH DAMAGE.
 */

package org.antlr.v4.runtime.atn;

import org.antlr.v4.runtime.Recognizer;
import org.antlr.v4.runtime.RuleContext;
import org.antlr.v4.runtime.misc.MurmurHash;
import org.antlr.v4.runtime.misc.NotNull;
import org.antlr.v4.runtime.misc.Utils;

import java.util.ArrayList;
import java.util.Arrays;
import java.util.Collection;
import java.util.Collections;
import java.util.HashSet;
import java.util.Iterator;
import java.util.List;
import java.util.Set;

/** A tree structure used to record the semantic context in which
 *  an ATN configuration is valid.  It's either a single predicate,
 *  a conjunction {@code p1&&p2}, or a sum of products {@code p1||p2}.
 * <p/>
 *  I have scoped the {@link AND}, {@link OR}, and {@link Predicate} subclasses of
 *  {@link SemanticContext} within the scope of this outer class.
 */
public abstract class SemanticContext {
    public static final SemanticContext NONE = new Predicate();

	public SemanticContext parent;

	/**
	 * For context independent predicates, we evaluate them without a local
	 * context (i.e., null context). That way, we can evaluate them without
	 * having to create proper rule-specific context during prediction (as
	 * opposed to the parser, which creates them naturally). In a practical
	 * sense, this avoids a cast exception from RuleContext to myruleContext.
	 * <p/>
	 * For context dependent predicates, we must pass in a local context so that
	 * references such as $arg evaluate properly as _localctx.arg. We only
	 * capture context dependent predicates in the context in which we begin
	 * prediction, so we passed in the outer context here in case of context
	 * dependent predicate evaluation.
	 */
<<<<<<< HEAD
    public abstract boolean eval(Recognizer<?, ?> parser, RuleContext outerContext);
=======
    public abstract <T> boolean eval(Recognizer<T, ?> parser, RuleContext outerContext);
>>>>>>> 80233003

    public static class Predicate extends SemanticContext {
        public final int ruleIndex;
       	public final int predIndex;
       	public final boolean isCtxDependent;  // e.g., $i ref in pred

        protected Predicate() {
            this.ruleIndex = -1;
            this.predIndex = -1;
            this.isCtxDependent = false;
        }

        public Predicate(int ruleIndex, int predIndex, boolean isCtxDependent) {
            this.ruleIndex = ruleIndex;
            this.predIndex = predIndex;
            this.isCtxDependent = isCtxDependent;
        }

        @Override
<<<<<<< HEAD
        public boolean eval(Recognizer<?, ?> parser, RuleContext outerContext) {
=======
        public <T> boolean eval(Recognizer<T, ?> parser, RuleContext outerContext) {
>>>>>>> 80233003
            RuleContext localctx = isCtxDependent ? outerContext : null;
            return parser.sempred(localctx, ruleIndex, predIndex);
        }

		@Override
		public int hashCode() {
			int hashCode = MurmurHash.initialize();
			hashCode = MurmurHash.update(hashCode, ruleIndex);
			hashCode = MurmurHash.update(hashCode, predIndex);
			hashCode = MurmurHash.update(hashCode, isCtxDependent ? 1 : 0);
			hashCode = MurmurHash.finish(hashCode, 3);
			return hashCode;
		}

		@Override
		public boolean equals(Object obj) {
			if ( !(obj instanceof Predicate) ) return false;
			if ( this == obj ) return true;
			Predicate p = (Predicate)obj;
			return this.ruleIndex == p.ruleIndex &&
				   this.predIndex == p.predIndex &&
				   this.isCtxDependent == p.isCtxDependent;
		}

		@Override
		public String toString() {
            return "{"+ruleIndex+":"+predIndex+"}?";
        }
    }

	public static class PrecedencePredicate extends SemanticContext implements Comparable<PrecedencePredicate> {
		public final int precedence;

		protected PrecedencePredicate() {
			this.precedence = 0;
		}

		public PrecedencePredicate(int precedence) {
			this.precedence = precedence;
		}

		@Override
<<<<<<< HEAD
		public boolean eval(Recognizer<?, ?> parser, RuleContext outerContext) {
=======
		public <T> boolean eval(Recognizer<T, ?> parser, RuleContext outerContext) {
>>>>>>> 80233003
			return parser.precpred(outerContext, precedence);
		}

		@Override
		public int compareTo(PrecedencePredicate o) {
			return precedence - o.precedence;
		}

		@Override
		public int hashCode() {
			int hashCode = 1;
			hashCode = 31 * hashCode + precedence;
			return hashCode;
		}

		@Override
		public boolean equals(Object obj) {
			if (!(obj instanceof PrecedencePredicate)) {
				return false;
			}

			if (this == obj) {
				return true;
			}

			PrecedencePredicate other = (PrecedencePredicate)obj;
			return this.precedence == other.precedence;
		}

		@Override
		public String toString() {
			return super.toString();
		}
	}

    public static class AND extends SemanticContext {
		@NotNull public final SemanticContext[] opnds;

		public AND(@NotNull SemanticContext a, @NotNull SemanticContext b) {
			Set<SemanticContext> operands = new HashSet<SemanticContext>();
			if ( a instanceof AND ) operands.addAll(Arrays.asList(((AND)a).opnds));
			else operands.add(a);
			if ( b instanceof AND ) operands.addAll(Arrays.asList(((AND)b).opnds));
			else operands.add(b);

			List<PrecedencePredicate> precedencePredicates = filterPrecedencePredicates(operands);
			if (!precedencePredicates.isEmpty()) {
				// interested in the transition with the lowest precedence
				PrecedencePredicate reduced = Collections.min(precedencePredicates);
				operands.add(reduced);
			}

			opnds = operands.toArray(new SemanticContext[operands.size()]);
        }

		@Override
		public boolean equals(Object obj) {
			if ( this==obj ) return true;
			if ( !(obj instanceof AND) ) return false;
			AND other = (AND)obj;
			return Arrays.equals(this.opnds, other.opnds);
		}

		@Override
		public int hashCode() {
			return MurmurHash.hashCode(opnds, AND.class.hashCode());
		}

		@Override
<<<<<<< HEAD
		public boolean eval(Recognizer<?, ?> parser, RuleContext outerContext) {
=======
		public <T> boolean eval(Recognizer<T, ?> parser, RuleContext outerContext) {
>>>>>>> 80233003
			for (SemanticContext opnd : opnds) {
				if ( !opnd.eval(parser, outerContext) ) return false;
			}
			return true;
        }

		@Override
		public String toString() {
			return Utils.join(opnds, "&&");
        }
    }

    public static class OR extends SemanticContext {
		@NotNull public final SemanticContext[] opnds;

		public OR(@NotNull SemanticContext a, @NotNull SemanticContext b) {
			Set<SemanticContext> operands = new HashSet<SemanticContext>();
			if ( a instanceof OR ) operands.addAll(Arrays.asList(((OR)a).opnds));
			else operands.add(a);
			if ( b instanceof OR ) operands.addAll(Arrays.asList(((OR)b).opnds));
			else operands.add(b);

			List<PrecedencePredicate> precedencePredicates = filterPrecedencePredicates(operands);
			if (!precedencePredicates.isEmpty()) {
				// interested in the transition with the highest precedence
				PrecedencePredicate reduced = Collections.max(precedencePredicates);
				operands.add(reduced);
			}

			this.opnds = operands.toArray(new SemanticContext[operands.size()]);
        }

		@Override
		public boolean equals(Object obj) {
			if ( this==obj ) return true;
			if ( !(obj instanceof OR) ) return false;
			OR other = (OR)obj;
			return Arrays.equals(this.opnds, other.opnds);
		}

		@Override
		public int hashCode() {
			return MurmurHash.hashCode(opnds, OR.class.hashCode());
		}

		@Override
<<<<<<< HEAD
        public boolean eval(Recognizer<?, ?> parser, RuleContext outerContext) {
=======
        public <T> boolean eval(Recognizer<T, ?> parser, RuleContext outerContext) {
>>>>>>> 80233003
			for (SemanticContext opnd : opnds) {
				if ( opnd.eval(parser, outerContext) ) return true;
			}
			return false;
        }

        @Override
        public String toString() {
			return Utils.join(opnds, "||");
        }
    }

	public static SemanticContext and(SemanticContext a, SemanticContext b) {
		if ( a == null || a == NONE ) return b;
		if ( b == null || b == NONE ) return a;
		AND result = new AND(a, b);
		if (result.opnds.length == 1) {
			return result.opnds[0];
		}

		return result;
	}

	/**
	 *
	 *  @see ParserATNSimulator#getPredsForAmbigAlts
	 */
	public static SemanticContext or(SemanticContext a, SemanticContext b) {
		if ( a == null ) return b;
		if ( b == null ) return a;
		if ( a == NONE || b == NONE ) return NONE;
		OR result = new OR(a, b);
		if (result.opnds.length == 1) {
			return result.opnds[0];
		}

		return result;
	}

	private static List<PrecedencePredicate> filterPrecedencePredicates(Collection<? extends SemanticContext> collection) {
		ArrayList<PrecedencePredicate> result = null;
		for (Iterator<? extends SemanticContext> iterator = collection.iterator(); iterator.hasNext(); ) {
			SemanticContext context = iterator.next();
			if (context instanceof PrecedencePredicate) {
				if (result == null) {
					result = new ArrayList<PrecedencePredicate>();
				}

				result.add((PrecedencePredicate)context);
				iterator.remove();
			}
		}

		if (result == null) {
			return Collections.emptyList();
		}

		return result;
	}
}<|MERGE_RESOLUTION|>--- conflicted
+++ resolved
@@ -70,11 +70,7 @@
 	 * prediction, so we passed in the outer context here in case of context
 	 * dependent predicate evaluation.
 	 */
-<<<<<<< HEAD
     public abstract boolean eval(Recognizer<?, ?> parser, RuleContext outerContext);
-=======
-    public abstract <T> boolean eval(Recognizer<T, ?> parser, RuleContext outerContext);
->>>>>>> 80233003
 
     public static class Predicate extends SemanticContext {
         public final int ruleIndex;
@@ -94,11 +90,7 @@
         }
 
         @Override
-<<<<<<< HEAD
         public boolean eval(Recognizer<?, ?> parser, RuleContext outerContext) {
-=======
-        public <T> boolean eval(Recognizer<T, ?> parser, RuleContext outerContext) {
->>>>>>> 80233003
             RuleContext localctx = isCtxDependent ? outerContext : null;
             return parser.sempred(localctx, ruleIndex, predIndex);
         }
@@ -141,11 +133,7 @@
 		}
 
 		@Override
-<<<<<<< HEAD
 		public boolean eval(Recognizer<?, ?> parser, RuleContext outerContext) {
-=======
-		public <T> boolean eval(Recognizer<T, ?> parser, RuleContext outerContext) {
->>>>>>> 80233003
 			return parser.precpred(outerContext, precedence);
 		}
 
@@ -215,11 +203,7 @@
 		}
 
 		@Override
-<<<<<<< HEAD
 		public boolean eval(Recognizer<?, ?> parser, RuleContext outerContext) {
-=======
-		public <T> boolean eval(Recognizer<T, ?> parser, RuleContext outerContext) {
->>>>>>> 80233003
 			for (SemanticContext opnd : opnds) {
 				if ( !opnd.eval(parser, outerContext) ) return false;
 			}
@@ -266,11 +250,7 @@
 		}
 
 		@Override
-<<<<<<< HEAD
         public boolean eval(Recognizer<?, ?> parser, RuleContext outerContext) {
-=======
-        public <T> boolean eval(Recognizer<T, ?> parser, RuleContext outerContext) {
->>>>>>> 80233003
 			for (SemanticContext opnd : opnds) {
 				if ( opnd.eval(parser, outerContext) ) return true;
 			}
