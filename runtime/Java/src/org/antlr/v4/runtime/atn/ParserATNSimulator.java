/*
 [The "BSD license"]
  Copyright (c) 2011 Terence Parr
  All rights reserved.

  Redistribution and use in source and binary forms, with or without
  modification, are permitted provided that the following conditions
  are met:

  1. Redistributions of source code must retain the above copyright
     notice, this list of conditions and the following disclaimer.
  2. Redistributions in binary form must reproduce the above copyright
     notice, this list of conditions and the following disclaimer in the
     documentation and/or other materials provided with the distribution.
  3. The name of the author may not be used to endorse or promote products
     derived from this software without specific prior written permission.

  THIS SOFTWARE IS PROVIDED BY THE AUTHOR ``AS IS'' AND ANY EXPRESS OR
  IMPLIED WARRANTIES, INCLUDING, BUT NOT LIMITED TO, THE IMPLIED WARRANTIES
  OF MERCHANTABILITY AND FITNESS FOR A PARTICULAR PURPOSE ARE DISCLAIMED.
  IN NO EVENT SHALL THE AUTHOR BE LIABLE FOR ANY DIRECT, INDIRECT,
  INCIDENTAL, SPECIAL, EXEMPLARY, OR CONSEQUENTIAL DAMAGES (INCLUDING, BUT
  NOT LIMITED TO, PROCUREMENT OF SUBSTITUTE GOODS OR SERVICES; LOSS OF USE,
  DATA, OR PROFITS; OR BUSINESS INTERRUPTION) HOWEVER CAUSED AND ON ANY
  THEORY OF LIABILITY, WHETHER IN CONTRACT, STRICT LIABILITY, OR TORT
  (INCLUDING NEGLIGENCE OR OTHERWISE) ARISING IN ANY WAY OUT OF THE USE OF
  THIS SOFTWARE, EVEN IF ADVISED OF THE POSSIBILITY OF SUCH DAMAGE.
 */

package org.antlr.v4.runtime.atn;

import org.antlr.v4.runtime.CommonTokenStream;
import org.antlr.v4.runtime.NoViableAltException;
import org.antlr.v4.runtime.Parser;
import org.antlr.v4.runtime.ParserRuleContext;
import org.antlr.v4.runtime.RuleContext;
import org.antlr.v4.runtime.Token;
import org.antlr.v4.runtime.TokenStream;
import org.antlr.v4.runtime.atn.SemanticContext.Predicate;
import org.antlr.v4.runtime.dfa.DFA;
import org.antlr.v4.runtime.dfa.DFAState;
import org.antlr.v4.runtime.misc.IntegerList;
import org.antlr.v4.runtime.misc.Interval;
import org.antlr.v4.runtime.misc.NotNull;
import org.antlr.v4.runtime.misc.Nullable;

import java.util.ArrayList;
import java.util.Arrays;
import java.util.BitSet;
import java.util.Collection;
import java.util.Collections;
import java.util.Comparator;
import java.util.HashMap;
import java.util.HashSet;
import java.util.List;
import java.util.Map;
import java.util.Set;
import java.util.concurrent.atomic.AtomicReference;

/**
 The embodiment of the adaptive LL(*) parsing strategy.

 The basic complexity of the adaptive strategy makes it harder to
 understand. We begin with ATN simulation to build paths in a
 DFA. Subsequent prediction requests go through the DFA first. If
 they reach a state without an edge for the current symbol, the
 algorithm fails over to the ATN simulation to complete the DFA
 path for the current input (until it finds a conflict state or
 uniquely predicting state).

 All of that is done without using the outer context because we
 want to create a DFA that is not dependent upon the rule
 invocation stack when we do a prediction.  One DFA works in all
 contexts. We avoid using context not necessarily because it
 slower, although it can be, but because of the DFA caching
 problem.  The closure routine only considers the rule invocation
 stack created during prediction beginning in the entry rule.  For
 example, if prediction occurs without invoking another rule's
 ATN, there are no context stacks in the configurations. When this
 leads to a conflict, we don't know if it's an ambiguity or a
 weakness in the strong LL(*) parsing strategy (versus full
 LL(*)).

 So, we simply retry the ATN simulation again, this time
 using full outer context and filling a dummy DFA (to avoid
 polluting the context insensitive DFA). Configuration context
 stacks will be the full invocation stack from the start rule. If
 we get a conflict using full context, then we can definitively
 say we have a true ambiguity for that input sequence. If we don't
 get a conflict, it implies that the decision is sensitive to the
 outer context. (It is not context-sensitive in the sense of
 context sensitive grammars.) We create a special DFA accept state
 that maps rule context to a predicted alternative. That is the
 only modification needed to handle full LL(*) prediction. In
 general, full context prediction will use more lookahead than
 necessary, but it pays to share the same DFA. For a schedule
 proof that full context prediction uses that most the same amount
 of lookahead as a context insensitive prediction, see the comment
 on method retryWithContext().

 So, the strategy is complex because we bounce back and forth from
 the ATN to the DFA, simultaneously performing predictions and
 extending the DFA according to previously unseen input
 sequences. The retry with full context is a recursive call to the
 same function naturally because it does the same thing, just with
 a different initial context. The problem is, that we need to pass
 in a "full context mode" parameter so that it knows to report
 conflicts differently. It also knows not to do a retry, to avoid
 infinite recursion, if it is already using full context.

 Retry a simulation using full outer context.
	 *
	 *  One of the key assumptions here is that using full context
	 *  can use at most the same amount of input as a simulation
	 *  that is not useful context (i.e., it uses all possible contexts
	 *  that could invoke our entry rule. I believe that this is true
	 *  and the proof might go like this.
	 *
	 *  THEOREM:  The amount of input consumed during a full context
	 *  simulation is at most the amount of input consumed during a
	 *  non full context simulation.
	 *
	 *  PROOF: Let D be the DFA state at which non-context simulation
	 *  terminated. That means that D does not have a configuration for
	 *  which we can legally pursue more input. (It is legal to work only
	 *  on configurations for which there is no conflict with another
	 *  configuration.) Now we restrict ourselves to following ATN edges
	 *  associated with a single context. Choose any DFA state D' along
	 *  the path (same input) to D. That state has either the same number
	 *  of configurations or fewer. (If the number of configurations is
	 *  the same, then we have degenerated to the non-context case.) Now
	 *  imagine that we restrict to following edges associated with
	 *  another single context and that we reach DFA state D'' for the
	 *  same amount of input as D'. The non-context simulation merges D'
	 *  and D''. The union of the configuration sets either has the same
	 *  number of configurations as both D' and D'' or it has more. If it
	 *  has the same number, we are no worse off and the merge does not
	 *  force us to look for more input than we would otherwise have to
	 *  do. If the union has more configurations, it can introduce
	 *  conflicts but not new alternatives--we cannot conjure up alternatives
	 *  by computing closure on the DFA state.  Here are the cases for
	 *  D' union D'':
	 *
	 *  1. No increase in configurations, D' = D''
	 *  2. Add configuration that introduces a new alternative number.
	 *     This cannot happen because no new alternatives are introduced
	 *     while computing closure, even during start state computation.
	 *  3. D'' adds a configuration that does not conflict with any
	 *     configuration in D'.  Simulating without context would then have
	 *     forced us to use more lookahead than D' (full context) alone.
	 *  3. D'' adds a configuration that introduces a conflict with a
	 *     configuration in D'. There are 2 cases:
	 *     a. The conflict does not cause termination (D' union D''
	 *        is added to the work list). Again no context simulation requires
	 *        more input.
	 *     b. The conflict does cause termination, but this cannot happen.
	 *        By definition, we know that with ALL contexts merged we
	 *        don't terminate until D and D' uses less input than D. Therefore
	 *        no context simulation requires more input than full context
	 *        simulation.
	 *
	 *  We have covered all the cases and there is never a situation where
	 *  a single, full context simulation requires more input than a
	 *  no context simulation.

	 I spent a bunch of time thinking about this problem after finding
	 a case where context-sensitive ATN simulation looks beyond what they
	 no context simulation uses. the no context simulation for if then else
	 stops at the else whereas full context scans through to the end of the
	 statement to decide that the "else statement" clause is ambiguous. And
	 sometimes it is not ambiguous! Ok, I made an untrue assumption in my
	 proof which I won't bother going to. the important thing is what I'm
	 going to do about it. I thought I had a simple answer, but nope. It
	 turns out that the if then else case is perfect example of something
	 that has the following characteristics:

	 * no context conflicts at k=1
	 * full context at k=(1 + length of statement) can be both ambiguous and not
	   ambiguous depending on the input, though I think from different contexts.

	 But, the good news is that the k=1 case is a special case in that
	 SLL(1) and LL(1) have exactly the same power so we can conclude that
	 conflicts at k=1 are true ambiguities and we do not need to pursue
	 context-sensitive parsing. That covers a huge number of cases
	 including the if then else clause and the predicated precedence
	 parsing mechanism. whew! because that could be extremely expensive if
	 we had to do context.

	 Further, there is no point in doing full context if none of the
	 configurations dip into the outer context. This nicely handles cases
	 such as super constructor calls versus function calls. One grammar
	 might look like this:

	 ctorBody : '{' superCall? stat* '}' ;

	 Or, you might see something like

	 stat : superCall ';' | expression ';' | ... ;

	 In both cases I believe that no closure operations will dip into the
	 outer context. In the first case ctorBody in the worst case will stop
	 at the '}'. In the 2nd case it should stop at the ';'. Both cases
	 should stay within the entry rule and not dip into the outer context.

	 So, we now cover what I hope is the vast majority of the cases (in
	 particular the very important precedence parsing case). Anything that
	 needs k>1 and dips into the outer context requires a full context
	 retry. In this case, I'm going to start out with a brain-dead solution
	 which is to mark the DFA state as context-sensitive when I get a
	 conflict. Any further DFA simulation that reaches that state will
	 launch an ATN simulation to get the prediction, without updating the
	 DFA or storing any context information. Later, I can make this more
	 efficient, but at least in this case I can guarantee that it will
	 always do the right thing. We are not making any assumptions about
	 lookahead depth.

	 Ok, writing this up so I can put in a comment.

	 Upon conflict in the no context simulation:

	 * if k=1, report ambiguity and resolve to the minimum conflicting alternative

	 * if k=1 and predicates, no report and include the predicate to
	   predicted alternative map in the DFA state

	 * if k=* and we did not dip into the outer context, report ambiguity
	   and resolve to minimum conflicting alternative

	 * if k>1 and we dip into outer context, retry with full context
		 * if conflict, report ambiguity and resolve to minimum conflicting
		   alternative, mark DFA as context-sensitive
		 * If no conflict, report ctx sensitivity and mark DFA as context-sensitive
		 * Technically, if full context k is less than no context k, we can
			 reuse the conflicting DFA state so we don't have to create special
			 DFA paths branching from context, but we can leave that for
			 optimization later if necessary.

	 * if non-greedy, no report and resolve to the exit alternative
 *
 * 	By default we do full context-sensitive LL(*) parsing not
 	 *  Strong LL(*) parsing. If we fail with Strong LL(*) we
 	 *  try full LL(*). That means we rewind and use context information
 	 *  when closure operations fall off the end of the rule that
 	 *  holds the decision were evaluating
*/
public class ParserATNSimulator<Symbol extends Token> extends ATNSimulator {
	public static boolean debug = false;
	public static boolean dfa_debug = false;
	public static boolean retry_debug = false;

	public boolean disable_global_context = false;
	public boolean force_global_context = false;
	public boolean always_try_local_context = true;

	public boolean optimize_unique_closure = true;
	public boolean optimize_ll1 = true;
	public boolean optimize_hidden_conflicted_configs = true;
	public boolean optimize_tail_calls = true;
	public boolean tail_call_preserves_sll = true;
	public boolean treat_sllk1_conflict_as_ambiguity = false;

	public static boolean optimize_closure_busy = true;

	@Nullable
	protected final Parser<Symbol> parser;

	/**
	 * When {@code true}, ambiguous alternatives are reported when they are
	 * encountered within {@link #execATN}. When {@code false}, these messages
	 * are suppressed. The default is {@code true}.
	 * <p>
	 * When messages about ambiguous alternatives are not required, setting this
	 * to {@code false} enables additional internal optimizations which may lose
	 * this information.
	 */
	public boolean reportAmbiguities = true;

	/** By default we do full context-sensitive LL(*) parsing not
	 *  Strong LL(*) parsing. If we fail with Strong LL(*) we
	 *  try full LL(*). That means we rewind and use context information
	 *  when closure operations fall off the end of the rule that
	 *  holds the decision were evaluating.
	 */
	protected boolean userWantsCtxSensitive = true;

	/** Testing only! */
	public ParserATNSimulator(@NotNull ATN atn) {
		this(null, atn);
	}

	public ParserATNSimulator(@Nullable Parser<Symbol> parser, @NotNull ATN atn) {
		super(atn);
		this.parser = parser;
	}

	@Override
	public void reset() {
	}

	public int adaptivePredict(@NotNull TokenStream<? extends Symbol> input, int decision,
							   @Nullable ParserRuleContext<Symbol> outerContext)
	{
		return adaptivePredict(input, decision, outerContext, false);
	}

	public int adaptivePredict(@NotNull TokenStream<? extends Symbol> input,
							   int decision,
							   @Nullable ParserRuleContext<Symbol> outerContext,
							   boolean useContext)
	{
		DFA dfa = atn.decisionToDFA[decision];
		assert dfa != null;
		if (optimize_ll1 && !dfa.isEmpty()) {
			int ll_1 = input.LA(1);
			if (ll_1 >= 0 && ll_1 <= Short.MAX_VALUE) {
				int key = (decision << 16) + ll_1;
				Integer alt = atn.LL1Table.get(key);
				if (alt != null) {
					return alt;
				}
			}
		}

		if (force_global_context) {
			useContext = true;
		}
		else if (!always_try_local_context) {
			useContext |= dfa != null && dfa.isContextSensitive();
		}

		userWantsCtxSensitive = useContext || (!disable_global_context && (outerContext != null));
		if (outerContext == null) {
			outerContext = ParserRuleContext.emptyContext();
		}

		SimulatorState<Symbol> state = null;
		if (!dfa.isEmpty()) {
			state = getStartState(dfa, input, outerContext, useContext);
		}

		if ( state==null ) {
			return predictATN(dfa, input, outerContext, useContext);
		}
		else {
			//dump(dfa);
			// start with the DFA
			int m = input.mark();
			int index = input.index();
			try {
				int alt = execDFA(dfa, input, index, state);
				return alt;
			}
			finally {
				input.seek(index);
				input.release(m);
			}
		}
	}

	public SimulatorState<Symbol> getStartState(@NotNull DFA dfa,
										@NotNull TokenStream<? extends Symbol> input,
										@NotNull ParserRuleContext<Symbol> outerContext,
										boolean useContext) {

		if (!useContext) {
			if (dfa.s0.get() == null) {
				return null;
			}

			return new SimulatorState<Symbol>(outerContext, dfa.s0.get(), false, outerContext);
		}

		ParserRuleContext<Symbol> remainingContext = outerContext;
		assert outerContext != null;
		DFAState s0 = dfa.s0full.get();
		while (remainingContext != null && s0 != null && s0.isContextSensitive()) {
			remainingContext = skipTailCalls(remainingContext);
			s0 = s0.getContextTarget(getInvokingState(remainingContext));
			if (remainingContext.isEmpty()) {
				assert s0 == null || !s0.isContextSensitive();
			}
			else {
				remainingContext = remainingContext.getParent();
			}
		}

		if (s0 == null) {
			return null;
		}

		return new SimulatorState<Symbol>(outerContext, s0, useContext, remainingContext);
	}

	public int predictATN(@NotNull DFA dfa, @NotNull TokenStream<? extends Symbol> input,
						  @Nullable ParserRuleContext<Symbol> outerContext,
						  boolean useContext)
	{
		if ( outerContext==null ) outerContext = ParserRuleContext.emptyContext();
		if ( debug ) System.out.println("ATN decision "+dfa.decision+
										" exec LA(1)=="+ getLookaheadName(input) +
										", outerContext="+outerContext.toString(parser));

		int alt = 0;
		int m = input.mark();
		int index = input.index();
		try {
			SimulatorState<Symbol> state = computeStartState(dfa, outerContext, useContext);
			if (state.s0.isAcceptState) {
				return execDFA(dfa, input, index, state);
			}
			else {
				alt = execATN(dfa, input, index, state);
			}
		}
		catch (NoViableAltException nvae) {
			if ( debug ) dumpDeadEndConfigs(nvae);
			throw nvae;
		}
		finally {
			input.seek(index);
			input.release(m);
		}
		if ( debug ) System.out.println("DFA after predictATN: "+dfa.toString(parser.getTokenNames(), parser.getRuleNames()));
		return alt;
	}

	public int execDFA(@NotNull DFA dfa,
					   @NotNull TokenStream<? extends Symbol> input, int startIndex,
					   @NotNull SimulatorState<Symbol> state)
    {
		ParserRuleContext<Symbol> outerContext = state.outerContext;
		if ( dfa_debug ) System.out.println("DFA decision "+dfa.decision+
											" exec LA(1)=="+ getLookaheadName(input) +
											", outerContext="+outerContext.toString(parser));
		if ( dfa_debug ) System.out.print(dfa.toString(parser.getTokenNames(), parser.getRuleNames()));
		DFAState acceptState = null;
		DFAState s = state.s0;

		int t = input.LA(1);
		ParserRuleContext<Symbol> remainingOuterContext = state.remainingOuterContext;

		while ( true ) {
			if ( dfa_debug ) System.out.println("DFA state "+s.stateNumber+" LA(1)=="+getLookaheadName(input));
			if ( state.useContext ) {
				while ( s.isContextSymbol(t) ) {
					DFAState next = null;
					if (remainingOuterContext != null) {
						remainingOuterContext = skipTailCalls(remainingOuterContext);
						next = s.getContextTarget(getInvokingState(remainingOuterContext));
					}

					if ( next == null ) {
						// fail over to ATN
						SimulatorState<Symbol> initialState = new SimulatorState<Symbol>(state.outerContext, s, state.useContext, remainingOuterContext);
						return execATN(dfa, input, startIndex, initialState);
					}

					remainingOuterContext = remainingOuterContext.getParent();
					s = next;
				}
			}
			if ( s.isAcceptState ) {
				if ( s.predicates!=null ) {
					if ( dfa_debug ) System.out.println("accept "+s);
				}
				else {
					if ( dfa_debug ) System.out.println("accept; predict "+s.prediction +" in state "+s.stateNumber);
				}
				acceptState = s;
				// keep going unless we're at EOF or state only has one alt number
				// mentioned in configs; check if something else could match
				// TODO: don't we always stop? only lexer would keep going
				// TODO: v3 dfa don't do this.
				break;
			}

			// t is not updated if one of these states is reached
			assert !s.isAcceptState;

			// if no edge, pop over to ATN interpreter, update DFA and return
			DFAState target = getDFATarget(input, startIndex, t, outerContext, s);
			if ( target == null ) {
				if ( dfa_debug && t>=0 ) System.out.println("no edge for "+parser.getTokenNames()[t]);
				int alt;
				if ( dfa_debug ) {
					Interval interval = Interval.of(startIndex, parser.getInputStream().index());
					System.out.println("ATN exec upon "+
									   parser.getInputStream().getText(interval) +
									   " at DFA state "+s.stateNumber);
				}

				SimulatorState<Symbol> initialState = new SimulatorState<Symbol>(outerContext, s, state.useContext, remainingOuterContext);
				alt = execATN(dfa, input, startIndex, initialState);
				// this adds edge even if next state is accept for
				// same alt; e.g., s0-A->:s1=>2-B->:s2=>2
				// TODO: This next stuff kills edge, but extra states remain. :(
				if ( s.isAcceptState && alt!=-1 ) {
					DFAState d = s.getTarget(input.LA(1));
					if ( d.isAcceptState && d.prediction==s.prediction ) {
						// we can carve it out.
						s.setTarget(input.LA(1), ERROR); // IGNORE really not error
					}
				}
				if ( dfa_debug ) {
					System.out.println("back from DFA update, alt="+alt+", dfa=\n"+dfa.toString(parser.getTokenNames(), parser.getRuleNames()));
					//dump(dfa);
				}
				// action already executed
				if ( dfa_debug ) System.out.println("DFA decision "+dfa.decision+
													" predicts "+alt);
				return alt; // we've updated DFA, exec'd action, and have our deepest answer
			}
			else if ( target == ERROR ) {
				throw noViableAlt(input, outerContext, s.configs, startIndex);
			}

			if (!target.isAcceptState && !s.isPredicateEvaluationState) {
				input.consume();
				t = input.LA(1);
			}

			s = target;
		}
//		if ( acceptState==null ) {
//			if ( debug ) System.out.println("!!! no viable alt in dfa");
//			return -1;
//		}

		if ( acceptState.configs.getConflictingAlts()!=null ) {
			if ( dfa.atnStartState instanceof DecisionState && ((DecisionState)dfa.atnStartState).isGreedy ) {
				if (!userWantsCtxSensitive ||
					!acceptState.configs.getDipsIntoOuterContext() ||
					(treat_sllk1_conflict_as_ambiguity && input.index() == startIndex))
				{
					// we don't report the ambiguity again
					//if ( !acceptState.configset.hasSemanticContext() ) {
					//	reportAmbiguity(dfa, acceptState, startIndex, input.index(), acceptState.configset.getConflictingAlts(), acceptState.configset);
					//}
				}
				else {
					assert !state.useContext;

					// Before attempting full context prediction, check to see if there are
					// disambiguating or validating predicates to evaluate which allow an
					// immediate decision
					if ( acceptState.predicates!=null ) {
						// rewind input so pred's LT(i) calls make sense
						input.seek(startIndex);
						BitSet predictions = evalSemanticContext(s.predicates, outerContext, true);
						if ( predictions.cardinality() == 1 ) {
							return predictions.nextSetBit(0);
						}
					}

					input.seek(startIndex);
					return adaptivePredict(input, dfa.decision, outerContext, true);
				}
			}
		}

		// Before jumping to prediction, check to see if there are
		// disambiguating or validating predicates to evaluate
		if ( s.predicates!=null ) {
			// rewind input so pred's LT(i) calls make sense
			input.seek(startIndex);
			// since we don't report ambiguities in execDFA, we never need to use complete predicate evaluation here
			BitSet alts = evalSemanticContext(s.predicates, outerContext, false);
			if (alts.isEmpty()) {
				throw noViableAlt(input, outerContext, s.configs, startIndex);
			}

			return alts.nextSetBit(0);
		}

		if ( dfa_debug ) System.out.println("DFA decision "+dfa.decision+
											" predicts "+acceptState.prediction);
		return acceptState.prediction;
	}

	@Nullable
	protected DFAState getDFATarget(@NotNull TokenStream<? extends Symbol> input, int startIndex, int t, @NotNull RuleContext<Symbol> outerContext, @NotNull DFAState s) {
		DFAState target = null;
		if (s.isPredicateEvaluationState) {
			List<Predicate> sortedTerms = s.predicateTerms;
			int savedIndex = input.index();
			try {
				input.seek(startIndex);
				int edge = 0;
				for (int i = 0; i < sortedTerms.size(); i++) {
					Predicate predicate = sortedTerms.get(i);
					if (predicate.eval(parser, outerContext)) {
						edge |= 1 << i;
					}
				}

				target = s.getTarget(edge);
			}
			finally {
				if (target == null || !target.configs.isEmpty()) {
					input.seek(savedIndex);
				}
			}
		}
		else {
			target = s.getTarget(t);
		}

		return target;
	}

	/** Performs ATN simulation to compute a predicted alternative based
	 *  upon the remaining input, but also updates the DFA cache to avoid
	 *  having to traverse the ATN again for the same input sequence.

	 There are some key conditions we're looking for after computing a new
	 set of ATN configs (proposed DFA state):
	       * if the set is empty, there is no viable alternative for current symbol
	       * does the state uniquely predict an alternative?
	       * does the state have a conflict that would prevent us from
	         putting it on the work list?
	       * if in non-greedy decision is there a config at a rule stop state?

	 We also have some key operations to do:
	       * add an edge from previous DFA state to potentially new DFA state, D,
	         upon current symbol but only if adding to work list, which means in all
	         cases except no viable alternative (and possibly non-greedy decisions?)
	       * collecting predicates and adding semantic context to DFA accept states
	       * adding rule context to context-sensitive DFA accept states
	       * consuming an input symbol
	       * reporting a conflict
	       * reporting an ambiguity
	       * reporting a context sensitivity
	       * reporting insufficient predicates

	 We should isolate those operations, which are side-effecting, to the
	 main work loop. We can isolate lots of code into other functions, but
	 they should be side effect free. They can return package that
	 indicates whether we should report something, whether we need to add a
	 DFA edge, whether we need to augment accept state with semantic
	 context or rule invocation context. Actually, it seems like we always
	 add predicates if they exist, so that can simply be done in the main
	 loop for any accept state creation or modification request.

	 cover these cases:
	    dead end
	    single alt
	    single alt + preds
	    conflict
	    conflict + preds

	 TODO: greedy + those

	 */
	public int execATN(@NotNull DFA dfa,
					   @NotNull TokenStream<? extends Symbol> input, int startIndex,
					   @NotNull SimulatorState<Symbol> initialState)
	{
		if ( debug ) System.out.println("execATN decision "+dfa.decision+" exec LA(1)=="+ getLookaheadName(input));

		final ParserRuleContext<Symbol> outerContext = initialState.outerContext;
		final boolean useContext = initialState.useContext;

		int t = input.LA(1);

        DecisionState decState = atn.getDecisionState(dfa.decision);
		boolean greedy = decState.isGreedy;
		SimulatorState<Symbol> previous = initialState;

		PredictionContextCache contextCache = new PredictionContextCache();
		while (true) {
			SimulatorState<Symbol> nextState = getNextATNState(dfa, input, startIndex, t, greedy, previous, contextCache);
			if (nextState == null) {
				return handleNoViableAlt(input, startIndex, previous);
			}

			DFAState D = nextState.s0;
			ATNConfigSet reach = D.configs;

			int predictedAlt = reach.getConflictingAlts() == null ? getUniqueAlt(reach) : ATN.INVALID_ALT_NUMBER;
			if ( predictedAlt!=ATN.INVALID_ALT_NUMBER ) {
				if (optimize_ll1
					&& input.index() == startIndex
					&& nextState.outerContext == nextState.remainingOuterContext
					&& dfa.decision >= 0
					&& greedy
					&& !D.configs.hasSemanticContext())
				{
					if (t >= 0 && t <= Short.MAX_VALUE) {
						int key = (dfa.decision << 16) + t;
						atn.LL1Table.put(key, predictedAlt);
					}
				}

				if (useContext && always_try_local_context) {
					reportContextSensitivity(dfa, nextState, startIndex, input.index());
				}
			}
			else {
				if ( D.configs.getConflictingAlts()!=null ) {
					predictedAlt = D.prediction;
					if ( greedy ) {
//						int k = input.index() - startIndex + 1; // how much input we used
//						System.out.println("used k="+k);
						if ( !userWantsCtxSensitive ||
							 !D.configs.getDipsIntoOuterContext() ||
							 (treat_sllk1_conflict_as_ambiguity && input.index() == startIndex))
						{
							if ( reportAmbiguities && !D.configs.hasSemanticContext() ) {
								reportAmbiguity(dfa, D, startIndex, input.index(), D.configs.getConflictingAlts(), D.configs);
							}
						}
						else {
							assert !useContext;

							int ambigIndex = input.index();

							if ( D.isAcceptState && D.configs.hasSemanticContext() ) {
								int nalts = decState.getNumberOfTransitions();
								DFAState.PredPrediction[] predPredictions = D.predicates;
								if (predPredictions != null) {
									input.seek(startIndex);
									// always use complete evaluation here since we'll want to retry with full context if still ambiguous
									BitSet alts = evalSemanticContext(predPredictions, outerContext, true);
									if (alts.cardinality() == 1) {
										return alts.nextSetBit(0);
									}
								}
							}

							if ( debug ) System.out.println("RETRY with outerContext="+outerContext);
							SimulatorState<Symbol> fullContextState = computeStartState(dfa, outerContext, true);
							reportAttemptingFullContext(dfa, fullContextState, startIndex, ambigIndex);
							input.seek(startIndex);
							return execATN(dfa, input, startIndex, fullContextState);
						}
					}
				}
			}

			if ( !greedy && D.isAcceptState ) {
				predictedAlt = D.prediction;
			}

			if ( D.isAcceptState && D.predicates != null ) {
				int stopIndex = input.index();
				input.seek(startIndex);
				BitSet alts = evalSemanticContext(D.predicates, outerContext, reportAmbiguities);
				D.prediction = ATN.INVALID_ALT_NUMBER;
				switch (alts.cardinality()) {
				case 0:
					throw noViableAlt(input, outerContext, D.configs, startIndex);

				case 1:
					return alts.nextSetBit(0);

				default:
					// report ambiguity after predicate evaluation to make sure the correct
					// set of ambig alts is reported.
					if (reportAmbiguities) {
						reportAmbiguity(dfa, D, startIndex, stopIndex, alts, D.configs);
					}

					return alts.nextSetBit(0);
				}
			}

			if ( D.isAcceptState ) return predictedAlt;

			if (!previous.s0.isPredicateEvaluationState) {
				input.consume();
				t = input.LA(1);
			}

			previous = nextState;
		}
	}

<<<<<<< HEAD
	protected SimulatorState<Symbol> getNextATNState(DFA dfa, TokenStream<? extends Symbol> input, int startIndex, int t, boolean greedy, SimulatorState<Symbol> previous, PredictionContextCache contextCache) {
		SimulatorState<Symbol> nextState = null;
		boolean createPredicateEvaluationState = shouldCreatePredicateEvaluationState(input, startIndex, previous);
		if (createPredicateEvaluationState) {
			// should have been created as a predicate evaluation state in the previous call to computeReachSet
			assert previous.s0.isPredicateEvaluationState == true;

			Set<Predicate> terms = new HashSet<Predicate>();
			for (ATNConfig config : previous.s0.configs) {
				if (config.getSemanticContext() != SemanticContext.NONE) {
					terms.addAll(config.getSemanticContext().getTerms());
				}
			}

			if (terms.size() > 32) {
				throw new UnsupportedOperationException("Too many predicate terms.");
			}

			List<Predicate> sortedTerms = new ArrayList<Predicate>(terms);
			Collections.sort(sortedTerms, new Comparator<Predicate>() {

				@Override
				public int compare(Predicate o1, Predicate o2) {
					if (o1.ruleIndex != o2.ruleIndex) {
						return o1.ruleIndex - o2.ruleIndex;
					}
					else if (o1.predIndex != o2.predIndex) {
						return o1.predIndex - o2.predIndex;
					}
					else {
						return (o1.isCtxDependent ? 1 : 0) - (o2.isCtxDependent ? 1 : 0);
					}
				}
			});

			previous.s0.predicateTerms = sortedTerms;
			int savedIndex = input.index();
			try {
				input.seek(startIndex);
				int edge = 0;
				Map<Predicate, Boolean> evaluatedPredicates = new HashMap<Predicate, Boolean>();
				for (int i = 0; i < sortedTerms.size(); i++) {
					Predicate predicate = sortedTerms.get(i);
					boolean evalResult = predicate.eval(parser, previous.outerContext);
					if (evalResult) {
						edge |= 1 << i;
					}
					evaluatedPredicates.put(predicate, evalResult);
				}

				// filter results
				ATNConfigSet filtered = new ATNConfigSet();
				for (ATNConfig config : previous.s0.configs) {
					if (config.getSemanticContext() != SemanticContext.NONE) {
						if (!config.getSemanticContext().eval(evaluatedPredicates)) {
							continue;
						}

						config = config.transform(config.getState(), SemanticContext.NONE);
					}

					filtered.add(config, contextCache);
				}

				DFAState dfaState = addDFAState(dfa, filtered, false, contextCache);
				addDFAEdge(previous.s0, edge, dfaState);
				nextState = new SimulatorState<Symbol>(previous.outerContext, dfaState, previous.useContext, previous.remainingOuterContext);
			}
			finally {
				if (nextState != null && !nextState.s0.configs.isEmpty()) {
					input.seek(savedIndex);
				}
			}
		}
		else {
			nextState = computeReachSet(dfa, previous, t, greedy, contextCache);
		}

		return nextState;
	}

	protected boolean shouldCreatePredicateEvaluationState(TokenStream<? extends Symbol> input, int startIndex, SimulatorState<Symbol> previous) {
		int k = input.index() - startIndex + 1;
		return previous.s0.configs.hasSemanticContext() && k > 1;
=======
	protected int handleNoViableAlt(@NotNull TokenStream<? extends Symbol> input, int startIndex, @NotNull SimulatorState<Symbol> previous) {
		if (previous.s0 != null) {
			BitSet alts = new BitSet();
			for (ATNConfig config : previous.s0.configs) {
				if (config.getReachesIntoOuterContext() || config.getState() instanceof RuleStopState) {
					alts.set(config.getAlt());
				}
			}

			if (!alts.isEmpty()) {
				return alts.nextSetBit(0);
			}
		}

		throw noViableAlt(input, previous.outerContext, previous.s0.configs, startIndex);
>>>>>>> 8e50223b
	}

	protected SimulatorState<Symbol> computeReachSet(DFA dfa, SimulatorState<Symbol> previous, int t, boolean greedy, PredictionContextCache contextCache) {
		final boolean useContext = previous.useContext;
		ParserRuleContext<Symbol> remainingGlobalContext = previous.remainingOuterContext;

		DFAState s = previous.s0;
		if ( useContext ) {
			while ( s.isContextSymbol(t) ) {
				DFAState next = null;
				if (remainingGlobalContext != null) {
					remainingGlobalContext = skipTailCalls(remainingGlobalContext);
					next = s.getContextTarget(getInvokingState(remainingGlobalContext));
				}

				if ( next == null ) {
					break;
				}

				remainingGlobalContext = remainingGlobalContext.getParent();
				s = next;
			}
		}

		assert !s.isAcceptState;
		if ( s.isAcceptState ) {
			return new SimulatorState<Symbol>(previous.outerContext, s, useContext, remainingGlobalContext);
		}

		final DFAState s0 = s;

		DFAState existingTarget = s0 != null ? s0.getTarget(t) : null;
		if (existingTarget != null) {
			return new SimulatorState<Symbol>(previous.outerContext, existingTarget, useContext, remainingGlobalContext);
		}

		List<ATNConfig> closureConfigs = new ArrayList<ATNConfig>(s0.configs);
		IntegerList contextElements = null;
		ATNConfigSet reach = new ATNConfigSet();
		boolean stepIntoGlobal;
		do {
			boolean hasMoreContext = !useContext || remainingGlobalContext != null;
			if (!hasMoreContext) {
				reach.setOutermostConfigSet(true);
			}

			ATNConfigSet reachIntermediate = new ATNConfigSet();
			int ncl = closureConfigs.size();
			for (int ci=0; ci<ncl; ci++) { // TODO: foreach
				ATNConfig c = closureConfigs.get(ci);
				if ( debug ) System.out.println("testing "+getTokenName(t)+" at "+c.toString());
				int n = c.getState().getNumberOfOptimizedTransitions();
				for (int ti=0; ti<n; ti++) {               // for each optimized transition
					Transition trans = c.getState().getOptimizedTransition(ti);
					ATNState target = getReachableTarget(c, trans, t);
					if ( target!=null ) {
						reachIntermediate.add(c.transform(target));
					}
				}
			}

			if (optimize_unique_closure && greedy && reachIntermediate.getUniqueAlt() != ATN.INVALID_ALT_NUMBER) {
				reachIntermediate.setOutermostConfigSet(reach.isOutermostConfigSet());
				reach = reachIntermediate;
				break;
			}

			final boolean collectPredicates = false;
			closure(reachIntermediate, reach, collectPredicates, greedy, hasMoreContext, contextCache);
			stepIntoGlobal = reach.getDipsIntoOuterContext();

			if (useContext && stepIntoGlobal) {
				reach.clear();

				remainingGlobalContext = skipTailCalls(remainingGlobalContext);
				int nextContextElement = getInvokingState(remainingGlobalContext);
				if (contextElements == null) {
					contextElements = new IntegerList();
				}

				if (remainingGlobalContext.isEmpty()) {
					remainingGlobalContext = null;
				} else {
					remainingGlobalContext = remainingGlobalContext.getParent();
				}

				contextElements.add(nextContextElement);
				if (nextContextElement != PredictionContext.EMPTY_FULL_STATE_KEY) {
					for (int i = 0; i < closureConfigs.size(); i++) {
						closureConfigs.set(i, closureConfigs.get(i).appendContext(nextContextElement, contextCache));
					}
				}
			}
		} while (useContext && stepIntoGlobal);

		if (reach.isEmpty()) {
			return null;
		}

		DFAState dfaState = null;
		if (s0 != null) {
			dfaState = addDFAEdge(dfa, s0, t, contextElements, reach, contextCache);
		}

		assert !useContext || !dfaState.configs.getDipsIntoOuterContext();
		return new SimulatorState<Symbol>(previous.outerContext, dfaState, useContext, remainingGlobalContext);
	}

	@NotNull
	public SimulatorState<Symbol> computeStartState(DFA dfa,
											ParserRuleContext<Symbol> globalContext,
											boolean useContext)
	{
		DFAState s0 = useContext ? dfa.s0full.get() : dfa.s0.get();
		if (s0 != null) {
			if (!useContext) {
				return new SimulatorState<Symbol>(globalContext, s0, useContext, globalContext);
			}

			s0.setContextSensitive(atn);
		}

		final int decision = dfa.decision;
		@NotNull
		final ATNState p = dfa.atnStartState;

		int previousContext = 0;
		ParserRuleContext<Symbol> remainingGlobalContext = globalContext;
		PredictionContext initialContext = useContext ? PredictionContext.EMPTY_FULL : PredictionContext.EMPTY_LOCAL; // always at least the implicit call to start rule
		PredictionContextCache contextCache = new PredictionContextCache();
		if (useContext) {
			while (s0 != null && s0.isContextSensitive() && remainingGlobalContext != null) {
				DFAState next;
				remainingGlobalContext = skipTailCalls(remainingGlobalContext);
				if (remainingGlobalContext.isEmpty()) {
					next = s0.getContextTarget(PredictionContext.EMPTY_FULL_STATE_KEY);
					previousContext = PredictionContext.EMPTY_FULL_STATE_KEY;
					remainingGlobalContext = null;
				}
				else {
					previousContext = getInvokingState(remainingGlobalContext);
					next = s0.getContextTarget(previousContext);
					initialContext = initialContext.appendContext(previousContext, contextCache);
					remainingGlobalContext = remainingGlobalContext.getParent();
				}

				if (next == null) {
					break;
				}

				s0 = next;
			}
		}

		if (s0 != null && !s0.isContextSensitive()) {
			return new SimulatorState<Symbol>(globalContext, s0, useContext, remainingGlobalContext);
		}

		ATNConfigSet configs = new ATNConfigSet();

		DecisionState decState = null;
		if ( atn.decisionToState.size()>0 ) {
			decState = atn.decisionToState.get(decision);
		}

		boolean greedy = decState == null || decState.isGreedy;
		while (true) {
			ATNConfigSet reachIntermediate = new ATNConfigSet();
			int n = p.getNumberOfTransitions();
			for (int ti=0; ti<n; ti++) {
				// for each transition
				ATNState target = p.transition(ti).target;
				reachIntermediate.add(ATNConfig.create(target, ti + 1, initialContext));
			}

			boolean hasMoreContext = remainingGlobalContext != null;
			if (!hasMoreContext) {
				configs.setOutermostConfigSet(true);
			}

			final boolean collectPredicates = true;
			closure(reachIntermediate, configs, collectPredicates, greedy, hasMoreContext, contextCache);
			boolean stepIntoGlobal = configs.getDipsIntoOuterContext();

			DFAState next = addDFAState(dfa, configs, false, contextCache);
			if (s0 == null) {
				AtomicReference<DFAState> reference = useContext ? dfa.s0full : dfa.s0;
				if (!reference.compareAndSet(null, next)) {
					next = reference.get();
				}
			}
			else {
				s0.setContextTarget(previousContext, next);
			}
			s0 = next;

			if (!useContext || !stepIntoGlobal) {
				break;
			}

			// TODO: make sure it distinguishes empty stack states
			next.setContextSensitive(atn);

			configs.clear();
			remainingGlobalContext = skipTailCalls(remainingGlobalContext);
			int nextContextElement = getInvokingState(remainingGlobalContext);

			if (remainingGlobalContext.isEmpty()) {
				remainingGlobalContext = null;
			} else {
				remainingGlobalContext = remainingGlobalContext.getParent();
			}

			if (nextContextElement != PredictionContext.EMPTY_FULL_STATE_KEY) {
				initialContext = initialContext.appendContext(nextContextElement, contextCache);
			}

			previousContext = nextContextElement;
		}

		return new SimulatorState<Symbol>(globalContext, s0, useContext, remainingGlobalContext);
	}

	@Nullable
	public ATNState getReachableTarget(@NotNull ATNConfig source, @NotNull Transition trans, int ttype) {
		switch (trans.getSerializationType()) {
		case Transition.ATOM:
			AtomTransition at = (AtomTransition)trans;
			if ( at.label == ttype ) {
				return at.target;
			}

			return null;

		case Transition.SET:
			SetTransition st = (SetTransition)trans;
			if ( st.set.contains(ttype) ) {
				return st.target;
			}

			return null;

		case Transition.NOT_SET:
			NotSetTransition nst = (NotSetTransition)trans;
			if ( !nst.set.contains(ttype) ) {
				return nst.target;
			}

			return null;

		case Transition.RANGE:
			RangeTransition rt = (RangeTransition)trans;
			if ( ttype>=rt.from && ttype<=rt.to ) {
				return rt.target;
			}

			return null;

		case Transition.WILDCARD:
			if (ttype != Token.EOF) {
				return trans.target;
			}

			return null;

		default:
			return null;
		}
	}

	/** collect and set D's semantic context */
	public DFAState.PredPrediction[] predicateDFAState(DFAState D,
													   ATNConfigSet configs,
													   int nalts)
	{
		BitSet conflictingAlts = getConflictingAltsFromConfigSet(configs);
		if ( debug ) System.out.println("predicateDFAState "+D);
		SemanticContext[] altToPred = getPredsForAmbigAlts(conflictingAlts, configs, nalts);
		// altToPred[uniqueAlt] is now our validating predicate (if any)
		DFAState.PredPrediction[] predPredictions = null;
		if ( altToPred!=null ) {
			// we have a validating predicate; test it
			// Update DFA so reach becomes accept state with predicate
			predPredictions = getPredicatePredictions(conflictingAlts, altToPred);
			D.predicates = predPredictions;
			D.prediction = ATN.INVALID_ALT_NUMBER; // make sure we use preds
		}
		return predPredictions;
	}

	public SemanticContext[] getPredsForAmbigAlts(@NotNull BitSet ambigAlts,
												  @NotNull ATNConfigSet configs,
												  int nalts)
	{
		// REACH=[1|1|[]|0:0, 1|2|[]|0:1]

		/* altToPred starts as an array of all null contexts. The entry at index i
		 * corresponds to alternative i. altToPred[i] may have one of three values:
		 *   1. null: no ATNConfig c is found such that c.alt==i
		 *   2. SemanticContext.NONE: At least one ATNConfig c exists such that
		 *      c.alt==i and c.semanticContext==SemanticContext.NONE. In other words,
		 *      alt i has at least one unpredicated config.
		 *   3. Non-NONE Semantic Context: There exists at least one, and for all
		 *      ATNConfig c such that c.alt==i, c.semanticContext!=SemanticContext.NONE.
		 *
		 * From this, it is clear that NONE||anything==NONE.
		 */
		SemanticContext[] altToPred = new SemanticContext[nalts +1];
		int n = altToPred.length;
		for (ATNConfig c : configs) {
			if ( ambigAlts.get(c.getAlt()) ) {
				altToPred[c.getAlt()] = SemanticContext.or(altToPred[c.getAlt()], c.getSemanticContext());
			}
		}

		int nPredAlts = 0;
		for (int i = 0; i < n; i++) {
			if (altToPred[i] == null) {
				altToPred[i] = SemanticContext.NONE;
			}
			else if (altToPred[i] != SemanticContext.NONE) {
				nPredAlts++;
			}
		}

		// nonambig alts are null in altToPred
		if ( nPredAlts==0 ) altToPred = null;
		if ( debug ) System.out.println("getPredsForAmbigAlts result "+Arrays.toString(altToPred));
		return altToPred;
	}

	public DFAState.PredPrediction[] getPredicatePredictions(BitSet ambigAlts, SemanticContext[] altToPred) {
		List<DFAState.PredPrediction> pairs = new ArrayList<DFAState.PredPrediction>();
		boolean containsPredicate = false;
		for (int i = 1; i < altToPred.length; i++) {
			SemanticContext pred = altToPred[i];

			// unpredicated is indicated by SemanticContext.NONE
			assert pred != null;

			// find first unpredicated but ambig alternative, if any.
			// Only ambiguous alternatives will have SemanticContext.NONE.
			// Any unambig alts or ambig naked alts after first ambig naked are ignored
			// (null, i) means alt i is the default prediction
			// if no (null, i), then no default prediction.
			if (ambigAlts!=null && ambigAlts.get(i) && pred==SemanticContext.NONE) {
				pairs.add(new DFAState.PredPrediction(null, i));
			}
			else if ( pred!=SemanticContext.NONE ) {
				containsPredicate = true;
				pairs.add(new DFAState.PredPrediction(pred, i));
			}
		}

		if ( !containsPredicate ) {
			pairs = null;
		}

//		System.out.println(Arrays.toString(altToPred)+"->"+pairs);
		return pairs.toArray(new DFAState.PredPrediction[pairs.size()]);
	}

	/** Look through a list of predicate/alt pairs, returning alts for the
	 *  pairs that win. A {@code null} predicate indicates an alt containing an
	 *  unpredicated config which behaves as "always true."
	 *
	 * @param checkUniqueMatch If true, {@link ATN#INVALID_ALT_NUMBER} will be returned
	 *      if the match in not unique.
	 */
	public BitSet evalSemanticContext(@NotNull DFAState.PredPrediction[] predPredictions,
										   ParserRuleContext<Symbol> outerContext,
										   boolean complete)
	{
		BitSet predictions = new BitSet();
		for (DFAState.PredPrediction pair : predPredictions) {
			if ( pair.pred==null ) {
				predictions.set(pair.alt);
				if (!complete) {
					break;
				}

				continue;
			}

			boolean evaluatedResult = pair.pred.eval(parser, outerContext);
			if ( debug || dfa_debug ) {
				System.out.println("eval pred "+pair+"="+evaluatedResult);
			}

			if ( evaluatedResult ) {
				if ( debug || dfa_debug ) System.out.println("PREDICT "+pair.alt);
				predictions.set(pair.alt);
				if (!complete) {
					break;
				}
			}
		}

		return predictions;
	}


	/* TODO: If we are doing predicates, there is no point in pursuing
		 closure operations if we reach a DFA state that uniquely predicts
		 alternative. We will not be caching that DFA state and it is a
		 waste to pursue the closure. Might have to advance when we do
		 ambig detection thought :(
		  */

	protected void closure(ATNConfigSet sourceConfigs,
						   @NotNull ATNConfigSet configs,
						   boolean collectPredicates,
						   boolean greedy,
						   boolean hasMoreContext,
						   @Nullable PredictionContextCache contextCache)
	{
		if (contextCache == null) {
			contextCache = PredictionContextCache.UNCACHED;
		}

		ATNConfigSet currentConfigs = sourceConfigs;
		Set<ATNConfig> closureBusy = new HashSet<ATNConfig>();
		while (currentConfigs.size() > 0) {
			ATNConfigSet intermediate = new ATNConfigSet();
			for (ATNConfig config : currentConfigs) {
				if (optimize_closure_busy && !closureBusy.add(config)) {
					continue;
				}

				closure(config, configs, intermediate, closureBusy, collectPredicates, greedy, hasMoreContext, contextCache, 0);
			}

			currentConfigs = intermediate;
		}
	}

	protected void closure(@NotNull ATNConfig config,
						   @NotNull ATNConfigSet configs,
						   @Nullable ATNConfigSet intermediate,
						   @NotNull Set<ATNConfig> closureBusy,
						   boolean collectPredicates,
						   boolean greedy,
						   boolean hasMoreContexts,
						   @NotNull PredictionContextCache contextCache,
						   int depth)
	{
		if ( debug ) System.out.println("closure("+config.toString(parser,true)+")");

		if ( !optimize_closure_busy && !closureBusy.add(config) ) {
			return; // avoid infinite recursion
		}

		boolean hasEmpty = config.getContext().hasEmpty();
		if ( config.getState() instanceof RuleStopState ) {
			if ( !greedy ) {
				// don't see past end of a rule for any nongreedy decision
				if ( debug ) System.out.println("NONGREEDY at stop state of "+
												getRuleName(config.getState().ruleIndex));
				configs.add(config, contextCache);
				return;
			}

			// We hit rule end. If we have context info, use it
			if ( config.getContext()!=null && !config.getContext().isEmpty() ) {
				int nonEmptySize = config.getContext().size() - (hasEmpty ? 1 : 0);
				for (int i = 0; i < nonEmptySize; i++) {
					PredictionContext newContext = config.getContext().getParent(i); // "pop" invoking state
					ATNState invokingState = atn.states.get(config.getContext().getInvokingState(i));
					RuleTransition rt = (RuleTransition)invokingState.transition(0);
					ATNState retState = rt.followState;
					ATNConfig c = ATNConfig.create(retState, config.getAlt(), newContext, config.getSemanticContext());
					// While we have context to pop back from, we may have
					// gotten that context AFTER having fallen off a rule.
					// Make sure we track that we are now out of context.
					c.setOuterContextDepth(config.getOuterContextDepth());
					assert depth > Integer.MIN_VALUE;
					if (optimize_closure_busy && c.getContext().isEmpty() && !closureBusy.add(c)) {
						continue;
					}

					closure(c, configs, intermediate, closureBusy, collectPredicates, greedy, hasMoreContexts, contextCache, depth - 1);
				}

				if (!hasEmpty || !hasMoreContexts) {
					return;
				}

				config = config.transform(config.getState(), PredictionContext.EMPTY_LOCAL);
			}
			else if (!hasMoreContexts) {
				configs.add(config, contextCache);
				return;
			}
			else {
				// else if we have no context info, just chase follow links (if greedy)
				if ( debug ) System.out.println("FALLING off rule "+
												getRuleName(config.getState().ruleIndex));
			}
		}

		ATNState p = config.getState();
		// optimization
		if ( !p.onlyHasEpsilonTransitions() ) {
            configs.add(config, contextCache);
            if ( debug ) System.out.println("added config "+configs);
        }

        for (int i=0; i<p.getNumberOfOptimizedTransitions(); i++) {
            Transition t = p.getOptimizedTransition(i);
            boolean continueCollecting =
				!(t instanceof ActionTransition) && collectPredicates;
            ATNConfig c = getEpsilonTarget(config, t, continueCollecting, depth == 0, contextCache);
			if ( c!=null ) {
				if (t instanceof RuleTransition) {
					if (intermediate != null && !collectPredicates) {
						intermediate.add(c, contextCache);
						continue;
					}
				}

				if (optimize_closure_busy) {
					boolean checkClosure = false;
					if (c.getState() instanceof StarLoopEntryState || c.getState() instanceof BlockEndState || c.getState() instanceof LoopEndState) {
						checkClosure = true;
					}
					else if (c.getState() instanceof PlusBlockStartState) {
						checkClosure = true;
					}
					else if (config.getState() instanceof RuleStopState && c.getContext().isEmpty()) {
						checkClosure = true;
					}

					if (checkClosure && !closureBusy.add(c)) {
						continue;
					}
				}

				int newDepth = depth;
				if ( config.getState() instanceof RuleStopState ) {
					// target fell off end of rule; mark resulting c as having dipped into outer context
					// We can't get here if incoming config was rule stop and we had context
					// track how far we dip into outer context.  Might
					// come in handy and we avoid evaluating context dependent
					// preds if this is > 0.
					c.setOuterContextDepth(c.getOuterContextDepth() + 1);

					assert newDepth > Integer.MIN_VALUE;
					newDepth--;
					if ( debug ) System.out.println("dips into outer ctx: "+c);
				}
				else if (t instanceof RuleTransition) {
					if (optimize_tail_calls && ((RuleTransition)t).optimizedTailCall && (!tail_call_preserves_sll || !PredictionContext.isEmptyLocal(config.getContext()))) {
						assert c.getContext() == config.getContext();
						if (newDepth == 0) {
							// the pop/push of a tail call would keep the depth
							// constant, except we latch if it goes negative
							newDepth--;
							if (!tail_call_preserves_sll && PredictionContext.isEmptyLocal(config.getContext())) {
								// make sure the SLL config "dips into the outer context" or prediction may not fall back to LL on conflict
								c.setOuterContextDepth(c.getOuterContextDepth() + 1);
							}
						}
					}
					else {
						// latch when newDepth goes negative - once we step out of the entry context we can't return
						if (newDepth >= 0) {
							newDepth++;
						}
					}
				}

				closure(c, configs, intermediate, closureBusy, continueCollecting, greedy, hasMoreContexts, contextCache, newDepth);
			}
		}
	}

	@NotNull
	public String getRuleName(int index) {
		if ( parser!=null && index>=0 ) return parser.getRuleNames()[index];
		return "<rule "+index+">";
	}

	@Nullable
	public ATNConfig getEpsilonTarget(@NotNull ATNConfig config, @NotNull Transition t, boolean collectPredicates, boolean inContext, PredictionContextCache contextCache) {
		switch (t.getSerializationType()) {
		case Transition.RULE:
			return ruleTransition(config, (RuleTransition)t, contextCache);

		case Transition.PREDICATE:
			return predTransition(config, (PredicateTransition)t, collectPredicates, inContext);

		case Transition.ACTION:
			return actionTransition(config, (ActionTransition)t);

		case Transition.EPSILON:
			return config.transform(t.target);

		default:
			return null;
		}
	}

	@NotNull
	public ATNConfig actionTransition(@NotNull ATNConfig config, @NotNull ActionTransition t) {
		if ( debug ) System.out.println("ACTION edge "+t.ruleIndex+":"+t.actionIndex);
		return config.transform(t.target);
	}

	@Nullable
	public ATNConfig predTransition(@NotNull ATNConfig config,
									@NotNull PredicateTransition pt,
									boolean collectPredicates,
									boolean inContext)
	{
		if ( debug ) {
			System.out.println("PRED (collectPredicates="+collectPredicates+") "+
                    pt.ruleIndex+":"+pt.predIndex+
					", ctx dependent="+pt.isCtxDependent);
			if ( parser != null ) {
                System.out.println("context surrounding pred is "+
                                   parser.getRuleInvocationStack());
            }
		}

        ATNConfig c;
        if ( collectPredicates &&
			 (!pt.isCtxDependent || (pt.isCtxDependent&&inContext)) )
		{
            SemanticContext newSemCtx = SemanticContext.and(config.getSemanticContext(), pt.getPredicate());
            c = config.transform(pt.target, newSemCtx);
        }
		else {
			c = config.transform(pt.target);
		}

		if ( debug ) System.out.println("config from pred transition="+c);
        return c;
	}

	@NotNull
	public ATNConfig ruleTransition(@NotNull ATNConfig config, @NotNull RuleTransition t, @Nullable PredictionContextCache contextCache) {
		if ( debug ) {
			System.out.println("CALL rule "+getRuleName(t.target.ruleIndex)+
							   ", ctx="+config.getContext());
		}

		ATNState p = config.getState();
		PredictionContext newContext;

		if (optimize_tail_calls && t.optimizedTailCall && (!tail_call_preserves_sll || !PredictionContext.isEmptyLocal(config.getContext()))) {
			newContext = config.getContext();
		}
		else if (contextCache != null) {
			newContext = contextCache.getChild(config.getContext(), p.stateNumber);
		}
		else {
			newContext = config.getContext().getChild(p.stateNumber);
		}

		return config.transform(t.target, newContext);
	}

	private static final Comparator<ATNConfig> STATE_ALT_SORT_COMPARATOR =
		new Comparator<ATNConfig>() {

			@Override
			public int compare(ATNConfig o1, ATNConfig o2) {
				int diff = o1.getState().stateNumber - o2.getState().stateNumber;
				if (diff != 0) {
					return diff;
				}

				diff = o1.getAlt() - o2.getAlt();
				if (diff != 0) {
					return diff;
				}

				return 0;
			}

		};

	private BitSet isConflicted(@NotNull ATNConfigSet configset, PredictionContextCache contextCache) {
		if (configset.getUniqueAlt() != ATN.INVALID_ALT_NUMBER || configset.size() <= 1) {
			return null;
		}

		List<ATNConfig> configs = new ArrayList<ATNConfig>(configset);
		Collections.sort(configs, STATE_ALT_SORT_COMPARATOR);

		BitSet alts = new BitSet();
		int minAlt = configs.get(0).getAlt();
		alts.set(minAlt);

		/* Quick checks come first (single pass, no context joining):
		 *  1. Make sure first config in the sorted list predicts the minimum
		 *     represented alternative.
		 *  2. Make sure every represented state has at least one configuration
		 *     which predicts the minimum represented alternative.
		 */
		int currentState = configs.get(0).getState().stateNumber;
		for (int i = 0; i < configs.size(); i++) {
			ATNConfig config = configs.get(i);
			if (config.getState().stateNumber != currentState) {
				if (config.getAlt() != minAlt) {
					return null;
				}

				currentState = config.getState().stateNumber;
			}
		}

		currentState = configs.get(0).getState().stateNumber;
		int firstIndexCurrentState = 0;
		int lastIndexCurrentStateMinAlt = 0;
		PredictionContext joinedCheckContext = configs.get(0).getContext();
		for (int i = 1; i < configs.size(); i++) {
			ATNConfig config = configs.get(i);
			if (config.getAlt() != minAlt) {
				break;
			}

			if (config.getState().stateNumber != currentState) {
				break;
			}

			lastIndexCurrentStateMinAlt = i;
			joinedCheckContext = contextCache.join(joinedCheckContext, configs.get(i).getContext());
		}

		for (int i = lastIndexCurrentStateMinAlt + 1; i < configs.size(); i++) {
			ATNConfig config = configs.get(i);
			ATNState state = config.getState();
			alts.set(config.getAlt());
			if (state.stateNumber != currentState) {
				currentState = state.stateNumber;
				firstIndexCurrentState = i;
				lastIndexCurrentStateMinAlt = i;
				joinedCheckContext = config.getContext();
				for (int j = firstIndexCurrentState + 1; j < configs.size(); j++) {
					ATNConfig config2 = configs.get(j);
					if (config2.getAlt() != minAlt) {
						break;
					}

					if (config2.getState().stateNumber != currentState) {
						break;
					}

					lastIndexCurrentStateMinAlt = i;
					joinedCheckContext = contextCache.join(joinedCheckContext, config2.getContext());
				}

				i = lastIndexCurrentStateMinAlt;
				continue;
			}

			PredictionContext check = contextCache.join(joinedCheckContext, config.getContext());
			if (!joinedCheckContext.equals(check)) {
				return null;
			}

			if (optimize_hidden_conflicted_configs) {
				for (int j = firstIndexCurrentState; j <= lastIndexCurrentStateMinAlt; j++) {
					ATNConfig checkConfig = configs.get(j);

					if (checkConfig.getSemanticContext() != SemanticContext.NONE
						&& !checkConfig.getSemanticContext().equals(config.getSemanticContext()))
					{
						continue;
					}

					if (joinedCheckContext != checkConfig.getContext()) {
						check = contextCache.join(checkConfig.getContext(), config.getContext());
						if (!checkConfig.getContext().equals(check)) {
							continue;
						}
					}

					config.setHidden(true);
				}
			}
		}

		return alts;
	}

	protected BitSet getConflictingAltsFromConfigSet(ATNConfigSet configs) {
		BitSet conflictingAlts = configs.getConflictingAlts();
		if ( conflictingAlts == null && configs.getUniqueAlt()!= ATN.INVALID_ALT_NUMBER ) {
			conflictingAlts = new BitSet();
			conflictingAlts.set(configs.getUniqueAlt());
		}

		return conflictingAlts;
	}

	protected int resolveToMinAlt(@NotNull DFAState D, BitSet conflictingAlts) {
		// kill dead alts so we don't chase them ever
//		killAlts(conflictingAlts, D.configset);
		D.prediction = conflictingAlts.nextSetBit(0);
		if ( debug ) System.out.println("RESOLVED TO "+D.prediction+" for "+D);
		return D.prediction;
	}

	@NotNull
	public String getTokenName(int t) {
		if ( t==Token.EOF ) return "EOF";
		if ( parser!=null && parser.getTokenNames()!=null ) {
			String[] tokensNames = parser.getTokenNames();
			if ( t>=tokensNames.length ) {
				System.err.println(t+" ttype out of range: "+ Arrays.toString(tokensNames));
				System.err.println(((CommonTokenStream)parser.getInputStream()).getTokens());
			}
			else {
				return tokensNames[t]+"<"+t+">";
			}
		}
		return String.valueOf(t);
	}

	public String getLookaheadName(TokenStream<?> input) {
		return getTokenName(input.LA(1));
	}

	public void dumpDeadEndConfigs(@NotNull NoViableAltException nvae) {
		System.err.println("dead end configs: ");
		for (ATNConfig c : nvae.deadEndConfigs) {
			String trans = "no edges";
			if ( c.getState().getNumberOfOptimizedTransitions()>0 ) {
				Transition t = c.getState().getOptimizedTransition(0);
				if ( t instanceof AtomTransition) {
					AtomTransition at = (AtomTransition)t;
					trans = "Atom "+getTokenName(at.label);
				}
				else if ( t instanceof SetTransition ) {
					SetTransition st = (SetTransition)t;
					boolean not = st instanceof NotSetTransition;
					trans = (not?"~":"")+"Set "+st.set.toString();
				}
			}
			System.err.println(c.toString(parser, true)+":"+trans);
		}
	}

	@NotNull
	public NoViableAltException noViableAlt(@NotNull TokenStream<? extends Symbol> input,
											@NotNull ParserRuleContext<Symbol> outerContext,
											@NotNull ATNConfigSet configs,
											int startIndex)
	{
		return new NoViableAltException(parser, input,
											input.get(startIndex),
											input.LT(1),
											configs, outerContext);
	}

	public int getUniqueAlt(@NotNull Collection<ATNConfig> configs) {
		int alt = ATN.INVALID_ALT_NUMBER;
		for (ATNConfig c : configs) {
			if ( alt == ATN.INVALID_ALT_NUMBER ) {
				alt = c.getAlt(); // found first alt
			}
			else if ( c.getAlt()!=alt ) {
				return ATN.INVALID_ALT_NUMBER;
			}
		}
		return alt;
	}

	public boolean configWithAltAtStopState(@NotNull Collection<ATNConfig> configs, int alt) {
		for (ATNConfig c : configs) {
			if ( c.getAlt() == alt ) {
				if ( c.getState().getClass() == RuleStopState.class ) {
					return true;
				}
			}
		}
		return false;
	}

	@NotNull
	protected DFAState addDFAEdge(@NotNull DFA dfa,
								  @NotNull DFAState fromState,
								  int t,
								  IntegerList contextTransitions,
								  @NotNull ATNConfigSet toConfigs,
								  PredictionContextCache contextCache)
	{
		assert dfa.isContextSensitive() || contextTransitions == null || contextTransitions.isEmpty();

		DFAState from = fromState;
		DFAState to = addDFAState(dfa, toConfigs, toConfigs.hasSemanticContext(), contextCache);

		if (contextTransitions != null) {
			for (int context : contextTransitions.toArray()) {
				if (context == PredictionContext.EMPTY_FULL_STATE_KEY) {
					if (from.configs.isOutermostConfigSet()) {
						continue;
					}
				}

				from.setContextSensitive(atn);
				from.setContextSymbol(t);
				DFAState next = from.getContextTarget(context);
				if (next != null) {
					from = next;
					continue;
				}

				next = addDFAContextState(dfa, from.configs, false, context, contextCache);
				assert context != PredictionContext.EMPTY_FULL_STATE_KEY || next.configs.isOutermostConfigSet();
				from.setContextTarget(context, next);
				from = next;
			}
		}

        if ( debug ) System.out.println("EDGE "+from+" -> "+to+" upon "+getTokenName(t));
		addDFAEdge(from, t, to);
		if ( debug ) System.out.println("DFA=\n"+dfa.toString(parser!=null?parser.getTokenNames():null, parser!=null?parser.getRuleNames():null));
		return to;
	}

	protected void addDFAEdge(@Nullable DFAState p, int t, @Nullable DFAState q) {
		if ( p!=null ) {
			p.setTarget(t, q);
		}
	}

	/** See comment on LexerInterpreter.addDFAState. */
	@NotNull
	protected DFAState addDFAContextState(@NotNull DFA dfa, @NotNull ATNConfigSet configs, boolean predicateEvaluationState, int invokingContext, PredictionContextCache contextCache) {
		if (invokingContext != PredictionContext.EMPTY_FULL_STATE_KEY) {
			ATNConfigSet contextConfigs = new ATNConfigSet();
			for (ATNConfig config : configs) {
				contextConfigs.add(config.appendContext(invokingContext, contextCache));
			}

			return addDFAState(dfa, contextConfigs, predicateEvaluationState, contextCache);
		}
		else {
			assert !configs.isOutermostConfigSet() : "Shouldn't be adding a duplicate edge.";
			configs = configs.clone(true);
			configs.setOutermostConfigSet(true);
			return addDFAState(dfa, configs, predicateEvaluationState, contextCache);
		}
	}

	/** See comment on LexerInterpreter.addDFAState. */
	@NotNull
	protected DFAState addDFAState(@NotNull DFA dfa, @NotNull ATNConfigSet configs, boolean predicateEvaluationState, PredictionContextCache contextCache) {
		if (!configs.isReadOnly()) {
			configs.optimizeConfigs(this);
		}

		DFAState proposed = createDFAState(configs);
		proposed.isPredicateEvaluationState = predicateEvaluationState;
		DFAState existing = dfa.states.get(proposed);
		if ( existing!=null ) return existing;

		if (!configs.isReadOnly()) {
			if (configs.getConflictingAlts() == null) {
				configs.setConflictingAlts(isConflicted(configs, contextCache));
				if (optimize_hidden_conflicted_configs && configs.getConflictingAlts() != null) {
					int size = configs.size();
					configs.stripHiddenConfigs();
					if (configs.size() < size) {
						proposed = createDFAState(configs);
						proposed.isPredicateEvaluationState = predicateEvaluationState;
						existing = dfa.states.get(proposed);
						if ( existing!=null ) return existing;
					}
				}
			}
		}

		DFAState newState = createDFAState(configs.clone(true));
		newState.isPredicateEvaluationState = predicateEvaluationState;
		DecisionState decisionState = atn.getDecisionState(dfa.decision);
		boolean greedy = decisionState.isGreedy;
		int predictedAlt = getUniqueAlt(configs);
		if ( predictedAlt!=ATN.INVALID_ALT_NUMBER ) {
			newState.isAcceptState = true;
			newState.prediction = predictedAlt;
		} else if (configs.getConflictingAlts() != null) {
			if (greedy) {
				newState.isAcceptState = true;
				newState.prediction = resolveToMinAlt(newState, newState.configs.getConflictingAlts());
			} else {
				// upon ambiguity for nongreedy, default to exit branch to avoid inf loop
				// this handles case where we find ambiguity that stops DFA construction
				// before a config hits rule stop state. Was leaving prediction blank.
				final int exitAlt = 2;
				newState.isAcceptState = true; // when ambig or ctx sens or nongreedy or .* loop hitting rule stop
				newState.prediction = exitAlt;
			}
		}

		if ( !greedy ) {
			final int exitAlt = 2;
			if ( predictedAlt != ATN.INVALID_ALT_NUMBER && configWithAltAtStopState(configs, 1) ) {
				if ( debug ) System.out.println("nongreedy loop but unique alt "+newState.configs.getUniqueAlt()+" at "+configs);
				// reaches end via .* means nothing after.
				newState.isAcceptState = true;
				newState.prediction = exitAlt;
			}
			else {// if we reached end of rule via exit branch and decision nongreedy, we matched
				if ( configWithAltAtStopState(configs, exitAlt) ) {
					if ( debug ) System.out.println("nongreedy at stop state for exit branch");
					newState.isAcceptState = true;
					newState.prediction = exitAlt;
				}
			}
		}

		if (newState.isAcceptState && configs.hasSemanticContext()) {
			predicateDFAState(newState, configs, decisionState.getNumberOfTransitions());
		}

		DFAState added = dfa.addState(newState);
        if ( debug && added == newState ) System.out.println("adding new DFA state: "+newState);
		return added;
	}

	@NotNull
	protected DFAState createDFAState(@NotNull ATNConfigSet configs) {
		return new DFAState(configs, -1, atn.maxTokenType);
	}

//	public void reportConflict(int startIndex, int stopIndex,
//							   @NotNull IntervalSet alts,
//							   @NotNull ATNConfigSet configs)
//	{
//		if ( debug || retry_debug ) {
//			System.out.println("reportConflict "+alts+":"+configs+
//							   ", input="+parser.getInputString(startIndex, stopIndex));
//		}
//		if ( parser!=null ) parser.getErrorHandler().reportConflict(parser, startIndex, stopIndex, alts, configs);
//	}

	public void reportAttemptingFullContext(DFA dfa, SimulatorState<Symbol> initialState, int startIndex, int stopIndex) {
        if ( debug || retry_debug ) {
			Interval interval = Interval.of(startIndex, stopIndex);
            System.out.println("reportAttemptingFullContext decision="+dfa.decision+":"+initialState.s0.configs+
                               ", input="+parser.getInputStream().getText(interval));
        }
        if ( parser!=null ) parser.getErrorListenerDispatch().reportAttemptingFullContext(parser, dfa, startIndex, stopIndex, initialState);
    }

	public void reportContextSensitivity(DFA dfa, SimulatorState<Symbol> acceptState, int startIndex, int stopIndex) {
        if ( debug || retry_debug ) {
			Interval interval = Interval.of(startIndex, stopIndex);
            System.out.println("reportContextSensitivity decision="+dfa.decision+":"+acceptState.s0.configs+
                               ", input="+parser.getInputStream().getText(interval));
        }
        if ( parser!=null ) parser.getErrorListenerDispatch().reportContextSensitivity(parser, dfa, startIndex, stopIndex, acceptState);
    }

    /** If context sensitive parsing, we know it's ambiguity not conflict */
    public void reportAmbiguity(@NotNull DFA dfa, DFAState D, int startIndex, int stopIndex,
								@NotNull BitSet ambigAlts,
								@NotNull ATNConfigSet configs)
	{
		if ( debug || retry_debug ) {
//			ParserATNPathFinder finder = new ParserATNPathFinder(parser, atn);
//			int i = 1;
//			for (Transition t : dfa.atnStartState.transitions) {
//				System.out.println("ALT "+i+"=");
//				System.out.println(startIndex+".."+stopIndex+", len(input)="+parser.getInputStream().size());
//				TraceTree path = finder.trace(t.target, parser.getContext(), (TokenStream)parser.getInputStream(),
//											  startIndex, stopIndex);
//				if ( path!=null ) {
//					System.out.println("path = "+path.toStringTree());
//					for (TraceTree leaf : path.leaves) {
//						List<ATNState> states = path.getPathToNode(leaf);
//						System.out.println("states="+states);
//					}
//				}
//				i++;
//			}
			Interval interval = Interval.of(startIndex, stopIndex);
			System.out.println("reportAmbiguity "+
							   ambigAlts+":"+configs+
                               ", input="+parser.getInputStream().getText(interval));
        }
        if ( parser!=null ) parser.getErrorListenerDispatch().reportAmbiguity(parser, dfa, startIndex, stopIndex,
                                                                     ambigAlts, configs);
    }

	protected final int getInvokingState(RuleContext<?> context) {
		if (context.isEmpty()) {
			return PredictionContext.EMPTY_FULL_STATE_KEY;
		}

		return context.invokingState;
	}

	protected final <T extends Token> ParserRuleContext<T> skipTailCalls(ParserRuleContext<T> context) {
		if (!optimize_tail_calls) {
			return context;
		}

		while (!context.isEmpty()) {
			ATNState state = atn.states.get(context.invokingState);
			assert state.getNumberOfTransitions() == 1 && state.transition(0).getSerializationType() == Transition.RULE;
			RuleTransition transition = (RuleTransition)state.transition(0);
			if (!transition.tailCall) {
				break;
			}

			context = context.getParent();
		}

		return context;
	}

}<|MERGE_RESOLUTION|>--- conflicted
+++ resolved
@@ -775,7 +775,6 @@
 		}
 	}
 
-<<<<<<< HEAD
 	protected SimulatorState<Symbol> getNextATNState(DFA dfa, TokenStream<? extends Symbol> input, int startIndex, int t, boolean greedy, SimulatorState<Symbol> previous, PredictionContextCache contextCache) {
 		SimulatorState<Symbol> nextState = null;
 		boolean createPredicateEvaluationState = shouldCreatePredicateEvaluationState(input, startIndex, previous);
@@ -860,7 +859,8 @@
 	protected boolean shouldCreatePredicateEvaluationState(TokenStream<? extends Symbol> input, int startIndex, SimulatorState<Symbol> previous) {
 		int k = input.index() - startIndex + 1;
 		return previous.s0.configs.hasSemanticContext() && k > 1;
-=======
+	}
+
 	protected int handleNoViableAlt(@NotNull TokenStream<? extends Symbol> input, int startIndex, @NotNull SimulatorState<Symbol> previous) {
 		if (previous.s0 != null) {
 			BitSet alts = new BitSet();
@@ -876,7 +876,6 @@
 		}
 
 		throw noViableAlt(input, previous.outerContext, previous.s0.configs, startIndex);
->>>>>>> 8e50223b
 	}
 
 	protected SimulatorState<Symbol> computeReachSet(DFA dfa, SimulatorState<Symbol> previous, int t, boolean greedy, PredictionContextCache contextCache) {
