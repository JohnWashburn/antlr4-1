/*
 * [The "BSD license"]
 *  Copyright (c) 2012 Terence Parr
 *  Copyright (c) 2012 Sam Harwell
 *  All rights reserved.
 *
 *  Redistribution and use in source and binary forms, with or without
 *  modification, are permitted provided that the following conditions
 *  are met:
 *
 *  1. Redistributions of source code must retain the above copyright
 *     notice, this list of conditions and the following disclaimer.
 *  2. Redistributions in binary form must reproduce the above copyright
 *     notice, this list of conditions and the following disclaimer in the
 *     documentation and/or other materials provided with the distribution.
 *  3. The name of the author may not be used to endorse or promote products
 *     derived from this software without specific prior written permission.
 *
 *  THIS SOFTWARE IS PROVIDED BY THE AUTHOR ``AS IS'' AND ANY EXPRESS OR
 *  IMPLIED WARRANTIES, INCLUDING, BUT NOT LIMITED TO, THE IMPLIED WARRANTIES
 *  OF MERCHANTABILITY AND FITNESS FOR A PARTICULAR PURPOSE ARE DISCLAIMED.
 *  IN NO EVENT SHALL THE AUTHOR BE LIABLE FOR ANY DIRECT, INDIRECT,
 *  INCIDENTAL, SPECIAL, EXEMPLARY, OR CONSEQUENTIAL DAMAGES (INCLUDING, BUT
 *  NOT LIMITED TO, PROCUREMENT OF SUBSTITUTE GOODS OR SERVICES; LOSS OF USE,
 *  DATA, OR PROFITS; OR BUSINESS INTERRUPTION) HOWEVER CAUSED AND ON ANY
 *  THEORY OF LIABILITY, WHETHER IN CONTRACT, STRICT LIABILITY, OR TORT
 *  (INCLUDING NEGLIGENCE OR OTHERWISE) ARISING IN ANY WAY OUT OF THE USE OF
 *  THIS SOFTWARE, EVEN IF ADVISED OF THE POSSIBILITY OF SUCH DAMAGE.
 */

package org.antlr.v4.runtime.atn;

import org.antlr.v4.runtime.CommonTokenStream;
import org.antlr.v4.runtime.IntStream;
import org.antlr.v4.runtime.NoViableAltException;
import org.antlr.v4.runtime.Parser;
import org.antlr.v4.runtime.ParserRuleContext;
import org.antlr.v4.runtime.RuleContext;
import org.antlr.v4.runtime.Token;
import org.antlr.v4.runtime.TokenStream;
import org.antlr.v4.runtime.dfa.DFA;
import org.antlr.v4.runtime.dfa.DFAState;
import org.antlr.v4.runtime.misc.IntegerList;
import org.antlr.v4.runtime.misc.Interval;
import org.antlr.v4.runtime.misc.NotNull;
import org.antlr.v4.runtime.misc.Nullable;

import java.util.ArrayList;
import java.util.Arrays;
import java.util.BitSet;
import java.util.Collection;
import java.util.Collections;
import java.util.Comparator;
import java.util.HashSet;
import java.util.List;
import java.util.Set;
import java.util.concurrent.atomic.AtomicReference;

/**
 The embodiment of the adaptive LL(*) parsing strategy.

 The basic complexity of the adaptive strategy makes it harder to
 understand. We begin with ATN simulation to build paths in a
 DFA. Subsequent prediction requests go through the DFA first. If
 they reach a state without an edge for the current symbol, the
 algorithm fails over to the ATN simulation to complete the DFA
 path for the current input (until it finds a conflict state or
 uniquely predicting state).

 All of that is done without using the outer context because we
 want to create a DFA that is not dependent upon the rule
 invocation stack when we do a prediction.  One DFA works in all
 contexts. We avoid using context not necessarily because it
 slower, although it can be, but because of the DFA caching
 problem.  The closure routine only considers the rule invocation
 stack created during prediction beginning in the entry rule.  For
 example, if prediction occurs without invoking another rule's
 ATN, there are no context stacks in the configurations. When this
 leads to a conflict, we don't know if it's an ambiguity or a
 weakness in the strong LL(*) parsing strategy (versus full
 LL(*)).

 So, we simply retry the ATN simulation again, this time
 using full outer context and filling a dummy DFA (to avoid
 polluting the context insensitive DFA). Configuration context
 stacks will be the full invocation stack from the start rule. If
 we get a conflict using full context, then we can definitively
 say we have a true ambiguity for that input sequence. If we don't
 get a conflict, it implies that the decision is sensitive to the
 outer context. (It is not context-sensitive in the sense of
 context sensitive grammars.) We create a special DFA accept state
 that maps rule context to a predicted alternative. That is the
 only modification needed to handle full LL(*) prediction. In
 general, full context prediction will use more lookahead than
 necessary, but it pays to share the same DFA. For a schedule
 proof that full context prediction uses that most the same amount
 of lookahead as a context insensitive prediction, see the comment
 on method retryWithContext().

 So, the strategy is complex because we bounce back and forth from
 the ATN to the DFA, simultaneously performing predictions and
 extending the DFA according to previously unseen input
 sequences. The retry with full context is a recursive call to the
 same function naturally because it does the same thing, just with
 a different initial context. The problem is, that we need to pass
 in a "full context mode" parameter so that it knows to report
 conflicts differently. It also knows not to do a retry, to avoid
 infinite recursion, if it is already using full context.

 Retry a simulation using full outer context.
	 *
	 *  One of the key assumptions here is that using full context
	 *  can use at most the same amount of input as a simulation
	 *  that is not useful context (i.e., it uses all possible contexts
	 *  that could invoke our entry rule. I believe that this is true
	 *  and the proof might go like this.
	 *
	 *  THEOREM:  The amount of input consumed during a full context
	 *  simulation is at most the amount of input consumed during a
	 *  non full context simulation.
	 *
	 *  PROOF: Let D be the DFA state at which non-context simulation
	 *  terminated. That means that D does not have a configuration for
	 *  which we can legally pursue more input. (It is legal to work only
	 *  on configurations for which there is no conflict with another
	 *  configuration.) Now we restrict ourselves to following ATN edges
	 *  associated with a single context. Choose any DFA state D' along
	 *  the path (same input) to D. That state has either the same number
	 *  of configurations or fewer. (If the number of configurations is
	 *  the same, then we have degenerated to the non-context case.) Now
	 *  imagine that we restrict to following edges associated with
	 *  another single context and that we reach DFA state D'' for the
	 *  same amount of input as D'. The non-context simulation merges D'
	 *  and D''. The union of the configuration sets either has the same
	 *  number of configurations as both D' and D'' or it has more. If it
	 *  has the same number, we are no worse off and the merge does not
	 *  force us to look for more input than we would otherwise have to
	 *  do. If the union has more configurations, it can introduce
	 *  conflicts but not new alternatives--we cannot conjure up alternatives
	 *  by computing closure on the DFA state.  Here are the cases for
	 *  D' union D'':
	 *
	 *  1. No increase in configurations, D' = D''
	 *  2. Add configuration that introduces a new alternative number.
	 *     This cannot happen because no new alternatives are introduced
	 *     while computing closure, even during start state computation.
	 *  3. D'' adds a configuration that does not conflict with any
	 *     configuration in D'.  Simulating without context would then have
	 *     forced us to use more lookahead than D' (full context) alone.
	 *  3. D'' adds a configuration that introduces a conflict with a
	 *     configuration in D'. There are 2 cases:
	 *     a. The conflict does not cause termination (D' union D''
	 *        is added to the work list). Again no context simulation requires
	 *        more input.
	 *     b. The conflict does cause termination, but this cannot happen.
	 *        By definition, we know that with ALL contexts merged we
	 *        don't terminate until D and D' uses less input than D. Therefore
	 *        no context simulation requires more input than full context
	 *        simulation.
	 *
	 *  We have covered all the cases and there is never a situation where
	 *  a single, full context simulation requires more input than a
	 *  no context simulation.

	 I spent a bunch of time thinking about this problem after finding
	 a case where context-sensitive ATN simulation looks beyond what they
	 no context simulation uses. the no context simulation for if then else
	 stops at the else whereas full context scans through to the end of the
	 statement to decide that the "else statement" clause is ambiguous. And
	 sometimes it is not ambiguous! Ok, I made an untrue assumption in my
	 proof which I won't bother going to. the important thing is what I'm
	 going to do about it. I thought I had a simple answer, but nope. It
	 turns out that the if then else case is perfect example of something
	 that has the following characteristics:

	 * no context conflicts at k=1
	 * full context at k=(1 + length of statement) can be both ambiguous and not
	   ambiguous depending on the input, though I think from different contexts.

	 But, the good news is that the k=1 case is a special case in that
	 SLL(1) and LL(1) have exactly the same power so we can conclude that
	 conflicts at k=1 are true ambiguities and we do not need to pursue
	 context-sensitive parsing. That covers a huge number of cases
	 including the if then else clause and the predicated precedence
	 parsing mechanism. whew! because that could be extremely expensive if
	 we had to do context.

	 Further, there is no point in doing full context if none of the
	 configurations dip into the outer context. This nicely handles cases
	 such as super constructor calls versus function calls. One grammar
	 might look like this:

	 ctorBody : '{' superCall? stat* '}' ;

	 Or, you might see something like

	 stat : superCall ';' | expression ';' | ... ;

	 In both cases I believe that no closure operations will dip into the
	 outer context. In the first case ctorBody in the worst case will stop
	 at the '}'. In the 2nd case it should stop at the ';'. Both cases
	 should stay within the entry rule and not dip into the outer context.

	 So, we now cover what I hope is the vast majority of the cases (in
	 particular the very important precedence parsing case). Anything that
	 needs k>1 and dips into the outer context requires a full context
	 retry. In this case, I'm going to start out with a brain-dead solution
	 which is to mark the DFA state as context-sensitive when I get a
	 conflict. Any further DFA simulation that reaches that state will
	 launch an ATN simulation to get the prediction, without updating the
	 DFA or storing any context information. Later, I can make this more
	 efficient, but at least in this case I can guarantee that it will
	 always do the right thing. We are not making any assumptions about
	 lookahead depth.

	 Ok, writing this up so I can put in a comment.

	 Upon conflict in the no context simulation:

	 * if k=1, report ambiguity and resolve to the minimum conflicting alternative

	 * if k=1 and predicates, no report and include the predicate to
	   predicted alternative map in the DFA state

	 * if k=* and we did not dip into the outer context, report ambiguity
	   and resolve to minimum conflicting alternative

	 * if k>1 and we dip into outer context, retry with full context
		 * if conflict, report ambiguity and resolve to minimum conflicting
		   alternative, mark DFA as context-sensitive
		 * If no conflict, report ctx sensitivity and mark DFA as context-sensitive
		 * Technically, if full context k is less than no context k, we can
			 reuse the conflicting DFA state so we don't have to create special
			 DFA paths branching from context, but we can leave that for
			 optimization later if necessary.

	 * if non-greedy, no report and resolve to the exit alternative
 *
 * 	By default we do full context-sensitive LL(*) parsing not
 	 *  Strong LL(*) parsing. If we fail with Strong LL(*) we
 	 *  try full LL(*). That means we rewind and use context information
 	 *  when closure operations fall off the end of the rule that
 	 *  holds the decision were evaluating
*/
public class ParserATNSimulator<Symbol extends Token> extends ATNSimulator {
	public static final boolean debug = false;
	public static final boolean dfa_debug = false;
	public static final boolean retry_debug = false;

	private PredictionMode predictionMode = PredictionMode.LL;
	public boolean force_global_context = false;
	public boolean always_try_local_context = true;

	public boolean optimize_unique_closure = true;
	public boolean optimize_ll1 = true;
	public boolean optimize_hidden_conflicted_configs = false;
	public boolean optimize_tail_calls = true;
	public boolean tail_call_preserves_sll = true;
	public boolean treat_sllk1_conflict_as_ambiguity = false;

	public static boolean optimize_closure_busy = true;

	@Nullable
	protected final Parser<Symbol> parser;

	/**
	 * When {@code true}, ambiguous alternatives are reported when they are
	 * encountered within {@link #execATN}. When {@code false}, these messages
	 * are suppressed. The default is {@code false}.
	 * <p>
	 * When messages about ambiguous alternatives are not required, setting this
	 * to {@code false} enables additional internal optimizations which may lose
	 * this information.
	 */
	public boolean reportAmbiguities = false;

	/** By default we do full context-sensitive LL(*) parsing not
	 *  Strong LL(*) parsing. If we fail with Strong LL(*) we
	 *  try full LL(*). That means we rewind and use context information
	 *  when closure operations fall off the end of the rule that
	 *  holds the decision were evaluating.
	 */
	protected boolean userWantsCtxSensitive = true;

	/** Testing only! */
	public ParserATNSimulator(@NotNull ATN atn) {
		this(null, atn);
	}

	public ParserATNSimulator(@Nullable Parser<Symbol> parser, @NotNull ATN atn) {
		super(atn);
		this.parser = parser;
	}

	@NotNull
	public final PredictionMode getPredictionMode() {
		return predictionMode;
	}

	public final void setPredictionMode(@NotNull PredictionMode predictionMode) {
		this.predictionMode = predictionMode;
	}

	@Override
	public void reset() {
	}

	public int adaptivePredict(@NotNull TokenStream<? extends Symbol> input, int decision,
							   @Nullable ParserRuleContext<Symbol> outerContext)
	{
		return adaptivePredict(input, decision, outerContext, false);
	}

	public int adaptivePredict(@NotNull TokenStream<? extends Symbol> input,
							   int decision,
							   @Nullable ParserRuleContext<Symbol> outerContext,
							   boolean useContext)
	{
		DFA dfa = atn.decisionToDFA[decision];
		assert dfa != null;
		if (optimize_ll1 && !dfa.isEmpty()) {
			int ll_1 = input.LA(1);
			if (ll_1 >= 0 && ll_1 <= Short.MAX_VALUE) {
				int key = (decision << 16) + ll_1;
				Integer alt = atn.LL1Table.get(key);
				if (alt != null) {
					return alt;
				}
			}
		}

		if (force_global_context) {
			useContext = true;
		}
		else if (!always_try_local_context) {
			useContext |= dfa != null && dfa.isContextSensitive();
		}

		userWantsCtxSensitive = useContext || (predictionMode != PredictionMode.SLL && (outerContext != null));
		if (outerContext == null) {
			outerContext = ParserRuleContext.emptyContext();
		}

		SimulatorState<Symbol> state = null;
		if (!dfa.isEmpty()) {
			state = getStartState(dfa, input, outerContext, useContext);
		}

		if ( state==null ) {
			return predictATN(dfa, input, outerContext, useContext);
		}
		else {
			//dump(dfa);
			// start with the DFA
			int m = input.mark();
			int index = input.index();
			try {
				int alt = execDFA(dfa, input, index, state);
				return alt;
			}
			finally {
				input.seek(index);
				input.release(m);
			}
		}
	}

	public SimulatorState<Symbol> getStartState(@NotNull DFA dfa,
										@NotNull TokenStream<? extends Symbol> input,
										@NotNull ParserRuleContext<Symbol> outerContext,
										boolean useContext) {

		if (!useContext) {
			if (dfa.s0.get() == null) {
				return null;
			}

			return new SimulatorState<Symbol>(outerContext, dfa.s0.get(), false, outerContext);
		}

		ParserRuleContext<Symbol> remainingContext = outerContext;
		assert outerContext != null;
		DFAState s0 = dfa.s0full.get();
		while (remainingContext != null && s0 != null && s0.isContextSensitive()) {
			remainingContext = skipTailCalls(remainingContext);
			s0 = s0.getContextTarget(getReturnState(remainingContext));
			if (remainingContext.isEmpty()) {
				assert s0 == null || !s0.isContextSensitive();
			}
			else {
				remainingContext = remainingContext.getParent();
			}
		}

		if (s0 == null) {
			return null;
		}

		return new SimulatorState<Symbol>(outerContext, s0, useContext, remainingContext);
	}

	public int predictATN(@NotNull DFA dfa, @NotNull TokenStream<? extends Symbol> input,
						  @Nullable ParserRuleContext<Symbol> outerContext,
						  boolean useContext)
	{
		if ( outerContext==null ) outerContext = ParserRuleContext.emptyContext();
		if ( debug ) System.out.println("ATN decision "+dfa.decision+
										" exec LA(1)=="+ getLookaheadName(input) +
										", outerContext="+outerContext.toString(parser));

		int alt = 0;
		int m = input.mark();
		int index = input.index();
		try {
			SimulatorState<Symbol> state = computeStartState(dfa, outerContext, useContext);
			if (state.s0.isAcceptState) {
				return execDFA(dfa, input, index, state);
			}
			else {
				alt = execATN(dfa, input, index, state);
			}
		}
		catch (NoViableAltException nvae) {
			if ( debug ) dumpDeadEndConfigs(nvae);
			throw nvae;
		}
		finally {
			input.seek(index);
			input.release(m);
		}
		if ( debug ) System.out.println("DFA after predictATN: "+dfa.toString(parser.getTokenNames(), parser.getRuleNames()));
		return alt;
	}

	public int execDFA(@NotNull DFA dfa,
					   @NotNull TokenStream<? extends Symbol> input, int startIndex,
					   @NotNull SimulatorState<Symbol> state)
    {
		ParserRuleContext<Symbol> outerContext = state.outerContext;
		if ( dfa_debug ) System.out.println("DFA decision "+dfa.decision+
											" exec LA(1)=="+ getLookaheadName(input) +
											", outerContext="+outerContext.toString(parser));
		if ( dfa_debug ) System.out.print(dfa.toString(parser.getTokenNames(), parser.getRuleNames()));
		DFAState acceptState = null;
		DFAState s = state.s0;

		int t = input.LA(1);
		ParserRuleContext<Symbol> remainingOuterContext = state.remainingOuterContext;

		while ( true ) {
			if ( dfa_debug ) System.out.println("DFA state "+s.stateNumber+" LA(1)=="+getLookaheadName(input));
			if ( state.useContext ) {
				while ( s.isContextSymbol(t) ) {
					DFAState next = null;
					if (remainingOuterContext != null) {
						remainingOuterContext = skipTailCalls(remainingOuterContext);
						next = s.getContextTarget(getReturnState(remainingOuterContext));
					}

					if ( next == null ) {
						// fail over to ATN
						SimulatorState<Symbol> initialState = new SimulatorState<Symbol>(state.outerContext, s, state.useContext, remainingOuterContext);
						return execATN(dfa, input, startIndex, initialState);
					}

					remainingOuterContext = remainingOuterContext.getParent();
					s = next;
				}
			}
			if ( s.isAcceptState ) {
				if ( s.predicates!=null ) {
					if ( dfa_debug ) System.out.println("accept "+s);
				}
				else {
					if ( dfa_debug ) System.out.println("accept; predict "+s.prediction +" in state "+s.stateNumber);
				}
				acceptState = s;
				// keep going unless we're at EOF or state only has one alt number
				// mentioned in configs; check if something else could match
				// TODO: don't we always stop? only lexer would keep going
				// TODO: v3 dfa don't do this.
				break;
			}

			// t is not updated if one of these states is reached
			assert !s.isAcceptState;

			// if no edge, pop over to ATN interpreter, update DFA and return
			DFAState target = s.getTarget(t);
			if ( target == null ) {
				if ( dfa_debug && t>=0 ) System.out.println("no edge for "+parser.getTokenNames()[t]);
				int alt;
				if ( dfa_debug ) {
					Interval interval = Interval.of(startIndex, parser.getInputStream().index());
					System.out.println("ATN exec upon "+
									   parser.getInputStream().getText(interval) +
									   " at DFA state "+s.stateNumber);
				}

				SimulatorState<Symbol> initialState = new SimulatorState<Symbol>(outerContext, s, state.useContext, remainingOuterContext);
				alt = execATN(dfa, input, startIndex, initialState);
				// this adds edge even if next state is accept for
				// same alt; e.g., s0-A->:s1=>2-B->:s2=>2
				// TODO: This next stuff kills edge, but extra states remain. :(
				if ( s.isAcceptState && alt!=-1 ) {
					DFAState d = s.getTarget(input.LA(1));
					if ( d.isAcceptState && d.prediction==s.prediction ) {
						// we can carve it out.
						s.setTarget(input.LA(1), ERROR); // IGNORE really not error
					}
				}
				if ( dfa_debug ) {
					System.out.println("back from DFA update, alt="+alt+", dfa=\n"+dfa.toString(parser.getTokenNames(), parser.getRuleNames()));
					//dump(dfa);
				}
				// action already executed
				if ( dfa_debug ) System.out.println("DFA decision "+dfa.decision+
													" predicts "+alt);
				return alt; // we've updated DFA, exec'd action, and have our deepest answer
			}
			else if ( target == ERROR ) {
				throw noViableAlt(input, outerContext, s.configs, startIndex);
			}
			s = target;
<<<<<<< HEAD
			if (!s.isAcceptState) {
=======
			if (!s.requiresFullContext && !s.isAcceptState && t != IntStream.EOF) {
>>>>>>> 9b5417c5
				input.consume();
				t = input.LA(1);
			}
		}
//		if ( acceptState==null ) {
//			if ( debug ) System.out.println("!!! no viable alt in dfa");
//			return -1;
//		}

		if ( acceptState.configs.getConflictingAlts()!=null ) {
			if ( dfa.atnStartState instanceof DecisionState ) {
				if (!userWantsCtxSensitive ||
					!acceptState.configs.getDipsIntoOuterContext() ||
					(treat_sllk1_conflict_as_ambiguity && input.index() == startIndex))
				{
					// we don't report the ambiguity again
					//if ( !acceptState.configset.hasSemanticContext() ) {
					//	reportAmbiguity(dfa, acceptState, startIndex, input.index(), acceptState.configset.getConflictingAlts(), acceptState.configset);
					//}
				}
				else {
					assert !state.useContext;

					// Before attempting full context prediction, check to see if there are
					// disambiguating or validating predicates to evaluate which allow an
					// immediate decision
					if ( acceptState.predicates!=null ) {
						int conflictIndex = input.index();
						if (conflictIndex != startIndex) {
							input.seek(startIndex);
						}

						BitSet predictions = evalSemanticContext(s.predicates, outerContext, true);
						if ( predictions.cardinality() == 1 ) {
							return predictions.nextSetBit(0);
						}

						if (conflictIndex != startIndex) {
							// restore the index so reporting the fallback to full
							// context occurs with the index at the correct spot
							input.seek(conflictIndex);
						}
					}

					if (reportAmbiguities) {
						SimulatorState<Symbol> fullContextState = computeStartState(dfa, outerContext, true);
						reportAttemptingFullContext(dfa, fullContextState, startIndex, input.index());
					}

					input.seek(startIndex);
					return adaptivePredict(input, dfa.decision, outerContext, true);
				}
			}
		}

		// Before jumping to prediction, check to see if there are
		// disambiguating or validating predicates to evaluate
		if ( s.predicates != null ) {
			int stopIndex = input.index();
			if (startIndex != stopIndex) {
				input.seek(startIndex);
			}

			BitSet alts = evalSemanticContext(s.predicates, outerContext, reportAmbiguities && predictionMode == PredictionMode.LL_EXACT_AMBIG_DETECTION);
			switch (alts.cardinality()) {
			case 0:
				throw noViableAlt(input, outerContext, s.configs, startIndex);

			case 1:
				return alts.nextSetBit(0);

			default:
				// report ambiguity after predicate evaluation to make sure the correct
				// set of ambig alts is reported.
				if (startIndex != stopIndex) {
					input.seek(stopIndex);
				}

				reportAmbiguity(dfa, s, startIndex, stopIndex, alts, s.configs);
				return alts.nextSetBit(0);
			}
		}

		if ( dfa_debug ) System.out.println("DFA decision "+dfa.decision+
											" predicts "+acceptState.prediction);
		return acceptState.prediction;
	}

	/** Performs ATN simulation to compute a predicted alternative based
	 *  upon the remaining input, but also updates the DFA cache to avoid
	 *  having to traverse the ATN again for the same input sequence.

	 There are some key conditions we're looking for after computing a new
	 set of ATN configs (proposed DFA state):
	       * if the set is empty, there is no viable alternative for current symbol
	       * does the state uniquely predict an alternative?
	       * does the state have a conflict that would prevent us from
	         putting it on the work list?
	       * if in non-greedy decision is there a config at a rule stop state?

	 We also have some key operations to do:
	       * add an edge from previous DFA state to potentially new DFA state, D,
	         upon current symbol but only if adding to work list, which means in all
	         cases except no viable alternative (and possibly non-greedy decisions?)
	       * collecting predicates and adding semantic context to DFA accept states
	       * adding rule context to context-sensitive DFA accept states
	       * consuming an input symbol
	       * reporting a conflict
	       * reporting an ambiguity
	       * reporting a context sensitivity
	       * reporting insufficient predicates

	 We should isolate those operations, which are side-effecting, to the
	 main work loop. We can isolate lots of code into other functions, but
	 they should be side effect free. They can return package that
	 indicates whether we should report something, whether we need to add a
	 DFA edge, whether we need to augment accept state with semantic
	 context or rule invocation context. Actually, it seems like we always
	 add predicates if they exist, so that can simply be done in the main
	 loop for any accept state creation or modification request.

	 cover these cases:
	    dead end
	    single alt
	    single alt + preds
	    conflict
	    conflict + preds

	 TODO: greedy + those

	 */
	public int execATN(@NotNull DFA dfa,
					   @NotNull TokenStream<? extends Symbol> input, int startIndex,
					   @NotNull SimulatorState<Symbol> initialState)
	{
		if ( debug ) System.out.println("execATN decision "+dfa.decision+" exec LA(1)=="+ getLookaheadName(input));

		final ParserRuleContext<Symbol> outerContext = initialState.outerContext;
		final boolean useContext = initialState.useContext;

		int t = input.LA(1);

        DecisionState decState = atn.getDecisionState(dfa.decision);
		SimulatorState<Symbol> previous = initialState;

		PredictionContextCache contextCache = new PredictionContextCache();
		while (true) { // while more work
			SimulatorState<Symbol> nextState = computeReachSet(dfa, previous, t, contextCache);
			if (nextState == null) {
				return handleNoViableAlt(input, startIndex, previous);
			}

			DFAState D = nextState.s0;
			ATNConfigSet reach = D.configs;

			// predicted alt => accept state
			assert D.isAcceptState || getUniqueAlt(reach) == ATN.INVALID_ALT_NUMBER;
			// conflicted => accept state
			assert D.isAcceptState || D.configs.getConflictingAlts() == null;

			if (D.isAcceptState) {
				int predictedAlt = reach.getConflictingAlts() == null ? getUniqueAlt(reach) : ATN.INVALID_ALT_NUMBER;
				if ( predictedAlt!=ATN.INVALID_ALT_NUMBER ) {
					if (optimize_ll1
						&& input.index() == startIndex
						&& nextState.outerContext == nextState.remainingOuterContext
						&& dfa.decision >= 0
						&& !D.configs.hasSemanticContext())
					{
						if (t >= 0 && t <= Short.MAX_VALUE) {
							int key = (dfa.decision << 16) + t;
							atn.LL1Table.put(key, predictedAlt);
						}
					}

					if (useContext && always_try_local_context) {
						reportContextSensitivity(dfa, nextState, startIndex, input.index());
					}
				}
<<<<<<< HEAD
				else if ( D.configs.getConflictingAlts()!=null ) {
					predictedAlt = D.prediction;
//						int k = input.index() - startIndex + 1; // how much input we used
//						System.out.println("used k="+k);
						if ( !userWantsCtxSensitive ||
							 !D.configs.getDipsIntoOuterContext() ||
							 (treat_sllk1_conflict_as_ambiguity && input.index() == startIndex))
						{
							if ( reportAmbiguities && !D.configs.hasSemanticContext() ) {
								reportAmbiguity(dfa, D, startIndex, input.index(), D.configs.getConflictingAlts(), D.configs);
							}
						}
						else {
							assert !useContext;
							assert D.isAcceptState;

							if ( D.configs.hasSemanticContext() ) {
								int nalts = decState.getNumberOfTransitions();
								DFAState.PredPrediction[] predPredictions = D.predicates;
								if (predPredictions != null) {
									int conflictIndex = input.index();
									if (conflictIndex != startIndex) {
										input.seek(startIndex);
									}

									// always use complete evaluation here since we'll want to retry with full context if still ambiguous
									BitSet alts = evalSemanticContext(predPredictions, outerContext, true);
									if (alts.cardinality() == 1) {
										return alts.nextSetBit(0);
									}

									if (conflictIndex != startIndex) {
										// restore the index so reporting the fallback to full
										// context occurs with the index at the correct spot
										input.seek(conflictIndex);
									}
								}
							}

							if ( debug ) System.out.println("RETRY with outerContext="+outerContext);
							SimulatorState<Symbol> fullContextState = computeStartState(dfa, outerContext, true);
							if (reportAmbiguities) {
								reportAttemptingFullContext(dfa, fullContextState, startIndex, input.index());
							}

							input.seek(startIndex);
							return execATN(dfa, input, startIndex, fullContextState);
						}
				}

				if ( D.predicates != null ) {
					int stopIndex = input.index();
					if (startIndex != stopIndex) {
						input.seek(startIndex);
=======
				else {
					// IF PREDS, MIGHT RESOLVE TO SINGLE ALT => SLL (or syntax error)
					if ( D.configs.hasSemanticContext ) {
						predicateDFAState(D, decState);
						if (D.predicates != null) {
							int conflictIndex = input.index();
							if (conflictIndex != startIndex) {
								input.seek(startIndex);
							}

							BitSet alts = evalSemanticContext(D.predicates, outerContext, true);
							if ( alts.cardinality()==1 ) {
								if ( debug ) System.out.println("Full LL avoided");
								return alts.nextSetBit(0);
							}

							if (conflictIndex != startIndex) {
								// restore the index so reporting the fallback to full
								// context occurs with the index at the correct spot
								input.seek(conflictIndex);
							}
						}
>>>>>>> 9b5417c5
					}

					BitSet alts = evalSemanticContext(D.predicates, outerContext, reportAmbiguities && predictionMode == PredictionMode.LL_EXACT_AMBIG_DETECTION);
					D.prediction = ATN.INVALID_ALT_NUMBER;
					switch (alts.cardinality()) {
					case 0:
						throw noViableAlt(input, outerContext, D.configs, startIndex);

					case 1:
						return alts.nextSetBit(0);

					default:
						// report ambiguity after predicate evaluation to make sure the correct
						// set of ambig alts is reported.
						if (startIndex != stopIndex) {
							input.seek(stopIndex);
						}

						reportAmbiguity(dfa, D, startIndex, stopIndex, alts, D.configs);
						return alts.nextSetBit(0);
					}
				}

				return predictedAlt;
			}

<<<<<<< HEAD
			previous = nextState;
			input.consume();
			t = input.LA(1);
=======
			previous = reach;
			previousD = D;

			if (t != IntStream.EOF) {
				input.consume();
				t = input.LA(1);
			}
>>>>>>> 9b5417c5
		}
	}

	protected int handleNoViableAlt(@NotNull TokenStream<? extends Symbol> input, int startIndex, @NotNull SimulatorState<Symbol> previous) {
		if (previous.s0 != null) {
			BitSet alts = new BitSet();
			for (ATNConfig config : previous.s0.configs) {
				if (config.getReachesIntoOuterContext() || config.getState() instanceof RuleStopState) {
					alts.set(config.getAlt());
				}
			}

			if (!alts.isEmpty()) {
				return alts.nextSetBit(0);
			}
		}

		throw noViableAlt(input, previous.outerContext, previous.s0.configs, startIndex);
	}

	protected SimulatorState<Symbol> computeReachSet(DFA dfa, SimulatorState<Symbol> previous, int t, PredictionContextCache contextCache) {
		final boolean useContext = previous.useContext;
		ParserRuleContext<Symbol> remainingGlobalContext = previous.remainingOuterContext;

		DFAState s = previous.s0;
		if ( useContext ) {
			while ( s.isContextSymbol(t) ) {
				DFAState next = null;
				if (remainingGlobalContext != null) {
					remainingGlobalContext = skipTailCalls(remainingGlobalContext);
					next = s.getContextTarget(getReturnState(remainingGlobalContext));
				}

				if ( next == null ) {
					break;
				}

				remainingGlobalContext = remainingGlobalContext.getParent();
				s = next;
			}
		}

		assert !s.isAcceptState;
		if ( s.isAcceptState ) {
			return new SimulatorState<Symbol>(previous.outerContext, s, useContext, remainingGlobalContext);
		}

		final DFAState s0 = s;

		DFAState existingTarget = s0 != null ? s0.getTarget(t) : null;
		if (existingTarget != null) {
			return new SimulatorState<Symbol>(previous.outerContext, existingTarget, useContext, remainingGlobalContext);
		}

		List<ATNConfig> closureConfigs = new ArrayList<ATNConfig>(s0.configs);
		IntegerList contextElements = null;
		ATNConfigSet reach = new ATNConfigSet();
		boolean stepIntoGlobal;
		do {
			boolean hasMoreContext = !useContext || remainingGlobalContext != null;
			if (!hasMoreContext) {
				reach.setOutermostConfigSet(true);
			}

			ATNConfigSet reachIntermediate = new ATNConfigSet();
			int ncl = closureConfigs.size();
			for (int ci=0; ci<ncl; ci++) { // TODO: foreach
				ATNConfig c = closureConfigs.get(ci);
				if ( debug ) System.out.println("testing "+getTokenName(t)+" at "+c.toString());
				int n = c.getState().getNumberOfOptimizedTransitions();
				for (int ti=0; ti<n; ti++) {               // for each optimized transition
					Transition trans = c.getState().getOptimizedTransition(ti);
					ATNState target = getReachableTarget(c, trans, t);
					if ( target!=null ) {
						reachIntermediate.add(c.transform(target), contextCache);
					}
				}

				if (t == IntStream.EOF && c.getState() instanceof RuleStopState) {
					assert c.getContext().isEmpty();
					reachIntermediate.add(c, contextCache);
				}
			}
<<<<<<< HEAD
=======

			previous = reach;
			if (t != IntStream.EOF) {
				input.consume();
				t = input.LA(1);
			}
		}
>>>>>>> 9b5417c5

			if (optimize_unique_closure && reachIntermediate.getUniqueAlt() != ATN.INVALID_ALT_NUMBER) {
				reachIntermediate.setOutermostConfigSet(reach.isOutermostConfigSet());
				reach = reachIntermediate;
				break;
			}

			final boolean collectPredicates = false;
			closure(reachIntermediate, reach, collectPredicates, hasMoreContext, contextCache);
			stepIntoGlobal = reach.getDipsIntoOuterContext();

			if (useContext && stepIntoGlobal) {
				reach.clear();

				remainingGlobalContext = skipTailCalls(remainingGlobalContext);
				int nextContextElement = getReturnState(remainingGlobalContext);
				if (contextElements == null) {
					contextElements = new IntegerList();
				}

				if (remainingGlobalContext.isEmpty()) {
					remainingGlobalContext = null;
				} else {
					remainingGlobalContext = remainingGlobalContext.getParent();
				}

				contextElements.add(nextContextElement);
				if (nextContextElement != PredictionContext.EMPTY_FULL_STATE_KEY) {
					for (int i = 0; i < closureConfigs.size(); i++) {
						closureConfigs.set(i, closureConfigs.get(i).appendContext(nextContextElement, contextCache));
					}
				}
			}
		} while (useContext && stepIntoGlobal);

		if (reach.isEmpty()) {
			return null;
		}

		DFAState dfaState = null;
		if (s0 != null) {
			dfaState = addDFAEdge(dfa, s0, t, contextElements, reach, contextCache);
		}

		assert !useContext || !dfaState.configs.getDipsIntoOuterContext();
		return new SimulatorState<Symbol>(previous.outerContext, dfaState, useContext, remainingGlobalContext);
	}

	@NotNull
	public SimulatorState<Symbol> computeStartState(DFA dfa,
											ParserRuleContext<Symbol> globalContext,
											boolean useContext)
	{
<<<<<<< HEAD
		DFAState s0 = useContext ? dfa.s0full.get() : dfa.s0.get();
		if (s0 != null) {
			if (!useContext) {
				return new SimulatorState<Symbol>(globalContext, s0, useContext, globalContext);
			}

			s0.setContextSensitive(atn);
		}

		final int decision = dfa.decision;
		@NotNull
		final ATNState p = dfa.atnStartState;

		int previousContext = 0;
		ParserRuleContext<Symbol> remainingGlobalContext = globalContext;
		PredictionContext initialContext = useContext ? PredictionContext.EMPTY_FULL : PredictionContext.EMPTY_LOCAL; // always at least the implicit call to start rule
		PredictionContextCache contextCache = new PredictionContextCache();
		if (useContext) {
			while (s0 != null && s0.isContextSensitive() && remainingGlobalContext != null) {
				DFAState next;
				remainingGlobalContext = skipTailCalls(remainingGlobalContext);
				if (remainingGlobalContext.isEmpty()) {
					next = s0.getContextTarget(PredictionContext.EMPTY_FULL_STATE_KEY);
					previousContext = PredictionContext.EMPTY_FULL_STATE_KEY;
					remainingGlobalContext = null;
				}
				else {
					previousContext = getReturnState(remainingGlobalContext);
					next = s0.getContextTarget(previousContext);
					initialContext = initialContext.appendContext(previousContext, contextCache);
					remainingGlobalContext = remainingGlobalContext.getParent();
				}

				if (next == null) {
					break;
				}

				s0 = next;
			}
		}

		if (s0 != null && !s0.isContextSensitive()) {
			return new SimulatorState<Symbol>(globalContext, s0, useContext, remainingGlobalContext);
=======
		if ( debug ) System.out.println("in computeReachSet, starting closure: " + closure);
		ATNConfigSet reach = new ATNConfigSet(fullCtx);
		Set<ATNConfig> closureBusy = new HashSet<ATNConfig>();
		ATNConfigSet intermediate = new ATNConfigSet(fullCtx);
		List<ATNConfig> skippedStopStates = null;
		// First figure out where we can reach on input t
		for (ATNConfig c : closure) {
			if ( debug ) System.out.println("testing "+getTokenName(t)+" at "+c.toString());
			if (c.state instanceof RuleStopState) {
				assert c.context.isEmpty();
				if (fullCtx) {
					if (skippedStopStates == null) {
						skippedStopStates = new ArrayList<ATNConfig>();
					}

					skippedStopStates.add(c);
				}
				else if (t == IntStream.EOF) {
					intermediate.add(c, mergeCache);
				}

				continue;
			}

			int n = c.state.getNumberOfTransitions();
			for (int ti=0; ti<n; ti++) {               // for each transition
				Transition trans = c.state.transition(ti);
				ATNState target = getReachableTarget(trans, t);
				if ( target!=null ) {
					intermediate.add(new ATNConfig(c, target), mergeCache);
				}
			}
		}

		// Now figure out where the closure can take us, but only if we'll
		// need to continue looking for more input.
		if ( skippedStopStates == null && intermediate.size()==1 ) {
			// Don't pursue the closure if there is just one state.
			// It can only have one alternative; just add to result
			// Also don't pursue the closure if there is unique alternative
			// among the configurations.
			reach = new ATNConfigSet(intermediate);
		}
		else if ( skippedStopStates == null && getUniqueAlt(intermediate)==1 ) {
			// Also don't pursue the closure if there is unique alternative
			// among the configurations.
			reach = new ATNConfigSet(intermediate);
>>>>>>> 9b5417c5
		}

		ATNConfigSet configs = new ATNConfigSet();
		while (true) {
			ATNConfigSet reachIntermediate = new ATNConfigSet();
			int n = p.getNumberOfTransitions();
			for (int ti=0; ti<n; ti++) {
				// for each transition
				ATNState target = p.transition(ti).target;
				reachIntermediate.add(ATNConfig.create(target, ti + 1, initialContext));
			}

<<<<<<< HEAD
			boolean hasMoreContext = remainingGlobalContext != null;
			if (!hasMoreContext) {
				configs.setOutermostConfigSet(true);
			}

			final boolean collectPredicates = true;
			closure(reachIntermediate, configs, collectPredicates, hasMoreContext, contextCache);
			boolean stepIntoGlobal = configs.getDipsIntoOuterContext();

			DFAState next = addDFAState(dfa, configs, contextCache);
			if (s0 == null) {
				AtomicReference<DFAState> reference = useContext ? dfa.s0full : dfa.s0;
				if (!reference.compareAndSet(null, next)) {
					next = reference.get();
				}
			}
			else {
				s0.setContextTarget(previousContext, next);
			}
			s0 = next;

			if (!useContext || !stepIntoGlobal) {
				break;
			}

			// TODO: make sure it distinguishes empty stack states
			next.setContextSensitive(atn);
=======
		if (t == IntStream.EOF) {
			reach = removeNonRuleStopStates(reach);
		}

		if (skippedStopStates != null && !PredictionMode.hasConfigAtRuleStopState(reach)) {
			for (ATNConfig c : skippedStopStates) {
				assert c.reachesIntoOuterContext == 0 && c.semanticContext == SemanticContext.NONE;
				reach.add(c, mergeCache);
			}
		}

		if ( reach.isEmpty() ) return null;
		return reach;
	}

	protected ATNConfigSet removeNonRuleStopStates(ATNConfigSet configs) {
		if (PredictionMode.onlyRuleStopStates(configs)) {
			return configs;
		}

		ATNConfigSet result = new ATNConfigSet(configs.fullCtx);
		for (ATNConfig config : configs) {
			if (!(config.state instanceof RuleStopState)) {
				continue;
			}

			result.add(config, mergeCache);
		}

		return result;
	}

	@NotNull
	public ATNConfigSet computeStartState(@NotNull ATNState p,
										  @Nullable RuleContext ctx,
										  boolean fullCtx)
	{
		// always at least the implicit call to start rule
		PredictionContext initialContext = PredictionContext.fromRuleContext(atn, ctx);
		ATNConfigSet configs = new ATNConfigSet(fullCtx);
>>>>>>> 9b5417c5

			configs.clear();
			remainingGlobalContext = skipTailCalls(remainingGlobalContext);
			int nextContextElement = getReturnState(remainingGlobalContext);

			if (remainingGlobalContext.isEmpty()) {
				remainingGlobalContext = null;
			} else {
				remainingGlobalContext = remainingGlobalContext.getParent();
			}

			if (nextContextElement != PredictionContext.EMPTY_FULL_STATE_KEY) {
				initialContext = initialContext.appendContext(nextContextElement, contextCache);
			}

			previousContext = nextContextElement;
		}

		return new SimulatorState<Symbol>(globalContext, s0, useContext, remainingGlobalContext);
	}

	@Nullable
	public ATNState getReachableTarget(@NotNull ATNConfig source, @NotNull Transition trans, int ttype) {
		if (trans.matches(ttype, 0, atn.maxTokenType)) {
			return trans.target;
		}

		return null;
	}

	/** collect and set D's semantic context */
	public DFAState.PredPrediction[] predicateDFAState(DFAState D,
													   ATNConfigSet configs,
													   int nalts)
	{
		BitSet conflictingAlts = getConflictingAltsFromConfigSet(configs);
		if ( debug ) System.out.println("predicateDFAState "+D);
		SemanticContext[] altToPred = getPredsForAmbigAlts(conflictingAlts, configs, nalts);
		// altToPred[uniqueAlt] is now our validating predicate (if any)
		DFAState.PredPrediction[] predPredictions = null;
		if ( altToPred!=null ) {
			// we have a validating predicate; test it
			// Update DFA so reach becomes accept state with predicate
			predPredictions = getPredicatePredictions(conflictingAlts, altToPred);
			D.predicates = predPredictions;
			D.prediction = ATN.INVALID_ALT_NUMBER; // make sure we use preds
		}
		return predPredictions;
	}

	public SemanticContext[] getPredsForAmbigAlts(@NotNull BitSet ambigAlts,
												  @NotNull ATNConfigSet configs,
												  int nalts)
	{
		// REACH=[1|1|[]|0:0, 1|2|[]|0:1]

		/* altToPred starts as an array of all null contexts. The entry at index i
		 * corresponds to alternative i. altToPred[i] may have one of three values:
		 *   1. null: no ATNConfig c is found such that c.alt==i
		 *   2. SemanticContext.NONE: At least one ATNConfig c exists such that
		 *      c.alt==i and c.semanticContext==SemanticContext.NONE. In other words,
		 *      alt i has at least one unpredicated config.
		 *   3. Non-NONE Semantic Context: There exists at least one, and for all
		 *      ATNConfig c such that c.alt==i, c.semanticContext!=SemanticContext.NONE.
		 *
		 * From this, it is clear that NONE||anything==NONE.
		 */
		SemanticContext[] altToPred = new SemanticContext[nalts +1];
		int n = altToPred.length;
		for (ATNConfig c : configs) {
			if ( ambigAlts.get(c.getAlt()) ) {
				altToPred[c.getAlt()] = SemanticContext.or(altToPred[c.getAlt()], c.getSemanticContext());
			}
		}

		int nPredAlts = 0;
		for (int i = 0; i < n; i++) {
			if (altToPred[i] == null) {
				altToPred[i] = SemanticContext.NONE;
			}
			else if (altToPred[i] != SemanticContext.NONE) {
				nPredAlts++;
			}
		}

		// nonambig alts are null in altToPred
		if ( nPredAlts==0 ) altToPred = null;
		if ( debug ) System.out.println("getPredsForAmbigAlts result "+Arrays.toString(altToPred));
		return altToPred;
	}

	public DFAState.PredPrediction[] getPredicatePredictions(BitSet ambigAlts, SemanticContext[] altToPred) {
		List<DFAState.PredPrediction> pairs = new ArrayList<DFAState.PredPrediction>();
		boolean containsPredicate = false;
		for (int i = 1; i < altToPred.length; i++) {
			SemanticContext pred = altToPred[i];

			// unpredicated is indicated by SemanticContext.NONE
			assert pred != null;

			// find first unpredicated but ambig alternative, if any.
			// Only ambiguous alternatives will have SemanticContext.NONE.
			// Any unambig alts or ambig naked alts after first ambig naked are ignored
			// (null, i) means alt i is the default prediction
			// if no (null, i), then no default prediction.
			if (ambigAlts!=null && ambigAlts.get(i) && pred==SemanticContext.NONE) {
				pairs.add(new DFAState.PredPrediction(null, i));
			}
			else if ( pred!=SemanticContext.NONE ) {
				containsPredicate = true;
				pairs.add(new DFAState.PredPrediction(pred, i));
			}
		}

		if ( !containsPredicate ) {
			pairs = null;
		}

//		System.out.println(Arrays.toString(altToPred)+"->"+pairs);
		return pairs.toArray(new DFAState.PredPrediction[pairs.size()]);
	}

	/** Look through a list of predicate/alt pairs, returning alts for the
	 *  pairs that win. A {@code null} predicate indicates an alt containing an
	 *  unpredicated config which behaves as "always true."
	 */
	public BitSet evalSemanticContext(@NotNull DFAState.PredPrediction[] predPredictions,
										   ParserRuleContext<Symbol> outerContext,
										   boolean complete)
	{
		BitSet predictions = new BitSet();
		for (DFAState.PredPrediction pair : predPredictions) {
			if ( pair.pred==null ) {
				predictions.set(pair.alt);
				if (!complete) {
					break;
				}

				continue;
			}

			boolean evaluatedResult = pair.pred.eval(parser, outerContext);
			if ( debug || dfa_debug ) {
				System.out.println("eval pred "+pair+"="+evaluatedResult);
			}

			if ( evaluatedResult ) {
				if ( debug || dfa_debug ) System.out.println("PREDICT "+pair.alt);
				predictions.set(pair.alt);
				if (!complete) {
					break;
				}
			}
		}

		return predictions;
	}


	/* TODO: If we are doing predicates, there is no point in pursuing
		 closure operations if we reach a DFA state that uniquely predicts
		 alternative. We will not be caching that DFA state and it is a
		 waste to pursue the closure. Might have to advance when we do
		 ambig detection thought :(
		  */

	protected void closure(ATNConfigSet sourceConfigs,
						   @NotNull ATNConfigSet configs,
						   boolean collectPredicates,
						   boolean hasMoreContext,
						   @Nullable PredictionContextCache contextCache)
	{
<<<<<<< HEAD
		if (contextCache == null) {
			contextCache = PredictionContextCache.UNCACHED;
		}

		ATNConfigSet currentConfigs = sourceConfigs;
		Set<ATNConfig> closureBusy = new HashSet<ATNConfig>();
		while (currentConfigs.size() > 0) {
			ATNConfigSet intermediate = new ATNConfigSet();
			for (ATNConfig config : currentConfigs) {
				if (optimize_closure_busy && !closureBusy.add(config)) {
					continue;
				}

				closure(config, configs, intermediate, closureBusy, collectPredicates, hasMoreContext, contextCache, 0);
			}

			currentConfigs = intermediate;
		}
=======
		final int initialDepth = 0;
		closureCheckingStopState(config, configs, closureBusy, collectPredicates,
								 fullCtx,
								 initialDepth);
		assert !fullCtx || !configs.dipsIntoOuterContext;
>>>>>>> 9b5417c5
	}

	protected void closure(@NotNull ATNConfig config,
						   @NotNull ATNConfigSet configs,
						   @Nullable ATNConfigSet intermediate,
						   @NotNull Set<ATNConfig> closureBusy,
						   boolean collectPredicates,
						   boolean hasMoreContexts,
						   @NotNull PredictionContextCache contextCache,
						   int depth)
	{
		if ( debug ) System.out.println("closure("+config.toString(parser,true)+")");

		if ( !optimize_closure_busy && !closureBusy.add(config) ) {
			return; // avoid infinite recursion
		}

		if ( config.getState() instanceof RuleStopState ) {
			// We hit rule end. If we have context info, use it
<<<<<<< HEAD
			if ( !config.getContext().isEmpty() ) {
				boolean hasEmpty = config.getContext().hasEmpty();
				int nonEmptySize = config.getContext().size() - (hasEmpty ? 1 : 0);
				for (int i = 0; i < nonEmptySize; i++) {
					PredictionContext newContext = config.getContext().getParent(i); // "pop" return state
					ATNState returnState = atn.states.get(config.getContext().getReturnState(i));
					ATNConfig c = ATNConfig.create(returnState, config.getAlt(), newContext, config.getSemanticContext());
=======
			// run thru all possible stack tops in ctx
			if ( !config.context.isEmpty() ) {
				for (SingletonPredictionContext ctx : config.context) {
					if ( ctx.returnState==PredictionContext.EMPTY_RETURN_STATE ) {
						if (fullCtx) {
							configs.add(new ATNConfig(config, config.state, PredictionContext.EMPTY), mergeCache);
							continue;
						}
						else {
							// we have no context info, just chase follow links (if greedy)
							if ( debug ) System.out.println("FALLING off rule "+
															getRuleName(config.state.ruleIndex));
							closure_(config, configs, closureBusy, collectPredicates,
									 fullCtx, depth);
						}
						continue;
					}
					ATNState returnState = atn.states.get(ctx.returnState);
					PredictionContext newContext = ctx.parent; // "pop" return state
					ATNConfig c = new ATNConfig(returnState, config.alt, newContext,
												config.semanticContext);
>>>>>>> 9b5417c5
					// While we have context to pop back from, we may have
					// gotten that context AFTER having fallen off a rule.
					// Make sure we track that we are now out of context.
					c.setOuterContextDepth(config.getOuterContextDepth());
					assert depth > Integer.MIN_VALUE;
					if (optimize_closure_busy && c.getContext().isEmpty() && !closureBusy.add(c)) {
						continue;
					}

					closure(c, configs, intermediate, closureBusy, collectPredicates, hasMoreContexts, contextCache, depth - 1);
				}

				if (!hasEmpty || !hasMoreContexts) {
					return;
				}

				config = config.transform(config.getState(), PredictionContext.EMPTY_LOCAL);
			}
			else if (!hasMoreContexts) {
				configs.add(config, contextCache);
				return;
			}
			else if (fullCtx) {
				// reached end of start rule
				configs.add(config, mergeCache);
				return;
			}
			else {
				// else if we have no context info, just chase follow links (if greedy)
				if ( debug ) System.out.println("FALLING off rule "+
												getRuleName(config.getState().ruleIndex));

				if (config.getContext() == PredictionContext.EMPTY_FULL) {
					// no need to keep full context overhead when we step out
					config = config.transform(config.getState(), PredictionContext.EMPTY_LOCAL);
				}
			}
		}

		ATNState p = config.getState();
		// optimization
		if ( !p.onlyHasEpsilonTransitions() ) {
<<<<<<< HEAD
            configs.add(config, contextCache);
            if ( debug ) System.out.println("added config "+configs);
=======
            configs.add(config, mergeCache);
			if ( config.semanticContext!= SemanticContext.NONE ) {
				configs.hasSemanticContext = true;
			}
			if ( config.reachesIntoOuterContext>0 ) {
				configs.dipsIntoOuterContext = true;
			}
//            if ( debug ) System.out.println("added config "+configs);
>>>>>>> 9b5417c5
        }

        for (int i=0; i<p.getNumberOfOptimizedTransitions(); i++) {
            Transition t = p.getOptimizedTransition(i);
            boolean continueCollecting =
				!(t instanceof ActionTransition) && collectPredicates;
            ATNConfig c = getEpsilonTarget(config, t, continueCollecting, depth == 0, contextCache);
			if ( c!=null ) {
				if (t instanceof RuleTransition) {
					if (intermediate != null && !collectPredicates) {
						intermediate.add(c, contextCache);
						continue;
					}
				}

				if (optimize_closure_busy) {
					boolean checkClosure = false;
					switch (c.getState().getStateType()) {
					case ATNState.STAR_LOOP_ENTRY:
					case ATNState.BLOCK_END:
					case ATNState.LOOP_END:
						checkClosure = true;
						break;

					case ATNState.PLUS_BLOCK_START:
						checkClosure = true;
						break;

					case ATNState.RULE_STOP:
						checkClosure = c.getContext().isEmpty();
						break;

					default:
						break;
					}

					if (checkClosure && !closureBusy.add(c)) {
						continue;
					}
				}

				int newDepth = depth;
<<<<<<< HEAD
				if ( config.getState() instanceof RuleStopState ) {
=======
				if ( config.state instanceof RuleStopState) {
					assert !fullCtx;
>>>>>>> 9b5417c5
					// target fell off end of rule; mark resulting c as having dipped into outer context
					// We can't get here if incoming config was rule stop and we had context
					// track how far we dip into outer context.  Might
					// come in handy and we avoid evaluating context dependent
					// preds if this is > 0.
					c.setOuterContextDepth(c.getOuterContextDepth() + 1);

					assert newDepth > Integer.MIN_VALUE;
					newDepth--;
					if ( debug ) System.out.println("dips into outer ctx: "+c);
				}
				else if (t instanceof RuleTransition) {
					if (optimize_tail_calls && ((RuleTransition)t).optimizedTailCall && (!tail_call_preserves_sll || !PredictionContext.isEmptyLocal(config.getContext()))) {
						assert c.getContext() == config.getContext();
						if (newDepth == 0) {
							// the pop/push of a tail call would keep the depth
							// constant, except we latch if it goes negative
							newDepth--;
							if (!tail_call_preserves_sll && PredictionContext.isEmptyLocal(config.getContext())) {
								// make sure the SLL config "dips into the outer context" or prediction may not fall back to LL on conflict
								c.setOuterContextDepth(c.getOuterContextDepth() + 1);
							}
						}
					}
					else {
						// latch when newDepth goes negative - once we step out of the entry context we can't return
						if (newDepth >= 0) {
							newDepth++;
						}
					}
				}

				closure(c, configs, intermediate, closureBusy, continueCollecting, hasMoreContexts, contextCache, newDepth);
			}
		}
	}

	@NotNull
	public String getRuleName(int index) {
		if ( parser!=null && index>=0 ) return parser.getRuleNames()[index];
		return "<rule "+index+">";
	}

	@Nullable
	public ATNConfig getEpsilonTarget(@NotNull ATNConfig config, @NotNull Transition t, boolean collectPredicates, boolean inContext, PredictionContextCache contextCache) {
		switch (t.getSerializationType()) {
		case Transition.RULE:
			return ruleTransition(config, (RuleTransition)t, contextCache);

		case Transition.PRECEDENCE:
			return precedenceTransition(config, (PrecedencePredicateTransition)t, collectPredicates, inContext);

		case Transition.PREDICATE:
			return predTransition(config, (PredicateTransition)t, collectPredicates, inContext);

		case Transition.ACTION:
			return actionTransition(config, (ActionTransition)t);

		case Transition.EPSILON:
			return config.transform(t.target);

		default:
			return null;
		}
	}

	@NotNull
	public ATNConfig actionTransition(@NotNull ATNConfig config, @NotNull ActionTransition t) {
		if ( debug ) System.out.println("ACTION edge "+t.ruleIndex+":"+t.actionIndex);
		return config.transform(t.target);
	}

	@Nullable
	public ATNConfig precedenceTransition(@NotNull ATNConfig config,
									@NotNull PrecedencePredicateTransition pt,
									boolean collectPredicates,
									boolean inContext)
	{
		if ( debug ) {
			System.out.println("PRED (collectPredicates="+collectPredicates+") "+
                    pt.precedence+">=_p"+
					", ctx dependent=true");
			if ( parser != null ) {
                System.out.println("context surrounding pred is "+
                                   parser.getRuleInvocationStack());
            }
		}

        ATNConfig c = null;
        if (collectPredicates && inContext) {
            SemanticContext newSemCtx = SemanticContext.and(config.getSemanticContext(), pt.getPredicate());
            c = config.transform(pt.target, newSemCtx);
        }
		else {
			c = config.transform(pt.target);
		}

		if ( debug ) System.out.println("config from pred transition="+c);
        return c;
	}

	@Nullable
	public ATNConfig predTransition(@NotNull ATNConfig config,
									@NotNull PredicateTransition pt,
									boolean collectPredicates,
									boolean inContext)
	{
		if ( debug ) {
			System.out.println("PRED (collectPredicates="+collectPredicates+") "+
                    pt.ruleIndex+":"+pt.predIndex+
					", ctx dependent="+pt.isCtxDependent);
			if ( parser != null ) {
                System.out.println("context surrounding pred is "+
                                   parser.getRuleInvocationStack());
            }
		}

        ATNConfig c;
        if ( collectPredicates &&
			 (!pt.isCtxDependent || (pt.isCtxDependent&&inContext)) )
		{
            SemanticContext newSemCtx = SemanticContext.and(config.getSemanticContext(), pt.getPredicate());
            c = config.transform(pt.target, newSemCtx);
        }
		else {
			c = config.transform(pt.target);
		}

		if ( debug ) System.out.println("config from pred transition="+c);
        return c;
	}

	@NotNull
	public ATNConfig ruleTransition(@NotNull ATNConfig config, @NotNull RuleTransition t, @Nullable PredictionContextCache contextCache) {
		if ( debug ) {
			System.out.println("CALL rule "+getRuleName(t.target.ruleIndex)+
							   ", ctx="+config.getContext());
		}

		ATNState returnState = t.followState;
		PredictionContext newContext;

		if (optimize_tail_calls && t.optimizedTailCall && (!tail_call_preserves_sll || !PredictionContext.isEmptyLocal(config.getContext()))) {
			newContext = config.getContext();
		}
		else if (contextCache != null) {
			newContext = contextCache.getChild(config.getContext(), returnState.stateNumber);
		}
		else {
			newContext = config.getContext().getChild(returnState.stateNumber);
		}

		return config.transform(t.target, newContext);
	}

	private static final Comparator<ATNConfig> STATE_ALT_SORT_COMPARATOR =
		new Comparator<ATNConfig>() {

			@Override
			public int compare(ATNConfig o1, ATNConfig o2) {
				int diff = o1.getState().getNonStopStateNumber() - o2.getState().getNonStopStateNumber();
				if (diff != 0) {
					return diff;
				}

				diff = o1.getAlt() - o2.getAlt();
				if (diff != 0) {
					return diff;
				}

				return 0;
			}

		};

	private BitSet isConflicted(@NotNull ATNConfigSet configset, PredictionContextCache contextCache) {
		if (configset.getUniqueAlt() != ATN.INVALID_ALT_NUMBER || configset.size() <= 1) {
			return null;
		}

		List<ATNConfig> configs = new ArrayList<ATNConfig>(configset);
		Collections.sort(configs, STATE_ALT_SORT_COMPARATOR);

		boolean exact = !configset.getDipsIntoOuterContext() && predictionMode == PredictionMode.LL_EXACT_AMBIG_DETECTION;
		BitSet alts = new BitSet();
		int minAlt = configs.get(0).getAlt();
		alts.set(minAlt);

		/* Quick checks come first (single pass, no context joining):
		 *  1. Make sure first config in the sorted list predicts the minimum
		 *     represented alternative.
		 *  2. Make sure every represented state has at least one configuration
		 *     which predicts the minimum represented alternative.
		 *  3. (exact only) make sure every represented state has at least one
		 *     configuration which predicts each represented alternative.
		 */

		// quick check 1 & 2 => if we assume #1 holds and check #2 against the
		// minAlt from the first state, #2 will fail if the assumption was
		// incorrect
		int currentState = configs.get(0).getState().getNonStopStateNumber();
		for (int i = 0; i < configs.size(); i++) {
			ATNConfig config = configs.get(i);
			int stateNumber = config.getState().getNonStopStateNumber();
			if (stateNumber != currentState) {
				if (config.getAlt() != minAlt) {
					return null;
				}

				currentState = stateNumber;
			}
		}

		BitSet representedAlts = null;
		if (exact) {
			currentState = configs.get(0).getState().getNonStopStateNumber();

			// get the represented alternatives of the first state
			representedAlts = new BitSet();
			int maxAlt = minAlt;
			for (int i = 0; i < configs.size(); i++) {
				ATNConfig config = configs.get(i);
				if (config.getState().getNonStopStateNumber() != currentState) {
					break;
				}

				int alt = config.getAlt();
				representedAlts.set(alt);
				maxAlt = alt;
			}

			// quick check #3:
			currentState = configs.get(0).getState().getNonStopStateNumber();
			int currentAlt = minAlt;
			for (int i = 0; i < configs.size(); i++) {
				ATNConfig config = configs.get(i);
				int stateNumber = config.getState().getNonStopStateNumber();
				int alt = config.getAlt();
				if (stateNumber != currentState) {
					if (currentAlt != maxAlt) {
						return null;
					}

					currentState = stateNumber;
					currentAlt = minAlt;
				}
				else if (alt != currentAlt) {
					if (alt != representedAlts.nextSetBit(currentAlt + 1)) {
						return null;
					}
					
					currentAlt = alt;
				}
			}
		}

		currentState = configs.get(0).getState().getNonStopStateNumber();
		int firstIndexCurrentState = 0;
		int lastIndexCurrentStateMinAlt = 0;
		PredictionContext joinedCheckContext = configs.get(0).getContext();
		for (int i = 1; i < configs.size(); i++) {
			ATNConfig config = configs.get(i);
			if (config.getAlt() != minAlt) {
				break;
			}

			if (config.getState().getNonStopStateNumber() != currentState) {
				break;
			}

			lastIndexCurrentStateMinAlt = i;
			joinedCheckContext = contextCache.join(joinedCheckContext, configs.get(i).getContext());
		}

		for (int i = lastIndexCurrentStateMinAlt + 1; i < configs.size(); i++) {
			ATNConfig config = configs.get(i);
			ATNState state = config.getState();
			alts.set(config.getAlt());
			if (state.getNonStopStateNumber() != currentState) {
				currentState = state.getNonStopStateNumber();
				firstIndexCurrentState = i;
				lastIndexCurrentStateMinAlt = i;
				joinedCheckContext = config.getContext();
				for (int j = firstIndexCurrentState + 1; j < configs.size(); j++) {
					ATNConfig config2 = configs.get(j);
					if (config2.getAlt() != minAlt) {
						break;
					}

					if (config2.getState().getNonStopStateNumber() != currentState) {
						break;
					}

					lastIndexCurrentStateMinAlt = j;
					joinedCheckContext = contextCache.join(joinedCheckContext, config2.getContext());
				}

				i = lastIndexCurrentStateMinAlt;
				continue;
			}

			PredictionContext joinedCheckContext2 = config.getContext();
			int currentAlt = config.getAlt();
			int lastIndexCurrentStateCurrentAlt = i;
			for (int j = lastIndexCurrentStateCurrentAlt + 1; j < configs.size(); j++) {
				ATNConfig config2 = configs.get(j);
				if (config2.getAlt() != currentAlt) {
					break;
				}

				if (config2.getState().getNonStopStateNumber() != currentState) {
					break;
				}

				lastIndexCurrentStateCurrentAlt = j;
				joinedCheckContext2 = contextCache.join(joinedCheckContext2, config2.getContext());
			}

			i = lastIndexCurrentStateCurrentAlt;

			if (exact) {
				if (!joinedCheckContext.equals(joinedCheckContext2)) {
					return null;
				}
			}
			else {
				PredictionContext check = contextCache.join(joinedCheckContext, joinedCheckContext2);
				if (!joinedCheckContext.equals(check)) {
					return null;
				}
			}

			if (!exact && optimize_hidden_conflicted_configs) {
				for (int j = firstIndexCurrentState; j <= lastIndexCurrentStateMinAlt; j++) {
					ATNConfig checkConfig = configs.get(j);

					if (checkConfig.getSemanticContext() != SemanticContext.NONE
						&& !checkConfig.getSemanticContext().equals(config.getSemanticContext()))
					{
						continue;
					}

					if (joinedCheckContext != checkConfig.getContext()) {
						PredictionContext check = contextCache.join(checkConfig.getContext(), config.getContext());
						if (!checkConfig.getContext().equals(check)) {
							continue;
						}
					}

					config.setHidden(true);
				}
			}
		}

		return alts;
	}

	protected BitSet getConflictingAltsFromConfigSet(ATNConfigSet configs) {
		BitSet conflictingAlts = configs.getConflictingAlts();
		if ( conflictingAlts == null && configs.getUniqueAlt()!= ATN.INVALID_ALT_NUMBER ) {
			conflictingAlts = new BitSet();
			conflictingAlts.set(configs.getUniqueAlt());
		}

		return conflictingAlts;
	}

	protected int resolveToMinAlt(@NotNull DFAState D, BitSet conflictingAlts) {
		// kill dead alts so we don't chase them ever
//		killAlts(conflictingAlts, D.configset);
		D.prediction = conflictingAlts.nextSetBit(0);
		if ( debug ) System.out.println("RESOLVED TO "+D.prediction+" for "+D);
		return D.prediction;
	}

	@NotNull
	public String getTokenName(int t) {
		if ( t==Token.EOF ) return "EOF";
		if ( parser!=null && parser.getTokenNames()!=null ) {
			String[] tokensNames = parser.getTokenNames();
			if ( t>=tokensNames.length ) {
				System.err.println(t+" ttype out of range: "+ Arrays.toString(tokensNames));
				System.err.println(((CommonTokenStream)parser.getInputStream()).getTokens());
			}
			else {
				return tokensNames[t]+"<"+t+">";
			}
		}
		return String.valueOf(t);
	}

	public String getLookaheadName(TokenStream<?> input) {
		return getTokenName(input.LA(1));
	}

	public void dumpDeadEndConfigs(@NotNull NoViableAltException nvae) {
		System.err.println("dead end configs: ");
		for (ATNConfig c : nvae.getDeadEndConfigs()) {
			String trans = "no edges";
			if ( c.getState().getNumberOfOptimizedTransitions()>0 ) {
				Transition t = c.getState().getOptimizedTransition(0);
				if ( t instanceof AtomTransition) {
					AtomTransition at = (AtomTransition)t;
					trans = "Atom "+getTokenName(at.label);
				}
				else if ( t instanceof SetTransition ) {
					SetTransition st = (SetTransition)t;
					boolean not = st instanceof NotSetTransition;
					trans = (not?"~":"")+"Set "+st.set.toString();
				}
			}
			System.err.println(c.toString(parser, true)+":"+trans);
		}
	}

	@NotNull
	public NoViableAltException noViableAlt(@NotNull TokenStream<? extends Symbol> input,
											@NotNull ParserRuleContext<Symbol> outerContext,
											@NotNull ATNConfigSet configs,
											int startIndex)
	{
		return new NoViableAltException(parser, input,
											input.get(startIndex),
											input.LT(1),
											configs, outerContext);
	}

	public int getUniqueAlt(@NotNull Collection<ATNConfig> configs) {
		int alt = ATN.INVALID_ALT_NUMBER;
		for (ATNConfig c : configs) {
			if ( alt == ATN.INVALID_ALT_NUMBER ) {
				alt = c.getAlt(); // found first alt
			}
			else if ( c.getAlt()!=alt ) {
				return ATN.INVALID_ALT_NUMBER;
			}
		}
		return alt;
	}

	public boolean configWithAltAtStopState(@NotNull Collection<ATNConfig> configs, int alt) {
		for (ATNConfig c : configs) {
			if ( c.getAlt() == alt ) {
				if ( c.getState() instanceof RuleStopState ) {
					return true;
				}
			}
		}
		return false;
	}

	@NotNull
	protected DFAState addDFAEdge(@NotNull DFA dfa,
								  @NotNull DFAState fromState,
								  int t,
								  IntegerList contextTransitions,
								  @NotNull ATNConfigSet toConfigs,
								  PredictionContextCache contextCache)
	{
		assert dfa.isContextSensitive() || contextTransitions == null || contextTransitions.isEmpty();

		DFAState from = fromState;
		DFAState to = addDFAState(dfa, toConfigs, contextCache);

		if (contextTransitions != null) {
			for (int context : contextTransitions.toArray()) {
				if (context == PredictionContext.EMPTY_FULL_STATE_KEY) {
					if (from.configs.isOutermostConfigSet()) {
						continue;
					}
				}

				from.setContextSensitive(atn);
				from.setContextSymbol(t);
				DFAState next = from.getContextTarget(context);
				if (next != null) {
					from = next;
					continue;
				}

				next = addDFAContextState(dfa, from.configs, context, contextCache);
				assert context != PredictionContext.EMPTY_FULL_STATE_KEY || next.configs.isOutermostConfigSet();
				from.setContextTarget(context, next);
				from = next;
			}
		}

        if ( debug ) System.out.println("EDGE "+from+" -> "+to+" upon "+getTokenName(t));
		addDFAEdge(from, t, to);
		if ( debug ) System.out.println("DFA=\n"+dfa.toString(parser!=null?parser.getTokenNames():null, parser!=null?parser.getRuleNames():null));
		return to;
	}

	protected void addDFAEdge(@Nullable DFAState p, int t, @Nullable DFAState q) {
		if ( p!=null ) {
			p.setTarget(t, q);
		}
	}

	/** See comment on LexerInterpreter.addDFAState. */
	@NotNull
	protected DFAState addDFAContextState(@NotNull DFA dfa, @NotNull ATNConfigSet configs, int returnContext, PredictionContextCache contextCache) {
		if (returnContext != PredictionContext.EMPTY_FULL_STATE_KEY) {
			ATNConfigSet contextConfigs = new ATNConfigSet();
			for (ATNConfig config : configs) {
				contextConfigs.add(config.appendContext(returnContext, contextCache));
			}

			return addDFAState(dfa, contextConfigs, contextCache);
		}
		else {
			assert !configs.isOutermostConfigSet() : "Shouldn't be adding a duplicate edge.";
			configs = configs.clone(true);
			configs.setOutermostConfigSet(true);
			return addDFAState(dfa, configs, contextCache);
		}
	}

	/** See comment on LexerInterpreter.addDFAState. */
	@NotNull
	protected DFAState addDFAState(@NotNull DFA dfa, @NotNull ATNConfigSet configs, PredictionContextCache contextCache) {
		if (!configs.isReadOnly()) {
			configs.optimizeConfigs(this);
		}

		DFAState proposed = createDFAState(configs);
		DFAState existing = dfa.states.get(proposed);
		if ( existing!=null ) return existing;

		if (!configs.isReadOnly()) {
			if (configs.getConflictingAlts() == null) {
				configs.setConflictingAlts(isConflicted(configs, contextCache));
				if (optimize_hidden_conflicted_configs && configs.getConflictingAlts() != null) {
					int size = configs.size();
					configs.stripHiddenConfigs();
					if (configs.size() < size) {
						proposed = createDFAState(configs);
						existing = dfa.states.get(proposed);
						if ( existing!=null ) return existing;
					}
				}
			}
		}

		DFAState newState = createDFAState(configs.clone(true));
		DecisionState decisionState = atn.getDecisionState(dfa.decision);
		int predictedAlt = getUniqueAlt(configs);
		if ( predictedAlt!=ATN.INVALID_ALT_NUMBER ) {
			newState.isAcceptState = true;
			newState.prediction = predictedAlt;
		} else if (configs.getConflictingAlts() != null) {
			newState.isAcceptState = true;
			newState.prediction = resolveToMinAlt(newState, newState.configs.getConflictingAlts());
		}

		if (newState.isAcceptState && configs.hasSemanticContext()) {
			predicateDFAState(newState, configs, decisionState.getNumberOfTransitions());
		}

		DFAState added = dfa.addState(newState);
        if ( debug && added == newState ) System.out.println("adding new DFA state: "+newState);
		return added;
	}

	@NotNull
	protected DFAState createDFAState(@NotNull ATNConfigSet configs) {
		return new DFAState(configs, -1, atn.maxTokenType);
	}

//	public void reportConflict(int startIndex, int stopIndex,
//							   @NotNull IntervalSet alts,
//							   @NotNull ATNConfigSet configs)
//	{
//		if ( debug || retry_debug ) {
//			System.out.println("reportConflict "+alts+":"+configs+
//							   ", input="+parser.getInputString(startIndex, stopIndex));
//		}
//		if ( parser!=null ) parser.getErrorHandler().reportConflict(parser, startIndex, stopIndex, alts, configs);
//	}

	public void reportAttemptingFullContext(DFA dfa, SimulatorState<Symbol> initialState, int startIndex, int stopIndex) {
        if ( debug || retry_debug ) {
			Interval interval = Interval.of(startIndex, stopIndex);
            System.out.println("reportAttemptingFullContext decision="+dfa.decision+":"+initialState.s0.configs+
                               ", input="+parser.getInputStream().getText(interval));
        }
        if ( parser!=null ) parser.getErrorListenerDispatch().reportAttemptingFullContext(parser, dfa, startIndex, stopIndex, initialState);
    }

	public void reportContextSensitivity(DFA dfa, SimulatorState<Symbol> acceptState, int startIndex, int stopIndex) {
        if ( debug || retry_debug ) {
			Interval interval = Interval.of(startIndex, stopIndex);
            System.out.println("reportContextSensitivity decision="+dfa.decision+":"+acceptState.s0.configs+
                               ", input="+parser.getInputStream().getText(interval));
        }
        if ( parser!=null ) parser.getErrorListenerDispatch().reportContextSensitivity(parser, dfa, startIndex, stopIndex, acceptState);
    }

    /** If context sensitive parsing, we know it's ambiguity not conflict */
    public void reportAmbiguity(@NotNull DFA dfa, DFAState D, int startIndex, int stopIndex,
								@NotNull BitSet ambigAlts,
								@NotNull ATNConfigSet configs)
	{
		if ( debug || retry_debug ) {
//			ParserATNPathFinder finder = new ParserATNPathFinder(parser, atn);
//			int i = 1;
//			for (Transition t : dfa.atnStartState.transitions) {
//				System.out.println("ALT "+i+"=");
//				System.out.println(startIndex+".."+stopIndex+", len(input)="+parser.getInputStream().size());
//				TraceTree path = finder.trace(t.target, parser.getContext(), (TokenStream)parser.getInputStream(),
//											  startIndex, stopIndex);
//				if ( path!=null ) {
//					System.out.println("path = "+path.toStringTree());
//					for (TraceTree leaf : path.leaves) {
//						List<ATNState> states = path.getPathToNode(leaf);
//						System.out.println("states="+states);
//					}
//				}
//				i++;
//			}
			Interval interval = Interval.of(startIndex, stopIndex);
			System.out.println("reportAmbiguity "+
							   ambigAlts+":"+configs+
                               ", input="+parser.getInputStream().getText(interval));
        }
        if ( parser!=null ) parser.getErrorListenerDispatch().reportAmbiguity(parser, dfa, startIndex, stopIndex,
                                                                     ambigAlts, configs);
    }

	protected final int getReturnState(RuleContext<?> context) {
		if (context.isEmpty()) {
			return PredictionContext.EMPTY_FULL_STATE_KEY;
		}

		ATNState state = atn.states.get(context.invokingState);
		RuleTransition transition = (RuleTransition)state.transition(0);
		return transition.followState.stateNumber;
	}

	protected final <T extends Token> ParserRuleContext<T> skipTailCalls(ParserRuleContext<T> context) {
		if (!optimize_tail_calls) {
			return context;
		}

		while (!context.isEmpty()) {
			ATNState state = atn.states.get(context.invokingState);
			assert state.getNumberOfTransitions() == 1 && state.transition(0).getSerializationType() == Transition.RULE;
			RuleTransition transition = (RuleTransition)state.transition(0);
			if (!transition.tailCall) {
				break;
			}

			context = context.getParent();
		}

		return context;
	}

}<|MERGE_RESOLUTION|>--- conflicted
+++ resolved
@@ -522,11 +522,7 @@
 				throw noViableAlt(input, outerContext, s.configs, startIndex);
 			}
 			s = target;
-<<<<<<< HEAD
-			if (!s.isAcceptState) {
-=======
-			if (!s.requiresFullContext && !s.isAcceptState && t != IntStream.EOF) {
->>>>>>> 9b5417c5
+			if (!s.isAcceptState && t != IntStream.EOF) {
 				input.consume();
 				t = input.LA(1);
 			}
@@ -706,7 +702,6 @@
 						reportContextSensitivity(dfa, nextState, startIndex, input.index());
 					}
 				}
-<<<<<<< HEAD
 				else if ( D.configs.getConflictingAlts()!=null ) {
 					predictedAlt = D.prediction;
 //						int k = input.index() - startIndex + 1; // how much input we used
@@ -761,30 +756,6 @@
 					int stopIndex = input.index();
 					if (startIndex != stopIndex) {
 						input.seek(startIndex);
-=======
-				else {
-					// IF PREDS, MIGHT RESOLVE TO SINGLE ALT => SLL (or syntax error)
-					if ( D.configs.hasSemanticContext ) {
-						predicateDFAState(D, decState);
-						if (D.predicates != null) {
-							int conflictIndex = input.index();
-							if (conflictIndex != startIndex) {
-								input.seek(startIndex);
-							}
-
-							BitSet alts = evalSemanticContext(D.predicates, outerContext, true);
-							if ( alts.cardinality()==1 ) {
-								if ( debug ) System.out.println("Full LL avoided");
-								return alts.nextSetBit(0);
-							}
-
-							if (conflictIndex != startIndex) {
-								// restore the index so reporting the fallback to full
-								// context occurs with the index at the correct spot
-								input.seek(conflictIndex);
-							}
-						}
->>>>>>> 9b5417c5
 					}
 
 					BitSet alts = evalSemanticContext(D.predicates, outerContext, reportAmbiguities && predictionMode == PredictionMode.LL_EXACT_AMBIG_DETECTION);
@@ -811,19 +782,12 @@
 				return predictedAlt;
 			}
 
-<<<<<<< HEAD
 			previous = nextState;
-			input.consume();
-			t = input.LA(1);
-=======
-			previous = reach;
-			previousD = D;
 
 			if (t != IntStream.EOF) {
 				input.consume();
 				t = input.LA(1);
 			}
->>>>>>> 9b5417c5
 		}
 	}
 
@@ -889,10 +853,25 @@
 			}
 
 			ATNConfigSet reachIntermediate = new ATNConfigSet();
-			int ncl = closureConfigs.size();
-			for (int ci=0; ci<ncl; ci++) { // TODO: foreach
-				ATNConfig c = closureConfigs.get(ci);
+			List<ATNConfig> skippedStopStates = null;
+			for (ATNConfig c : closureConfigs) {
 				if ( debug ) System.out.println("testing "+getTokenName(t)+" at "+c.toString());
+				if (c.getState() instanceof RuleStopState) {
+					assert c.getContext().isEmpty();
+					if (useContext && !c.getReachesIntoOuterContext()) {
+						if (skippedStopStates == null) {
+							skippedStopStates = new ArrayList<ATNConfig>();
+						}
+
+						skippedStopStates.add(c);
+					}
+					else if (t == IntStream.EOF) {
+						reachIntermediate.add(c, contextCache);
+					}
+
+					continue;
+				}
+
 				int n = c.getState().getNumberOfOptimizedTransitions();
 				for (int ti=0; ti<n; ti++) {               // for each optimized transition
 					Transition trans = c.getState().getOptimizedTransition(ti);
@@ -901,24 +880,9 @@
 						reachIntermediate.add(c.transform(target), contextCache);
 					}
 				}
-
-				if (t == IntStream.EOF && c.getState() instanceof RuleStopState) {
-					assert c.getContext().isEmpty();
-					reachIntermediate.add(c, contextCache);
-				}
-			}
-<<<<<<< HEAD
-=======
-
-			previous = reach;
-			if (t != IntStream.EOF) {
-				input.consume();
-				t = input.LA(1);
-			}
-		}
->>>>>>> 9b5417c5
-
-			if (optimize_unique_closure && reachIntermediate.getUniqueAlt() != ATN.INVALID_ALT_NUMBER) {
+			}
+
+			if (optimize_unique_closure && skippedStopStates == null && reachIntermediate.getUniqueAlt() != ATN.INVALID_ALT_NUMBER) {
 				reachIntermediate.setOutermostConfigSet(reach.isOutermostConfigSet());
 				reach = reachIntermediate;
 				break;
@@ -927,6 +891,17 @@
 			final boolean collectPredicates = false;
 			closure(reachIntermediate, reach, collectPredicates, hasMoreContext, contextCache);
 			stepIntoGlobal = reach.getDipsIntoOuterContext();
+
+			if (t == IntStream.EOF) {
+				reach = removeNonRuleStopStates(reach, contextCache);
+			}
+
+			if (skippedStopStates != null && !PredictionMode.hasConfigAtRuleStopState(reach)) {
+				for (ATNConfig c : skippedStopStates) {
+					assert !c.getReachesIntoOuterContext() && c.getSemanticContext() == SemanticContext.NONE;
+					reach.add(c, contextCache);
+				}
+			}
 
 			if (useContext && stepIntoGlobal) {
 				reach.clear();
@@ -963,6 +938,23 @@
 
 		assert !useContext || !dfaState.configs.getDipsIntoOuterContext();
 		return new SimulatorState<Symbol>(previous.outerContext, dfaState, useContext, remainingGlobalContext);
+	}
+
+	protected ATNConfigSet removeNonRuleStopStates(ATNConfigSet configs, PredictionContextCache contextCache) {
+		if (PredictionMode.onlyRuleStopStates(configs)) {
+			return configs;
+		}
+
+		ATNConfigSet result = new ATNConfigSet();
+		for (ATNConfig config : configs) {
+			if (!(config.getState() instanceof RuleStopState)) {
+				continue;
+			}
+
+			result.add(config, contextCache);
+		}
+
+		return result;
 	}
 
 	@NotNull
@@ -970,7 +962,6 @@
 											ParserRuleContext<Symbol> globalContext,
 											boolean useContext)
 	{
-<<<<<<< HEAD
 		DFAState s0 = useContext ? dfa.s0full.get() : dfa.s0.get();
 		if (s0 != null) {
 			if (!useContext) {
@@ -1014,55 +1005,6 @@
 
 		if (s0 != null && !s0.isContextSensitive()) {
 			return new SimulatorState<Symbol>(globalContext, s0, useContext, remainingGlobalContext);
-=======
-		if ( debug ) System.out.println("in computeReachSet, starting closure: " + closure);
-		ATNConfigSet reach = new ATNConfigSet(fullCtx);
-		Set<ATNConfig> closureBusy = new HashSet<ATNConfig>();
-		ATNConfigSet intermediate = new ATNConfigSet(fullCtx);
-		List<ATNConfig> skippedStopStates = null;
-		// First figure out where we can reach on input t
-		for (ATNConfig c : closure) {
-			if ( debug ) System.out.println("testing "+getTokenName(t)+" at "+c.toString());
-			if (c.state instanceof RuleStopState) {
-				assert c.context.isEmpty();
-				if (fullCtx) {
-					if (skippedStopStates == null) {
-						skippedStopStates = new ArrayList<ATNConfig>();
-					}
-
-					skippedStopStates.add(c);
-				}
-				else if (t == IntStream.EOF) {
-					intermediate.add(c, mergeCache);
-				}
-
-				continue;
-			}
-
-			int n = c.state.getNumberOfTransitions();
-			for (int ti=0; ti<n; ti++) {               // for each transition
-				Transition trans = c.state.transition(ti);
-				ATNState target = getReachableTarget(trans, t);
-				if ( target!=null ) {
-					intermediate.add(new ATNConfig(c, target), mergeCache);
-				}
-			}
-		}
-
-		// Now figure out where the closure can take us, but only if we'll
-		// need to continue looking for more input.
-		if ( skippedStopStates == null && intermediate.size()==1 ) {
-			// Don't pursue the closure if there is just one state.
-			// It can only have one alternative; just add to result
-			// Also don't pursue the closure if there is unique alternative
-			// among the configurations.
-			reach = new ATNConfigSet(intermediate);
-		}
-		else if ( skippedStopStates == null && getUniqueAlt(intermediate)==1 ) {
-			// Also don't pursue the closure if there is unique alternative
-			// among the configurations.
-			reach = new ATNConfigSet(intermediate);
->>>>>>> 9b5417c5
 		}
 
 		ATNConfigSet configs = new ATNConfigSet();
@@ -1075,7 +1017,6 @@
 				reachIntermediate.add(ATNConfig.create(target, ti + 1, initialContext));
 			}
 
-<<<<<<< HEAD
 			boolean hasMoreContext = remainingGlobalContext != null;
 			if (!hasMoreContext) {
 				configs.setOutermostConfigSet(true);
@@ -1103,48 +1044,6 @@
 
 			// TODO: make sure it distinguishes empty stack states
 			next.setContextSensitive(atn);
-=======
-		if (t == IntStream.EOF) {
-			reach = removeNonRuleStopStates(reach);
-		}
-
-		if (skippedStopStates != null && !PredictionMode.hasConfigAtRuleStopState(reach)) {
-			for (ATNConfig c : skippedStopStates) {
-				assert c.reachesIntoOuterContext == 0 && c.semanticContext == SemanticContext.NONE;
-				reach.add(c, mergeCache);
-			}
-		}
-
-		if ( reach.isEmpty() ) return null;
-		return reach;
-	}
-
-	protected ATNConfigSet removeNonRuleStopStates(ATNConfigSet configs) {
-		if (PredictionMode.onlyRuleStopStates(configs)) {
-			return configs;
-		}
-
-		ATNConfigSet result = new ATNConfigSet(configs.fullCtx);
-		for (ATNConfig config : configs) {
-			if (!(config.state instanceof RuleStopState)) {
-				continue;
-			}
-
-			result.add(config, mergeCache);
-		}
-
-		return result;
-	}
-
-	@NotNull
-	public ATNConfigSet computeStartState(@NotNull ATNState p,
-										  @Nullable RuleContext ctx,
-										  boolean fullCtx)
-	{
-		// always at least the implicit call to start rule
-		PredictionContext initialContext = PredictionContext.fromRuleContext(atn, ctx);
-		ATNConfigSet configs = new ATNConfigSet(fullCtx);
->>>>>>> 9b5417c5
 
 			configs.clear();
 			remainingGlobalContext = skipTailCalls(remainingGlobalContext);
@@ -1317,7 +1216,6 @@
 						   boolean hasMoreContext,
 						   @Nullable PredictionContextCache contextCache)
 	{
-<<<<<<< HEAD
 		if (contextCache == null) {
 			contextCache = PredictionContextCache.UNCACHED;
 		}
@@ -1336,13 +1234,6 @@
 
 			currentConfigs = intermediate;
 		}
-=======
-		final int initialDepth = 0;
-		closureCheckingStopState(config, configs, closureBusy, collectPredicates,
-								 fullCtx,
-								 initialDepth);
-		assert !fullCtx || !configs.dipsIntoOuterContext;
->>>>>>> 9b5417c5
 	}
 
 	protected void closure(@NotNull ATNConfig config,
@@ -1362,7 +1253,6 @@
 
 		if ( config.getState() instanceof RuleStopState ) {
 			// We hit rule end. If we have context info, use it
-<<<<<<< HEAD
 			if ( !config.getContext().isEmpty() ) {
 				boolean hasEmpty = config.getContext().hasEmpty();
 				int nonEmptySize = config.getContext().size() - (hasEmpty ? 1 : 0);
@@ -1370,29 +1260,6 @@
 					PredictionContext newContext = config.getContext().getParent(i); // "pop" return state
 					ATNState returnState = atn.states.get(config.getContext().getReturnState(i));
 					ATNConfig c = ATNConfig.create(returnState, config.getAlt(), newContext, config.getSemanticContext());
-=======
-			// run thru all possible stack tops in ctx
-			if ( !config.context.isEmpty() ) {
-				for (SingletonPredictionContext ctx : config.context) {
-					if ( ctx.returnState==PredictionContext.EMPTY_RETURN_STATE ) {
-						if (fullCtx) {
-							configs.add(new ATNConfig(config, config.state, PredictionContext.EMPTY), mergeCache);
-							continue;
-						}
-						else {
-							// we have no context info, just chase follow links (if greedy)
-							if ( debug ) System.out.println("FALLING off rule "+
-															getRuleName(config.state.ruleIndex));
-							closure_(config, configs, closureBusy, collectPredicates,
-									 fullCtx, depth);
-						}
-						continue;
-					}
-					ATNState returnState = atn.states.get(ctx.returnState);
-					PredictionContext newContext = ctx.parent; // "pop" return state
-					ATNConfig c = new ATNConfig(returnState, config.alt, newContext,
-												config.semanticContext);
->>>>>>> 9b5417c5
 					// While we have context to pop back from, we may have
 					// gotten that context AFTER having fallen off a rule.
 					// Make sure we track that we are now out of context.
@@ -1415,11 +1282,6 @@
 				configs.add(config, contextCache);
 				return;
 			}
-			else if (fullCtx) {
-				// reached end of start rule
-				configs.add(config, mergeCache);
-				return;
-			}
 			else {
 				// else if we have no context info, just chase follow links (if greedy)
 				if ( debug ) System.out.println("FALLING off rule "+
@@ -1435,19 +1297,8 @@
 		ATNState p = config.getState();
 		// optimization
 		if ( !p.onlyHasEpsilonTransitions() ) {
-<<<<<<< HEAD
             configs.add(config, contextCache);
             if ( debug ) System.out.println("added config "+configs);
-=======
-            configs.add(config, mergeCache);
-			if ( config.semanticContext!= SemanticContext.NONE ) {
-				configs.hasSemanticContext = true;
-			}
-			if ( config.reachesIntoOuterContext>0 ) {
-				configs.dipsIntoOuterContext = true;
-			}
-//            if ( debug ) System.out.println("added config "+configs);
->>>>>>> 9b5417c5
         }
 
         for (int i=0; i<p.getNumberOfOptimizedTransitions(); i++) {
@@ -1490,12 +1341,7 @@
 				}
 
 				int newDepth = depth;
-<<<<<<< HEAD
 				if ( config.getState() instanceof RuleStopState ) {
-=======
-				if ( config.state instanceof RuleStopState) {
-					assert !fullCtx;
->>>>>>> 9b5417c5
 					// target fell off end of rule; mark resulting c as having dipped into outer context
 					// We can't get here if incoming config was rule stop and we had context
 					// track how far we dip into outer context.  Might
