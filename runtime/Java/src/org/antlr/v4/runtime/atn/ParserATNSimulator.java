/*
 [The "BSD license"]
  Copyright (c) 2011 Terence Parr
  All rights reserved.

  Redistribution and use in source and binary forms, with or without
  modification, are permitted provided that the following conditions
  are met:

  1. Redistributions of source code must retain the above copyright
     notice, this list of conditions and the following disclaimer.
  2. Redistributions in binary form must reproduce the above copyright
     notice, this list of conditions and the following disclaimer in the
     documentation and/or other materials provided with the distribution.
  3. The name of the author may not be used to endorse or promote products
     derived from this software without specific prior written permission.

  THIS SOFTWARE IS PROVIDED BY THE AUTHOR ``AS IS'' AND ANY EXPRESS OR
  IMPLIED WARRANTIES, INCLUDING, BUT NOT LIMITED TO, THE IMPLIED WARRANTIES
  OF MERCHANTABILITY AND FITNESS FOR A PARTICULAR PURPOSE ARE DISCLAIMED.
  IN NO EVENT SHALL THE AUTHOR BE LIABLE FOR ANY DIRECT, INDIRECT,
  INCIDENTAL, SPECIAL, EXEMPLARY, OR CONSEQUENTIAL DAMAGES (INCLUDING, BUT
  NOT LIMITED TO, PROCUREMENT OF SUBSTITUTE GOODS OR SERVICES; LOSS OF USE,
  DATA, OR PROFITS; OR BUSINESS INTERRUPTION) HOWEVER CAUSED AND ON ANY
  THEORY OF LIABILITY, WHETHER IN CONTRACT, STRICT LIABILITY, OR TORT
  (INCLUDING NEGLIGENCE OR OTHERWISE) ARISING IN ANY WAY OUT OF THE USE OF
  THIS SOFTWARE, EVEN IF ADVISED OF THE POSSIBILITY OF SUCH DAMAGE.
 */

package org.antlr.v4.runtime.atn;

import org.antlr.v4.runtime.CommonTokenStream;
import org.antlr.v4.runtime.NoViableAltException;
import org.antlr.v4.runtime.Parser;
import org.antlr.v4.runtime.ParserRuleContext;
import org.antlr.v4.runtime.RuleContext;
import org.antlr.v4.runtime.SymbolStream;
import org.antlr.v4.runtime.Token;
import org.antlr.v4.runtime.dfa.DFA;
import org.antlr.v4.runtime.dfa.DFAState;
import org.antlr.v4.runtime.misc.Interval;
import org.antlr.v4.runtime.misc.IntervalSet;
import org.antlr.v4.runtime.misc.MultiMap;
import org.antlr.v4.runtime.misc.NotNull;
import org.antlr.v4.runtime.misc.Nullable;
import org.antlr.v4.runtime.misc.Utils;

import java.util.ArrayList;
import java.util.Arrays;
import java.util.Collection;
import java.util.HashMap;
import java.util.HashSet;
import java.util.List;
import java.util.Map;
import java.util.Set;

/**
 The embodiment of the adaptive LL(*) parsing strategy.

 The basic complexity of the adaptive strategy makes it harder to
 understand. We begin with ATN simulation to build paths in a
 DFA. Subsequent prediction requests go through the DFA first. If
 they reach a state without an edge for the current symbol, the
 algorithm fails over to the ATN simulation to complete the DFA
 path for the current input (until it finds a conflict state or
 uniquely predicting state).

 All of that is done without using the outer context because we
 want to create a DFA that is not dependent upon the rule
 invocation stack when we do a prediction.  One DFA works in all
 contexts. We avoid using context not necessarily because it
 slower, although it can be, but because of the DFA caching
 problem.  The closure routine only considers the rule invocation
 stack created during prediction beginning in the entry rule.  For
 example, if prediction occurs without invoking another rule's
 ATN, there are no context stacks in the configurations. When this
 leads to a conflict, we don't know if it's an ambiguity or a
 weakness in the strong LL(*) parsing strategy (versus full
 LL(*)).

 So, we simply retry the ATN simulation again, this time
 using full outer context and filling a dummy DFA (to avoid
 polluting the context insensitive DFA). Configuration context
 stacks will be the full invocation stack from the start rule. If
 we get a conflict using full context, then we can definitively
 say we have a true ambiguity for that input sequence. If we don't
 get a conflict, it implies that the decision is sensitive to the
 outer context. (It is not context-sensitive in the sense of
 context sensitive grammars.) We create a special DFA accept state
 that maps rule context to a predicted alternative. That is the
 only modification needed to handle full LL(*) prediction. In
 general, full context prediction will use more lookahead than
 necessary, but it pays to share the same DFA. For a schedule
 proof that full context prediction uses that most the same amount
 of lookahead as a context insensitive prediction, see the comment
 on method retryWithContext().

 So, the strategy is complex because we bounce back and forth from
 the ATN to the DFA, simultaneously performing predictions and
 extending the DFA according to previously unseen input
 sequences. The retry with full context is a recursive call to the
 same function naturally because it does the same thing, just with
 a different initial context. The problem is, that we need to pass
 in a "full context mode" parameter so that it knows to report
 conflicts differently. It also knows not to do a retry, to avoid
 infinite recursion, if it is already using full context.

 Retry a simulation using full outer context.
	 *
	 *  One of the key assumptions here is that using full context
	 *  can use at most the same amount of input as a simulation
	 *  that is not useful context (i.e., it uses all possible contexts
	 *  that could invoke our entry rule. I believe that this is true
	 *  and the proof might go like this.
	 *
	 *  THEOREM:  The amount of input consumed during a full context
	 *  simulation is at most the amount of input consumed during a
	 *  non full context simulation.
	 *
	 *  PROOF: Let D be the DFA state at which non-context simulation
	 *  terminated. That means that D does not have a configuration for
	 *  which we can legally pursue more input. (It is legal to work only
	 *  on configurations for which there is no conflict with another
	 *  configuration.) Now we restrict ourselves to following ATN edges
	 *  associated with a single context. Choose any DFA state D' along
	 *  the path (same input) to D. That state has either the same number
	 *  of configurations or fewer. (If the number of configurations is
	 *  the same, then we have degenerated to the non-context case.) Now
	 *  imagine that we restrict to following edges associated with
	 *  another single context and that we reach DFA state D'' for the
	 *  same amount of input as D'. The non-context simulation merges D'
	 *  and D''. The union of the configuration sets either has the same
	 *  number of configurations as both D' and D'' or it has more. If it
	 *  has the same number, we are no worse off and the merge does not
	 *  force us to look for more input than we would otherwise have to
	 *  do. If the union has more configurations, it can introduce
	 *  conflicts but not new alternatives--we cannot conjure up alternatives
	 *  by computing closure on the DFA state.  Here are the cases for
	 *  D' union D'':
	 *
	 *  1. No increase in configurations, D' = D''
	 *  2. Add configuration that introduces a new alternative number.
	 *     This cannot happen because no new alternatives are introduced
	 *     while computing closure, even during start state computation.
	 *  3. D'' adds a configuration that does not conflict with any
	 *     configuration in D'.  Simulating without context would then have
	 *     forced us to use more lookahead than D' (full context) alone.
	 *  3. D'' adds a configuration that introduces a conflict with a
	 *     configuration in D'. There are 2 cases:
	 *     a. The conflict does not cause termination (D' union D''
	 *        is added to the work list). Again no context simulation requires
	 *        more input.
	 *     b. The conflict does cause termination, but this cannot happen.
	 *        By definition, we know that with ALL contexts merged we
	 *        don't terminate until D and D' uses less input than D. Therefore
	 *        no context simulation requires more input than full context
	 *        simulation.
	 *
	 *  We have covered all the cases and there is never a situation where
	 *  a single, full context simulation requires more input than a
	 *  no context simulation.

	 I spent a bunch of time thinking about this problem after finding
	 a case where context-sensitive ATN simulation looks beyond what they
	 no context simulation uses. the no context simulation for if then else
	 stops at the else whereas full context scans through to the end of the
	 statement to decide that the "else statement" clause is ambiguous. And
	 sometimes it is not ambiguous! Ok, I made an untrue assumption in my
	 proof which I won't bother going to. the important thing is what I'm
	 going to do about it. I thought I had a simple answer, but nope. It
	 turns out that the if then else case is perfect example of something
	 that has the following characteristics:

	 * no context conflicts at k=1
	 * full context at k=(1 + length of statement) can be both ambiguous and not
	   ambiguous depending on the input, though I think from different contexts.

	 But, the good news is that the k=1 case is a special case in that
	 SLL(1) and LL(1) have exactly the same power so we can conclude that
	 conflicts at k=1 are true ambiguities and we do not need to pursue
	 context-sensitive parsing. That covers a huge number of cases
	 including the if then else clause and the predicated precedence
	 parsing mechanism. whew! because that could be extremely expensive if
	 we had to do context.

	 Further, there is no point in doing full context if none of the
	 configurations dip into the outer context. This nicely handles cases
	 such as super constructor calls versus function calls. One grammar
	 might look like this:

	 ctorBody : '{' superCall? stat* '}' ;

	 Or, you might see something like

	 stat : superCall ';' | expression ';' | ... ;

	 In both cases I believe that no closure operations will dip into the
	 outer context. In the first case ctorBody in the worst case will stop
	 at the '}'. In the 2nd case it should stop at the ';'. Both cases
	 should stay within the entry rule and not dip into the outer context.

	 So, we now cover what I hope is the vast majority of the cases (in
	 particular the very important precedence parsing case). Anything that
	 needs k>1 and dips into the outer context requires a full context
	 retry. In this case, I'm going to start out with a brain-dead solution
	 which is to mark the DFA state as context-sensitive when I get a
	 conflict. Any further DFA simulation that reaches that state will
	 launch an ATN simulation to get the prediction, without updating the
	 DFA or storing any context information. Later, I can make this more
	 efficient, but at least in this case I can guarantee that it will
	 always do the right thing. We are not making any assumptions about
	 lookahead depth.

	 Ok, writing this up so I can put in a comment.

	 Upon conflict in the no context simulation:

	 * if k=1, report ambiguity and resolve to the minimum conflicting alternative

	 * if k=1 and predicates, no report and include the predicate to
	   predicted alternative map in the DFA state

	 * if k=* and we did not dip into the outer context, report ambiguity
	   and resolve to minimum conflicting alternative

	 * if k>1 and we dip into outer context, retry with full context
		 * if conflict, report ambiguity and resolve to minimum conflicting
		   alternative, mark DFA as context-sensitive
		 * If no conflict, report ctx sensitivity and mark DFA as context-sensitive
		 * Technically, if full context k is less than no context k, we can
			 reuse the conflicting DFA state so we don't have to create special
			 DFA paths branching from context, but we can leave that for
			 optimization later if necessary.

	 * if non-greedy, no report and resolve to the exit alternative
 *
 * 	By default we do full context-sensitive LL(*) parsing not
 	 *  Strong LL(*) parsing. If we fail with Strong LL(*) we
 	 *  try full LL(*). That means we rewind and use context information
 	 *  when closure operations fall off the end of the rule that
 	 *  holds the decision were evaluating
*/
public class ParserATNSimulator<Symbol extends Token> extends ATNSimulator {
	public static boolean debug = false;
	public static boolean dfa_debug = false;
	public static boolean retry_debug = false;

	public boolean disable_global_context = false;
	public boolean force_global_context = false;
	public boolean always_try_local_context = true;

	public boolean optimize_unique_closure = true;
	public boolean optimize_ll1 = true;

	public static boolean optimize_closure_busy = true;

	public static int ATN_failover = 0;
	public static int predict_calls = 0;
	public static int retry_with_context = 0;
	public static int retry_with_context_indicates_no_conflict = 0;

	@Nullable
	protected final Parser<Symbol> parser;

	@NotNull
	public final DFA[] decisionToDFA;

	/**
	 * When {@code true}, ambiguous alternatives are reported when they are
	 * encountered within {@link #execATN}. When {@code false}, these messages
	 * are suppressed. The default is {@code true}.
	 * <p>
	 * When messages about ambiguous alternatives are not required, setting this
	 * to {@code false} enables additional internal optimizations which may lose
	 * this information.
	 */
	public boolean reportAmbiguities = true;

	/** By default we do full context-sensitive LL(*) parsing not
	 *  Strong LL(*) parsing. If we fail with Strong LL(*) we
	 *  try full LL(*). That means we rewind and use context information
	 *  when closure operations fall off the end of the rule that
	 *  holds the decision were evaluating.
	 */
	protected boolean userWantsCtxSensitive = true;

	protected final Map<Integer, Integer> LL1Table = new HashMap<Integer, Integer>();

	/** Testing only! */
	public ParserATNSimulator(@NotNull ATN atn) {
		this(null, atn);
	}

	public ParserATNSimulator(@Nullable Parser<Symbol> parser, @NotNull ATN atn) {
		super(atn);
		this.parser = parser;
//		ctxToDFAs = new HashMap<RuleContext, DFA[]>();
		// TODO (sam): why distinguish on parser != null?
		decisionToDFA = new DFA[atn.getNumberOfDecisions() + (parser != null ? 1 : 0)];
		//		DOTGenerator dot = new DOTGenerator(null);
		//		System.out.println(dot.getDOT(atn.rules.get(0), parser.getRuleNames()));
		//		System.out.println(dot.getDOT(atn.rules.get(1), parser.getRuleNames()));
	}

	@Override
	public void reset() {
	}

	public int adaptivePredict(@NotNull SymbolStream<? extends Symbol> input, int decision,
							   @Nullable ParserRuleContext<Symbol> outerContext)
	{
		return adaptivePredict(input, decision, outerContext, false);
	}

	public int adaptivePredict(@NotNull SymbolStream<? extends Symbol> input,
							   int decision,
							   @Nullable ParserRuleContext<Symbol> outerContext,
							   boolean useContext)
	{
		predict_calls++;
		DFA dfa = decisionToDFA[decision];
		if (optimize_ll1 && dfa != null) {
			int ll_1 = input.LA(1);
			if (ll_1 >= 0 && ll_1 <= Short.MAX_VALUE) {
				int key = (decision << 16) + ll_1;
				Integer alt = LL1Table.get(key);
				if (alt != null) {
					return alt;
				}
			}
		}

		if (force_global_context) {
			useContext = true;
		}
		else if (!always_try_local_context) {
			useContext |= dfa != null && dfa.isContextSensitive();
		}

		userWantsCtxSensitive = useContext || (!disable_global_context && (outerContext != null));
		if (outerContext == null) {
			outerContext = ParserRuleContext.emptyContext();
		}

		SimulatorState<Symbol> state = null;
		if (dfa != null) {
			state = getStartState(dfa, input, outerContext, useContext);
		}

		if ( state==null ) {
			if ( dfa==null ) {
				DecisionState startState = atn.decisionToState.get(decision);
				decisionToDFA[decision] = dfa = new DFA(startState, decision);
				if (useContext) {
					dfa.setContextSensitive(true);
				}
			}

			return predictATN(dfa, input, outerContext, useContext);
		}
		else {
			//dump(dfa);
			// start with the DFA
			int m = input.mark();
			int index = input.index();
			try {
				int alt = execDFA(dfa, input, index, state);
				return alt;
			}
			finally {
				input.seek(index);
				input.release(m);
			}
		}
	}

	public SimulatorState<Symbol> getStartState(@NotNull DFA dfa,
										@NotNull SymbolStream<? extends Symbol> input,
										@NotNull ParserRuleContext<Symbol> outerContext,
										boolean useContext) {

		if (!useContext) {
			if (dfa.s0 == null) {
				return null;
			}

			return new SimulatorState<Symbol>(outerContext, dfa.s0, false, outerContext);
		}

		dfa.setContextSensitive(true);

		RuleContext<Symbol> remainingContext = outerContext;
		assert outerContext != null;
		DFAState s0 = dfa.s0;
		while (remainingContext != null && s0 != null && s0.isCtxSensitive) {
			s0 = s0.getContextTarget(getInvokingState(remainingContext));
			if (remainingContext.isEmpty()) {
				assert s0 == null || !s0.isCtxSensitive;
			}
			else {
				remainingContext = remainingContext.parent;
			}
		}

		if (s0 == null) {
			return null;
		}

		return new SimulatorState<Symbol>(outerContext, s0, useContext, (ParserRuleContext<Symbol>)remainingContext);
	}

	public int predictATN(@NotNull DFA dfa, @NotNull SymbolStream<? extends Symbol> input,
						  @Nullable ParserRuleContext<Symbol> outerContext,
						  boolean useContext)
	{
		if ( outerContext==null ) outerContext = ParserRuleContext.emptyContext();
		if ( debug ) System.out.println("ATN decision "+dfa.decision+
										" exec LA(1)=="+ getLookaheadName(input) +
										", outerContext="+outerContext.toString(parser));

		int alt = 0;
		int m = input.mark();
		int index = input.index();
		try {
			SimulatorState<Symbol> state = computeStartState(dfa, outerContext, useContext);
			alt = execATN(dfa, input, index, state);
		}
		catch (NoViableAltException nvae) {
			if ( debug ) dumpDeadEndConfigs(nvae);
			throw nvae;
		}
		finally {
			input.seek(index);
			input.release(m);
		}
		if ( debug ) System.out.println("DFA after predictATN: "+dfa.toString(parser.getTokenNames(), parser.getRuleNames()));
		return alt;
	}

	public int execDFA(@NotNull DFA dfa,
					   @NotNull SymbolStream<? extends Symbol> input, int startIndex,
					   @NotNull SimulatorState<Symbol> state)
    {
		ParserRuleContext<Symbol> outerContext = state.outerContext;
		if ( dfa_debug ) System.out.println("DFA decision "+dfa.decision+
											" exec LA(1)=="+ getLookaheadName(input) +
											", outerContext="+outerContext.toString(parser));
		if ( dfa_debug ) System.out.print(dfa.toString(parser.getTokenNames(), parser.getRuleNames()));
		DFAState acceptState = null;
		DFAState s = state.s0;

		int t = input.LA(1);
		ParserRuleContext<Symbol> remainingOuterContext = state.remainingOuterContext;

		while ( true ) {
			if ( dfa_debug ) System.out.println("DFA state "+s.stateNumber+" LA(1)=="+getLookaheadName(input));
			if ( state.useContext ) {
				while ( s.isCtxSensitive && s.contextSymbols.contains(t) ) {
					DFAState next = null;
					if (remainingOuterContext != null) {
						next = s.getContextTarget(getInvokingState(remainingOuterContext));
					}

					if ( next == null ) {
						// fail over to ATN
						SimulatorState<Symbol> initialState = new SimulatorState<Symbol>(state.outerContext, s, state.useContext, remainingOuterContext);
						return execATN(dfa, input, startIndex, initialState);
					}

					remainingOuterContext = (ParserRuleContext<Symbol>)remainingOuterContext.parent;
					s = next;
				}
			}
			if ( s.isAcceptState ) {
				if ( s.predicates!=null ) {
					if ( dfa_debug ) System.out.println("accept "+s);
				}
				else {
					if ( dfa_debug ) System.out.println("accept; predict "+s.prediction +" in state "+s.stateNumber);
				}
				acceptState = s;
				// keep going unless we're at EOF or state only has one alt number
				// mentioned in configs; check if something else could match
				// TODO: don't we always stop? only lexer would keep going
				// TODO: v3 dfa don't do this.
				break;
			}

			// t is not updated if one of these states is reached
			assert !s.isAcceptState;

			// if no edge, pop over to ATN interpreter, update DFA and return
			DFAState target = s.getTarget(t);
			if ( target == null ) {
				if ( dfa_debug && t>=0 ) System.out.println("no edge for "+parser.getTokenNames()[t]);
				int alt;
				if ( dfa_debug ) {
					Interval interval = Interval.of(startIndex, parser.getTokenStream().index());
					System.out.println("ATN exec upon "+
									   parser.getTokenStream().getText(interval) +
									   " at DFA state "+s.stateNumber);
				}

				SimulatorState<Symbol> initialState = new SimulatorState<Symbol>(outerContext, s, state.useContext, remainingOuterContext);
				alt = execATN(dfa, input, startIndex, initialState);
				// this adds edge even if next state is accept for
				// same alt; e.g., s0-A->:s1=>2-B->:s2=>2
				// TODO: This next stuff kills edge, but extra states remain. :(
				if ( s.isAcceptState && alt!=-1 ) {
					DFAState d = s.getTarget(input.LA(1));
					if ( d.isAcceptState && d.prediction==s.prediction ) {
						// we can carve it out.
						s.setTarget(input.LA(1), ERROR); // IGNORE really not error
					}
				}
				if ( dfa_debug ) {
					System.out.println("back from DFA update, alt="+alt+", dfa=\n"+dfa.toString(parser.getTokenNames(), parser.getRuleNames()));
					//dump(dfa);
				}
				// action already executed
				if ( dfa_debug ) System.out.println("DFA decision "+dfa.decision+
													" predicts "+alt);
				return alt; // we've updated DFA, exec'd action, and have our deepest answer
			}
			else if ( target == ERROR ) {
				throw noViableAlt(input, outerContext, s.configset, startIndex);
			}
			s = target;
			if (!s.isAcceptState) {
				input.consume();
				t = input.LA(1);
			}
		}
//		if ( acceptState==null ) {
//			if ( debug ) System.out.println("!!! no viable alt in dfa");
//			return -1;
//		}

		if ( acceptState.configset.getConflictingAlts()!=null ) {
			if ( dfa.atnStartState instanceof DecisionState && ((DecisionState)dfa.atnStartState).isGreedy ) {
				int k = input.index() - startIndex + 1; // how much input we used
				if ( k == 1 || // SLL(1) == LL(1)
					!userWantsCtxSensitive ||
					!acceptState.configset.getDipsIntoOuterContext() )
				{
					// we don't report the ambiguity again
					//if ( !acceptState.configset.hasSemanticContext() ) {
					//	reportAmbiguity(dfa, acceptState, startIndex, input.index(), acceptState.configset.getConflictingAlts(), acceptState.configset);
					//}
				}
				else {
					assert !state.useContext;

					// Before attempting full context prediction, check to see if there are
					// disambiguating or validating predicates to evaluate which allow an
					// immediate decision
					if ( acceptState.predicates!=null ) {
						// rewind input so pred's LT(i) calls make sense
						input.seek(startIndex);
						IntervalSet predictions = evalSemanticContext(s.predicates, outerContext, true);
						if ( predictions.size() == 1 ) {
							return predictions.getMinElement();
						}
					}

					input.seek(startIndex);
					dfa.setContextSensitive(true);
					return adaptivePredict(input, dfa.decision, outerContext, true);
				}
			}
		}

		// Before jumping to prediction, check to see if there are
		// disambiguating or validating predicates to evaluate
		if ( s.predicates!=null ) {
			// rewind input so pred's LT(i) calls make sense
			input.seek(startIndex);
			// since we don't report ambiguities in execDFA, we never need to use complete predicate evaluation here
			IntervalSet alts = evalSemanticContext(s.predicates, outerContext, false);
			if (alts.isNil()) {
				throw noViableAlt(input, outerContext, s.configset, startIndex);
			}

			return alts.getMinElement();
		}

		if ( dfa_debug ) System.out.println("DFA decision "+dfa.decision+
											" predicts "+acceptState.prediction);
		return acceptState.prediction;
	}

	/** Performs ATN simulation to compute a predicted alternative based
	 *  upon the remaining input, but also updates the DFA cache to avoid
	 *  having to traverse the ATN again for the same input sequence.

	 There are some key conditions we're looking for after computing a new
	 set of ATN configs (proposed DFA state):
	       * if the set is empty, there is no viable alternative for current symbol
	       * does the state uniquely predict an alternative?
	       * does the state have a conflict that would prevent us from
	         putting it on the work list?
	       * if in non-greedy decision is there a config at a rule stop state?

	 We also have some key operations to do:
	       * add an edge from previous DFA state to potentially new DFA state, D,
	         upon current symbol but only if adding to work list, which means in all
	         cases except no viable alternative (and possibly non-greedy decisions?)
	       * collecting predicates and adding semantic context to DFA accept states
	       * adding rule context to context-sensitive DFA accept states
	       * consuming an input symbol
	       * reporting a conflict
	       * reporting an ambiguity
	       * reporting a context sensitivity
	       * reporting insufficient predicates

	 We should isolate those operations, which are side-effecting, to the
	 main work loop. We can isolate lots of code into other functions, but
	 they should be side effect free. They can return package that
	 indicates whether we should report something, whether we need to add a
	 DFA edge, whether we need to augment accept state with semantic
	 context or rule invocation context. Actually, it seems like we always
	 add predicates if they exist, so that can simply be done in the main
	 loop for any accept state creation or modification request.

	 cover these cases:
	    dead end
	    single alt
	    single alt + preds
	    conflict
	    conflict + preds

	 TODO: greedy + those

	 */
	public int execATN(@NotNull DFA dfa,
					   @NotNull SymbolStream<? extends Symbol> input, int startIndex,
					   @NotNull SimulatorState<Symbol> initialState)
	{
		if ( debug ) System.out.println("execATN decision "+dfa.decision+" exec LA(1)=="+ getLookaheadName(input));
		ATN_failover++;

		final ParserRuleContext<Symbol> outerContext = initialState.outerContext;
		final boolean useContext = initialState.useContext;

		int t = input.LA(1);

        DecisionState decState = atn.getDecisionState(dfa.decision);
		boolean greedy = decState.isGreedy;
		SimulatorState<Symbol> previous = initialState;

		PredictionContextCache contextCache = new PredictionContextCache();
		while (true) { // while more work
			SimulatorState<Symbol> nextState = computeReachSet(dfa, previous, t, greedy, contextCache);
			if (nextState == null) throw noViableAlt(input, outerContext, previous.s0.configset, startIndex);
			DFAState D = nextState.s0;
			ATNConfigSet reach = nextState.s0.configset;

			int predictedAlt = getUniqueAlt(reach);
			if ( predictedAlt!=ATN.INVALID_ALT_NUMBER ) {
				D.isAcceptState = true;
				D.prediction = predictedAlt;

				if (optimize_ll1
					&& input.index() == startIndex
					&& nextState.outerContext == nextState.remainingOuterContext
					&& dfa.decision >= 0
					&& greedy
					&& !D.configset.hasSemanticContext())
				{
					if (t >= 0 && t <= Short.MAX_VALUE) {
						int key = (dfa.decision << 16) + t;
						LL1Table.put(key, predictedAlt);
					}
				}

				if (useContext && always_try_local_context) {
					retry_with_context_indicates_no_conflict++;
					reportContextSensitivity(dfa, nextState, startIndex, input.index());
				}
			}
			else {
				D.configset.setConflictingAlts(getConflictingAlts(reach));
				if ( D.configset.getConflictingAlts()!=null ) {
					if ( greedy ) {
						D.isAcceptState = true;
						D.prediction = predictedAlt = resolveToMinAlt(D, D.configset.getConflictingAlts());

						int k = input.index() - startIndex + 1; // how much input we used
//						System.out.println("used k="+k);
						if ( !userWantsCtxSensitive ||
							 !D.configset.getDipsIntoOuterContext() )
						{
							if ( reportAmbiguities && !D.configset.hasSemanticContext() ) {
								reportAmbiguity(dfa, D, startIndex, input.index(), D.configset.getConflictingAlts(), D.configset);
							}
						}
						else {
							assert !useContext;

							int ambigIndex = input.index();

							if ( D.isAcceptState && D.configset.hasSemanticContext() ) {
								int nalts = decState.getNumberOfTransitions();
								List<DFAState.PredPrediction> predPredictions =
									predicateDFAState(D, D.configset, outerContext, nalts);
								if (predPredictions != null) {
									input.seek(startIndex);
									// always use complete evaluation here since we'll want to retry with full context if still ambiguous
									IntervalSet alts = evalSemanticContext(predPredictions, outerContext, true);
									if (alts.size() == 1) {
										return alts.getMinElement();
									}
								}
							}

							if ( debug ) System.out.println("RETRY with outerContext="+outerContext);
							dfa.setContextSensitive(true);
							SimulatorState<Symbol> fullContextState = computeStartState(dfa, outerContext, true);
							reportAttemptingFullContext(dfa, fullContextState, startIndex, ambigIndex);
							input.seek(startIndex);
							return execATN(dfa, input, startIndex, fullContextState);
						}
					}
					else {
						// upon ambiguity for nongreedy, default to exit branch to avoid inf loop
						// this handles case where we find ambiguity that stops DFA construction
						// before a config hits rule stop state. Was leaving prediction blank.
						int exitAlt = 2;
						D.isAcceptState = true; // when ambig or ctx sens or nongreedy or .* loop hitting rule stop
						D.prediction = predictedAlt = exitAlt;
					}
				}
			}

			if ( !greedy ) {
				int exitAlt = 2;
				if ( predictedAlt != ATN.INVALID_ALT_NUMBER && configWithAltAtStopState(reach, 1) ) {
					if ( debug ) System.out.println("nongreedy loop but unique alt "+D.configset.getUniqueAlt()+" at "+reach);
					// reaches end via .* means nothing after.
					D.isAcceptState = true;
					D.prediction = predictedAlt = exitAlt;
				}
				else {// if we reached end of rule via exit branch and decision nongreedy, we matched
					if ( configWithAltAtStopState(reach, exitAlt) ) {
						if ( debug ) System.out.println("nongreedy at stop state for exit branch");
						D.isAcceptState = true;
						D.prediction = predictedAlt = exitAlt;
					}
				}
			}

			if ( D.isAcceptState && D.configset.hasSemanticContext() ) {
				int nalts = decState.getNumberOfTransitions();
				List<DFAState.PredPrediction> predPredictions =
					predicateDFAState(D, D.configset, outerContext, nalts);
				if ( predPredictions!=null ) {
					int stopIndex = input.index();
					input.seek(startIndex);
					IntervalSet alts = evalSemanticContext(predPredictions, outerContext, reportAmbiguities);
					D.prediction = ATN.INVALID_ALT_NUMBER;
					switch (alts.size()) {
					case 0:
						throw noViableAlt(input, outerContext, D.configset, startIndex);

					case 1:
						return alts.getMinElement();

					default:
						// report ambiguity after predicate evaluation to make sure the correct
						// set of ambig alts is reported.
						if (reportAmbiguities) {
							reportAmbiguity(dfa, D, startIndex, stopIndex, alts, D.configset);
						}

						return alts.getMinElement();
					}
				}
			}

			if ( D.isAcceptState ) return predictedAlt;

			previous = nextState;
			input.consume();
			t = input.LA(1);
		}
	}

	protected SimulatorState<Symbol> computeReachSet(DFA dfa, SimulatorState<Symbol> previous, int t, boolean greedy, PredictionContextCache contextCache) {
		final boolean useContext = previous.useContext;
		RuleContext<Symbol> remainingGlobalContext = previous.remainingOuterContext;
		List<ATNConfig> closureConfigs = new ArrayList<ATNConfig>(previous.s0.configset);
		List<Integer> contextElements = null;
		ATNConfigSet reach = new ATNConfigSet();
		boolean stepIntoGlobal;
		do {
			boolean hasMoreContext = !useContext || remainingGlobalContext != null;
			if (!hasMoreContext) {
				reach.setOutermostConfigSet(true);
			}

			ATNConfigSet reachIntermediate = new ATNConfigSet();
			int ncl = closureConfigs.size();
			for (int ci=0; ci<ncl; ci++) { // TODO: foreach
				ATNConfig c = closureConfigs.get(ci);
				if ( debug ) System.out.println("testing "+getTokenName(t)+" at "+c.toString());
				int n = c.state.getNumberOfTransitions();
				for (int ti=0; ti<n; ti++) {               // for each transition
					Transition trans = c.state.transition(ti);
					ATNState target = getReachableTarget(c, trans, t);
					if ( target!=null ) {
						reachIntermediate.add(new ATNConfig(c, target));
					}
				}
			}

			if (optimize_unique_closure && greedy && reachIntermediate.getUniqueAlt() != ATN.INVALID_ALT_NUMBER) {
				reachIntermediate.setOutermostConfigSet(reach.isOutermostConfigSet());
				reach = reachIntermediate;
				break;
			}

			final boolean collectPredicates = false;
			closure(reachIntermediate, reach, collectPredicates, greedy, previous.useContext, hasMoreContext, contextCache);
			stepIntoGlobal = reach.getDipsIntoOuterContext();

			if (previous.useContext && stepIntoGlobal) {
				reach.clear();

				int nextContextElement = getInvokingState(remainingGlobalContext);
				if (contextElements == null) {
					contextElements = new ArrayList<Integer>();
				}

				if (remainingGlobalContext.isEmpty()) {
					remainingGlobalContext = null;
				} else {
					remainingGlobalContext = remainingGlobalContext.parent;
				}

				contextElements.add(nextContextElement);
				if (nextContextElement != PredictionContext.EMPTY_FULL_STATE_KEY) {
					for (int i = 0; i < closureConfigs.size(); i++) {
						closureConfigs.set(i, closureConfigs.get(i).appendContext(nextContextElement, contextCache));
					}
				}
			}
		} while (useContext && stepIntoGlobal);

		if (reach.isEmpty()) {
			return null;
		}

		DFAState dfaState = null;
		if (previous.s0 != null) {
			dfaState = addDFAEdge(dfa, previous.s0.configset, t, contextElements, reach, contextCache);
		}

		assert !useContext || !dfaState.configset.getDipsIntoOuterContext();
		return new SimulatorState<Symbol>(previous.outerContext, dfaState, useContext, (ParserRuleContext<Symbol>)remainingGlobalContext);
	}

	@NotNull
	public SimulatorState<Symbol> computeStartState(DFA dfa,
											ParserRuleContext<Symbol> globalContext,
											boolean useContext)
	{
		DFAState s0 = dfa.s0;
		if (s0 != null) {
			if (!useContext) {
				return new SimulatorState<Symbol>(globalContext, s0, useContext, globalContext);
			}

			s0.setContextSensitive(atn);
		}

		final int decision = dfa.decision;
		@NotNull
		final ATNState p = dfa.atnStartState;

		int previousContext = 0;
		RuleContext<Symbol> remainingGlobalContext = globalContext;
		PredictionContext initialContext = useContext ? PredictionContext.EMPTY_FULL : PredictionContext.EMPTY_LOCAL; // always at least the implicit call to start rule
		PredictionContextCache contextCache = new PredictionContextCache();
		if (useContext) {
			while (s0 != null && s0.isCtxSensitive && remainingGlobalContext != null) {
				DFAState next;
				if (remainingGlobalContext.isEmpty()) {
					next = s0.getContextTarget(PredictionContext.EMPTY_FULL_STATE_KEY);
					previousContext = PredictionContext.EMPTY_FULL_STATE_KEY;
					remainingGlobalContext = null;
				}
				else {
					next = s0.getContextTarget(getInvokingState(remainingGlobalContext));
					previousContext = getInvokingState(remainingGlobalContext);
					initialContext = initialContext.appendContext(getInvokingState(remainingGlobalContext), contextCache);
					remainingGlobalContext = remainingGlobalContext.parent;
				}

				if (next == null) {
					break;
				}

				s0 = next;
			}
		}

		if (s0 != null && !s0.isCtxSensitive) {
			return new SimulatorState<Symbol>(globalContext, s0, useContext, (ParserRuleContext<Symbol>)remainingGlobalContext);
		}

		ATNConfigSet configs = new ATNConfigSet();

		DecisionState decState = null;
		if ( atn.decisionToState.size()>0 ) {
			decState = atn.decisionToState.get(decision);
		}

		boolean greedy = decState == null || decState.isGreedy;
		while (true) {
			ATNConfigSet reachIntermediate = new ATNConfigSet();
			int n = p.getNumberOfTransitions();
			for (int ti=0; ti<n; ti++) {
				// for each transition
				ATNState target = p.transition(ti).target;
				reachIntermediate.add(new ATNConfig(target, ti + 1, initialContext));
			}

			boolean hasMoreContext = remainingGlobalContext != null;
			if (!hasMoreContext) {
				configs.setOutermostConfigSet(true);
			}

			final boolean collectPredicates = true;
			closure(reachIntermediate, configs, collectPredicates, greedy, useContext, hasMoreContext, contextCache);
			boolean stepIntoGlobal = configs.getDipsIntoOuterContext();

			DFAState next = addDFAState(dfa, configs);
			if (s0 == null) {
				dfa.s0 = next;
			}
			else {
				s0.setContextTarget(previousContext, next);
			}
			s0 = next;

			if (!useContext || !stepIntoGlobal) {
				break;
			}

			// TODO: make sure it distinguishes empty stack states
			next.setContextSensitive(atn);

			configs.clear();
			int nextContextElement = getInvokingState(remainingGlobalContext);

			if (remainingGlobalContext.isEmpty()) {
				remainingGlobalContext = null;
			} else {
				remainingGlobalContext = remainingGlobalContext.parent;
			}

			if (nextContextElement != PredictionContext.EMPTY_FULL_STATE_KEY) {
				initialContext = initialContext.appendContext(nextContextElement, contextCache);
			}

			previousContext = nextContextElement;
		}

		return new SimulatorState<Symbol>(globalContext, s0, useContext, (ParserRuleContext<Symbol>)remainingGlobalContext);
	}

	@Nullable
	public ATNState getReachableTarget(@NotNull ATNConfig source, @NotNull Transition trans, int ttype) {
		if ( trans instanceof AtomTransition ) {
			AtomTransition at = (AtomTransition)trans;
			if ( at.label == ttype ) {
				return at.target;
			}
		}
		else if ( trans instanceof SetTransition ) {
			SetTransition st = (SetTransition)trans;
			boolean not = trans instanceof NotSetTransition;
			if ( !not && st.set.contains(ttype) || not && !st.set.contains(ttype) ) {
				return st.target;
			}
		}
		else if ( trans instanceof RangeTransition ) {
			RangeTransition rt = (RangeTransition)trans;
			if ( ttype>=rt.from && ttype<=rt.to ) return rt.target;
		}
		else if ( trans instanceof WildcardTransition && ttype!=Token.EOF ) {
			return trans.target;
		}
		return null;
	}

	/** collect and set D's semantic context */
	public List<DFAState.PredPrediction> predicateDFAState(DFAState D,
														   ATNConfigSet configs,
														   RuleContext<Symbol> outerContext,
														   int nalts)
	{
		IntervalSet conflictingAlts = getConflictingAltsFromConfigSet(configs);
		if ( debug ) System.out.println("predicateDFAState "+D);
		SemanticContext[] altToPred = getPredsForAmbigAlts(conflictingAlts, configs, nalts);
		// altToPred[uniqueAlt] is now our validating predicate (if any)
		List<DFAState.PredPrediction> predPredictions = null;
		if ( altToPred!=null ) {
			// we have a validating predicate; test it
			// Update DFA so reach becomes accept state with predicate
			predPredictions = getPredicatePredictions(conflictingAlts, altToPred);
			D.predicates = predPredictions;
			D.prediction = ATN.INVALID_ALT_NUMBER; // make sure we use preds
		}
		return predPredictions;
	}

	public SemanticContext[] getPredsForAmbigAlts(@NotNull IntervalSet ambigAlts,
												  @NotNull ATNConfigSet configs,
												  int nalts)
	{
		// REACH=[1|1|[]|0:0, 1|2|[]|0:1]

		/* altToPred starts as an array of all null contexts. The entry at index i
		 * corresponds to alternative i. altToPred[i] may have one of three values:
		 *   1. null: no ATNConfig c is found such that c.alt==i
		 *   2. SemanticContext.NONE: At least one ATNConfig c exists such that
		 *      c.alt==i and c.semanticContext==SemanticContext.NONE. In other words,
		 *      alt i has at least one unpredicated config.
		 *   3. Non-NONE Semantic Context: There exists at least one, and for all
		 *      ATNConfig c such that c.alt==i, c.semanticContext!=SemanticContext.NONE.
		 *
		 * From this, it is clear that NONE||anything==NONE.
		 */
		SemanticContext[] altToPred = new SemanticContext[nalts +1];
		int n = altToPred.length;
		for (ATNConfig c : configs) {
			if ( ambigAlts.contains(c.alt) ) {
				altToPred[c.alt] = SemanticContext.or(altToPred[c.alt], c.semanticContext);
			}
		}

		int nPredAlts = 0;
		for (int i = 0; i < n; i++) {
			if (altToPred[i] == null) {
				altToPred[i] = SemanticContext.NONE;
			}
			else if (altToPred[i] != SemanticContext.NONE) {
				nPredAlts++;
			}
		}

		// Optimize away p||p and p&&p
		for (int i = 0; i < altToPred.length; i++) {
			altToPred[i] = altToPred[i].optimize();
		}

		// nonambig alts are null in altToPred
		if ( nPredAlts==0 ) altToPred = null;
		if ( debug ) System.out.println("getPredsForAmbigAlts result "+Arrays.toString(altToPred));
		return altToPred;
	}

	public List<DFAState.PredPrediction> getPredicatePredictions(IntervalSet ambigAlts, SemanticContext[] altToPred) {
		List<DFAState.PredPrediction> pairs = new ArrayList<DFAState.PredPrediction>();
		boolean containsPredicate = false;
		for (int i = 1; i < altToPred.length; i++) {
			SemanticContext pred = altToPred[i];

			// unpredicated is indicated by SemanticContext.NONE
			assert pred != null;

			// find first unpredicated but ambig alternative, if any.
			// Only ambiguous alternatives will have SemanticContext.NONE.
			// Any unambig alts or ambig naked alts after first ambig naked are ignored
			// (null, i) means alt i is the default prediction
			// if no (null, i), then no default prediction.
			if (ambigAlts!=null && ambigAlts.contains(i) && pred==SemanticContext.NONE) {
				pairs.add(new DFAState.PredPrediction(null, i));
			}
			else if ( pred!=SemanticContext.NONE ) {
				containsPredicate = true;
				pairs.add(new DFAState.PredPrediction(pred, i));
			}
		}

		if ( !containsPredicate ) {
			pairs = null;
		}

//		System.out.println(Arrays.toString(altToPred)+"->"+pairs);
		return pairs;
	}

	/** Look through a list of predicate/alt pairs, returning alts for the
	 *  pairs that win. A {@code null} predicate indicates an alt containing an
	 *  unpredicated config which behaves as "always true."
	 *
	 * @param checkUniqueMatch If true, {@link ATN#INVALID_ALT_NUMBER} will be returned
	 *      if the match in not unique.
	 */
	public IntervalSet evalSemanticContext(@NotNull List<DFAState.PredPrediction> predPredictions,
										   ParserRuleContext<Symbol> outerContext,
										   boolean complete)
	{
		IntervalSet predictions = new IntervalSet();
		for (DFAState.PredPrediction pair : predPredictions) {
			if ( pair.pred==null ) {
				predictions.add(pair.alt);
				if (!complete) {
					break;
				}

				continue;
			}

			boolean evaluatedResult = pair.pred.eval(parser, outerContext);
			if ( debug || dfa_debug ) {
				System.out.println("eval pred "+pair+"="+evaluatedResult);
			}

			if ( evaluatedResult ) {
				if ( debug || dfa_debug ) System.out.println("PREDICT "+pair.alt);
				predictions.add(pair.alt);
				if (!complete) {
					break;
				}
			}
		}

		return predictions;
	}


	/* TODO: If we are doing predicates, there is no point in pursuing
		 closure operations if we reach a DFA state that uniquely predicts
		 alternative. We will not be caching that DFA state and it is a
		 waste to pursue the closure. Might have to advance when we do
		 ambig detection thought :(
		  */

	protected void closure(ATNConfigSet sourceConfigs,
						   @NotNull ATNConfigSet configs,
						   boolean collectPredicates,
						   boolean greedy, boolean loopsSimulateTailRecursion,
						   boolean hasMoreContext,
						   @Nullable PredictionContextCache contextCache)
	{
		if (contextCache == null) {
			contextCache = PredictionContextCache.UNCACHED;
		}

		ATNConfigSet currentConfigs = sourceConfigs;
		Set<ATNConfig> closureBusy = new HashSet<ATNConfig>();
		while (currentConfigs.size() > 0) {
			ATNConfigSet intermediate = new ATNConfigSet();
			for (ATNConfig config : currentConfigs) {
				if (optimize_closure_busy && !closureBusy.add(config)) {
					continue;
				}

				closure(config, configs, intermediate, closureBusy, collectPredicates, greedy, loopsSimulateTailRecursion, hasMoreContext, contextCache, 0);
			}

			currentConfigs = intermediate;
		}
	}

	protected void closure(@NotNull ATNConfig config,
						   @NotNull ATNConfigSet configs,
						   @Nullable ATNConfigSet intermediate,
						   @NotNull Set<ATNConfig> closureBusy,
						   boolean collectPredicates,
						   boolean greedy, boolean loopsSimulateTailRecursion,
						   boolean hasMoreContexts,
						   @NotNull PredictionContextCache contextCache,
						   int depth)
	{
		if ( debug ) System.out.println("closure("+config.toString(parser,true)+")");

		if ( !optimize_closure_busy && !closureBusy.add(config) ) {
			return; // avoid infinite recursion
		}

		boolean hasEmpty = config.context.hasEmpty();
		if ( config.state instanceof RuleStopState ) {
			if ( !greedy ) {
				// don't see past end of a rule for any nongreedy decision
				if ( debug ) System.out.println("NONGREEDY at stop state of "+
												getRuleName(config.state.ruleIndex));
				configs.add(config, contextCache);
				return;
			}
			// We hit rule end. If we have context info, use it
			if ( config.context!=null && !config.context.isEmpty() ) {
				int nonEmptySize = config.context.size() - (hasEmpty ? 1 : 0);
				for (int i = 0; i < nonEmptySize; i++) {
					PredictionContext newContext = config.context.getParent(i); // "pop" invoking state
					ATNState invokingState = atn.states.get(config.context.getInvokingState(i));
					RuleTransition rt = (RuleTransition)invokingState.transition(0);
					ATNState retState = rt.followState;
					ATNConfig c = new ATNConfig(retState, config.alt, newContext, config.semanticContext);
					// While we have context to pop back from, we may have
					// gotten that context AFTER having fallen off a rule.
					// Make sure we track that we are now out of context.
					c.reachesIntoOuterContext = config.reachesIntoOuterContext;
					assert depth > Integer.MIN_VALUE;
					if (optimize_closure_busy && c.context.isEmpty() && !closureBusy.add(c)) {
						continue;
					}

					closure(c, configs, intermediate, closureBusy, collectPredicates, greedy, loopsSimulateTailRecursion, hasMoreContexts, contextCache, depth - 1);
				}

				if (!hasEmpty || !hasMoreContexts) {
					return;
				}

				config = new ATNConfig(config, config.state, PredictionContext.EMPTY_LOCAL);
			}
			else if (!hasMoreContexts) {
				configs.add(config, contextCache);
				return;
			}
			else {
				// else if we have no context info, just chase follow links (if greedy)
				if ( debug ) System.out.println("FALLING off rule "+
												getRuleName(config.state.ruleIndex));
			}
		}
<<<<<<< HEAD
=======
		else if ( loopsSimulateTailRecursion ) {
			if ( config.state.getClass()==StarLoopbackState.class ||
			config.state.getClass()==PlusLoopbackState.class )
			{
				config.context = new RuleContext(config.context, config.state.stateNumber);
				// alter config; it's ok, since all calls to closure pass in a fresh config for us to chase
				if ( debug ) System.out.println("Loop back; push "+config.state.stateNumber+", stack="+config.context);
			}
			else if ( config.state.getClass()==LoopEndState.class ) {
				if ( debug ) System.out.println("Loop end; pop, stack=" + config.context);
				RuleContext p = config.context;
				LoopEndState end = (LoopEndState) config.state;
				while ( !p.isEmpty() && p.invokingState == end.loopBackStateNumber ) {
					p = config.context = config.context.parent; // "pop"
				}
			}
		}
>>>>>>> adad53ee

		ATNState p = config.state;
		// optimization
		if ( !p.onlyHasEpsilonTransitions() ) {
            configs.add(config, contextCache);
            if ( debug ) System.out.println("added config "+configs);
        }

        for (int i=0; i<p.getNumberOfTransitions(); i++) {
            Transition t = p.transition(i);
            boolean continueCollecting =
				!(t instanceof ActionTransition) && collectPredicates;
            ATNConfig c = getEpsilonTarget(config, t, continueCollecting, depth == 0, contextCache);
			if ( c!=null ) {
				if (loopsSimulateTailRecursion) {
					if ( config.state instanceof StarLoopbackState || config.state instanceof PlusLoopbackState ) {
						c.context = contextCache.getChild(c.context, config.state.stateNumber);
						if ( debug ) System.out.println("Loop back; push "+config.state.stateNumber+", stack="+c.context);
					}
				}

				if (config.state instanceof LoopEndState) {
					if ( debug ) System.out.println("Loop end; pop, stack="+c.context);
					LoopEndState end = (LoopEndState)config.state;
					c.context = c.context.popAll(end.loopBackStateNumber, contextCache);
				}

				if (t instanceof RuleTransition) {
					if (intermediate != null && !collectPredicates) {
						intermediate.add(c, contextCache);
						continue;
					}
				}

				if (optimize_closure_busy) {
					boolean checkClosure = false;
					if (c.state instanceof StarLoopEntryState || c.state instanceof BlockEndState || c.state instanceof LoopEndState) {
						checkClosure = true;
					}
					else if (c.state instanceof PlusBlockStartState) {
						checkClosure = true;
					}
					else if (config.state instanceof RuleStopState && c.context.isEmpty()) {
						checkClosure = true;
					}

					if (checkClosure && !closureBusy.add(c)) {
						continue;
					}
				}

				int newDepth = depth;
				if ( config.state instanceof RuleStopState ) {
					// target fell off end of rule; mark resulting c as having dipped into outer context
					// We can't get here if incoming config was rule stop and we had context
					// track how far we dip into outer context.  Might
					// come in handy and we avoid evaluating context dependent
					// preds if this is > 0.
					c.reachesIntoOuterContext++;
					assert newDepth > Integer.MIN_VALUE;
					newDepth--;
					if ( debug ) System.out.println("dips into outer ctx: "+c);
				}
				else if (t instanceof RuleTransition) {
					// latch when newDepth goes negative - once we step out of the entry context we can't return
					if (newDepth >= 0) {
						newDepth++;
					}
				}

				closure(c, configs, intermediate, closureBusy, continueCollecting, greedy, loopsSimulateTailRecursion, hasMoreContexts, contextCache, newDepth);
			}
		}
	}

	@NotNull
	public String getRuleName(int index) {
		if ( parser!=null && index>=0 ) return parser.getRuleNames()[index];
		return "<rule "+index+">";
	}

	@Nullable
	public ATNConfig getEpsilonTarget(@NotNull ATNConfig config, @NotNull Transition t, boolean collectPredicates, boolean inContext, PredictionContextCache contextCache) {
		if ( t instanceof RuleTransition ) {
			return ruleTransition(config, t, contextCache);
		}
		else if ( t instanceof PredicateTransition ) {
			return predTransition(config, (PredicateTransition)t, collectPredicates, inContext);
		}
		else if ( t instanceof ActionTransition ) {
			return actionTransition(config, (ActionTransition)t);
		}
		else if ( t.isEpsilon() ) {
			return new ATNConfig(config, t.target);
		}
		return null;
	}

	@NotNull
	public ATNConfig actionTransition(@NotNull ATNConfig config, @NotNull ActionTransition t) {
		if ( debug ) System.out.println("ACTION edge "+t.ruleIndex+":"+t.actionIndex);
		return new ATNConfig(config, t.target);
	}

	@Nullable
	public ATNConfig predTransition(@NotNull ATNConfig config,
									@NotNull PredicateTransition pt,
									boolean collectPredicates,
									boolean inContext)
	{
		if ( debug ) {
			System.out.println("PRED (collectPredicates="+collectPredicates+") "+
                    pt.ruleIndex+":"+pt.predIndex+
					", ctx dependent="+pt.isCtxDependent);
			if ( parser != null ) {
                System.out.println("context surrounding pred is "+
                                   parser.getRuleInvocationStack());
            }
		}

        ATNConfig c;
        if ( collectPredicates &&
			 (!pt.isCtxDependent || (pt.isCtxDependent&&inContext)) )
		{
            SemanticContext newSemCtx = SemanticContext.and(config.semanticContext, pt.getPredicate());
            c = new ATNConfig(config, pt.target, newSemCtx);
        }
		else {
			c = new ATNConfig(config, pt.target);
		}

		if ( debug ) System.out.println("config from pred transition="+c);
        return c;
	}

	@NotNull
	public ATNConfig ruleTransition(@NotNull ATNConfig config, @NotNull Transition t, @Nullable PredictionContextCache contextCache) {
		if ( debug ) {
			System.out.println("CALL rule "+getRuleName(t.target.ruleIndex)+
							   ", ctx="+config.context);
		}
		ATNState p = config.state;
		PredictionContext newContext;
		if (contextCache != null) {
			newContext = contextCache.getChild(config.context, p.stateNumber);
		}
		else {
			newContext = config.context.getChild(p.stateNumber);
		}

		return new ATNConfig(config, t.target, newContext);
	}

	/**
	 * From grammar:

	 s' : s s ;
	 s : x? | x ;
	 x : 'a' ;

	 config list: (4,1), (11,1,4), (7,1), (3,1,1), (4,1,1), (8,1,1), (7,1,1),
	 (8,2), (11,2,8), (11,1,[8 1])

	 state to config list:

	 3  -> (3,1,1)
	 4  -> (4,1), (4,1,1)
	 7  -> (7,1), (7,1,1)
	 8  -> (8,1,1), (8,2)
	 11 -> (11,1,4), (11,2,8), (11,1,8 1)

	 Walk and find state config lists with > 1 alt. If none, no conflict. return null. Here, states 11
	 and 8 have lists with both alts 1 and 2. Must check these config lists for conflicting configs.

	 Sam pointed out a problem with the previous definition, v3, of
	 ambiguous states. If we have another state associated with conflicting
	 alternatives, we should keep going. For example, the following grammar

	 s : (ID | ID ID?) ';' ;

	 When the ATN simulation reaches the state before ';', it has a DFA
	 state that looks like: [12|1|[], 6|2|[], 12|2|[]]. Naturally
	 12|1|[] and 12|2|[] conflict, but we cannot stop processing this node
	 because alternative to has another way to continue, via [6|2|[]].
	 The key is that we have a single state that has config's only associated
	 with a single alternative, 2, and crucially the state transitions
	 among the configurations are all non-epsilon transitions. That means
	 we don't consider any conflicts that include alternative 2. So, we
	 ignore the conflict between alts 1 and 2. We ignore a set of
	 conflicting alts when there is an intersection with an alternative
	 associated with a single alt state in the state->config-list map.

	 It's also the case that we might have two conflicting configurations but
	 also a 3rd nonconflicting configuration for a different alternative:
	 [1|1|[], 1|2|[], 8|3|[]]. This can come about from grammar:

	 a : A | A | A B ;

	 After matching input A, we reach the stop state for rule A, state 1.
	 State 8 is the state right before B. Clearly alternatives 1 and 2
	 conflict and no amount of further lookahead will separate the two.
	 However, alternative 3 will be able to continue and so we do not
	 stop working on this state. In the previous example, we're concerned
	 with states associated with the conflicting alternatives. Here alt
	 3 is not associated with the conflicting configs, but since we can continue
	 looking for input reasonably, I don't declare the state done. We
	 ignore a set of conflicting alts when we have an alternative
	 that we still need to pursue.

	 So, in summary, as long as there is a single configuration that is
	 not conflicting with any other configuration for that state, then
	 there is more input we can use to keep going. E.g.,
	 s->[(s,1,[x]), (s,2,[x]), (s,2,[y])]
	 s->[(s,1,_)]
	 s->[(s,1,[y]), (s,2,[x])]
	 Regardless of what goes on for the other states, this is
	 sufficient to force us to add this new state to the ATN-to-DFA work list.

	 TODO: split into "has nonconflict config--add to work list" and getambigalts
	 functions
	 */
	@Nullable
	public IntervalSet getConflictingAlts(@NotNull ATNConfigSet configs) {
		if ( debug ) System.out.println("### check ambiguous  "+configs);
		// First get a list of configurations for each state.
		// Most of the time, each state will have one associated configuration.
		MultiMap<Integer, ATNConfig> stateToConfigListMap = new MultiMap<Integer, ATNConfig>();
		Map<Integer, IntervalSet> stateToAltListMap = new HashMap<Integer, IntervalSet>();

		for (ATNConfig c : configs) {
			stateToConfigListMap.map(c.state.stateNumber, c);
			IntervalSet alts = stateToAltListMap.get(c.state.stateNumber);
			if ( alts==null ) {
				alts = new IntervalSet();
				stateToAltListMap.put(c.state.stateNumber, alts);
			}
			alts.add(c.alt);
		}
		// potential conflicts are states, s, with > 1 configurations and diff alts
		// find all alts with potential conflicts
		int numPotentialConflicts = 0;
		IntervalSet altsToIgnore = new IntervalSet();
		for (int state : stateToConfigListMap.keySet()) { // for each state
			IntervalSet alts = stateToAltListMap.get(state);
			if ( alts.size()==1 ) {
				if ( !atn.states.get(state).onlyHasEpsilonTransitions() ) {
					List<ATNConfig> configsPerState = stateToConfigListMap.get(state);
					ATNConfig anyConfig = configsPerState.get(0);
					altsToIgnore.add(anyConfig.alt);
					if ( debug ) System.out.println("### one alt and all non-ep: "+configsPerState);
				}
				// remove state's configurations from further checking; no issues with them.
				// (can't remove as it's concurrent modification; set to null)
//				return null;
				stateToConfigListMap.put(state, null);
			}
			else {
				numPotentialConflicts++;
			}
		}

		if ( debug ) System.out.println("### altsToIgnore: "+altsToIgnore);
		if ( debug ) System.out.println("### stateToConfigListMap="+stateToConfigListMap);

		if ( numPotentialConflicts==0 ) {
			return null;
		}

		// compare each pair of configs in sets for states with > 1 alt in config list, looking for
		// (s, i, ctx) and (s, j, ctx') where ctx==ctx' or one is suffix of the other.
		IntervalSet ambigAlts = new IntervalSet();
		for (int state : stateToConfigListMap.keySet()) {
			List<ATNConfig> configsPerState = stateToConfigListMap.get(state);
			if (configsPerState == null) continue;
			IntervalSet alts = stateToAltListMap.get(state);
// Sam's correction to ambig def is here:
			if ( !altsToIgnore.isNil() && alts.and(altsToIgnore).size()<=1 ) {
//				System.err.println("ignoring alt since "+alts+"&"+altsToIgnore+
//								   ".size is "+alts.and(altsToIgnore).size());
				continue;
			}
			int size = configsPerState.size();
			for (int i = 0; i < size; i++) {
				ATNConfig c = configsPerState.get(i);
				for (int j = i+1; j < size; j++) {
					ATNConfig d = configsPerState.get(j);
					if ( c.alt != d.alt ) {
						boolean conflicting =
							c.context.equals(d.context);
						if ( conflicting ) {
							if ( debug ) {
								System.out.println("we reach state "+c.state.stateNumber+
												   " in rule "+
												   (parser !=null ? getRuleName(c.state.ruleIndex) :"n/a")+
												   " alts "+c.alt+","+d.alt+" from ctx "+Utils.join(c.context.toStrings(parser, c.state.stateNumber), "")
												   +" and "+ Utils.join(d.context.toStrings(parser, d.state.stateNumber), ""));
							}
							ambigAlts.add(c.alt);
							ambigAlts.add(d.alt);
						}
					}
				}
			}
		}

		if ( debug ) System.out.println("### ambigAlts="+ambigAlts);

		if ( ambigAlts.isNil() ) return null;

		return ambigAlts;
	}

	protected IntervalSet getConflictingAltsFromConfigSet(ATNConfigSet configs) {
		IntervalSet conflictingAlts;
		if ( configs.getUniqueAlt()!= ATN.INVALID_ALT_NUMBER ) {
			conflictingAlts = IntervalSet.of(configs.getUniqueAlt());
		}
		else {
			conflictingAlts = configs.getConflictingAlts();
		}
		return conflictingAlts;
	}

	protected int resolveToMinAlt(@NotNull DFAState D, IntervalSet conflictingAlts) {
		// kill dead alts so we don't chase them ever
//		killAlts(conflictingAlts, D.configset);
		D.prediction = conflictingAlts.getMinElement();
		if ( debug ) System.out.println("RESOLVED TO "+D.prediction+" for "+D);
		return D.prediction;
	}

	@NotNull
	public String getTokenName(int t) {
		if ( t==Token.EOF ) return "EOF";
		if ( parser!=null && parser.getTokenNames()!=null ) {
			String[] tokensNames = parser.getTokenNames();
			if ( t>=tokensNames.length ) {
				System.err.println(t+" ttype out of range: "+ Arrays.toString(tokensNames));
				System.err.println(((CommonTokenStream)parser.getInputStream()).getTokens());
			}
			else {
				return tokensNames[t]+"<"+t+">";
			}
		}
		return String.valueOf(t);
	}

	public String getLookaheadName(SymbolStream<? extends Symbol> input) {
		return getTokenName(input.LA(1));
	}

	public void dumpDeadEndConfigs(@NotNull NoViableAltException nvae) {
		System.err.println("dead end configs: ");
		for (ATNConfig c : nvae.deadEndConfigs) {
			String trans = "no edges";
			if ( c.state.getNumberOfTransitions()>0 ) {
				Transition t = c.state.transition(0);
				if ( t instanceof AtomTransition) {
					AtomTransition at = (AtomTransition)t;
					trans = "Atom "+getTokenName(at.label);
				}
				else if ( t instanceof SetTransition ) {
					SetTransition st = (SetTransition)t;
					boolean not = st instanceof NotSetTransition;
					trans = (not?"~":"")+"Set "+st.set.toString();
				}
			}
			System.err.println(c.toString(parser, true)+":"+trans);
		}
	}

	@NotNull
	public NoViableAltException noViableAlt(@NotNull SymbolStream<? extends Symbol> input,
											@NotNull ParserRuleContext<Symbol> outerContext,
											@NotNull ATNConfigSet configs,
											int startIndex)
	{
		return new NoViableAltException(parser, input,
											input.get(startIndex),
											input.LT(1),
											configs, outerContext);
	}

	public int getUniqueAlt(@NotNull Collection<ATNConfig> configs) {
		int alt = ATN.INVALID_ALT_NUMBER;
		for (ATNConfig c : configs) {
			if ( alt == ATN.INVALID_ALT_NUMBER ) {
				alt = c.alt; // found first alt
			}
			else if ( c.alt!=alt ) {
				return ATN.INVALID_ALT_NUMBER;
			}
		}
		return alt;
	}

	public boolean configWithAltAtStopState(@NotNull Collection<ATNConfig> configs, int alt) {
		for (ATNConfig c : configs) {
			if ( c.alt == alt ) {
				if ( c.state.getClass() == RuleStopState.class ) {
					return true;
				}
			}
		}
		return false;
	}

	@NotNull
	protected DFAState addDFAEdge(@NotNull DFA dfa,
								  @NotNull ATNConfigSet p,
								  int t,
								  List<Integer> contextTransitions,
								  @NotNull ATNConfigSet q,
								  PredictionContextCache contextCache)
	{
		assert dfa.isContextSensitive() || contextTransitions == null || contextTransitions.isEmpty();

		DFAState from = addDFAState(dfa, p);
		DFAState to = addDFAState(dfa, q);

		if (contextTransitions != null) {
			for (int context : contextTransitions) {
				if (context == PredictionContext.EMPTY_FULL_STATE_KEY) {
					if (from.configset.isOutermostConfigSet()) {
						continue;
					}
				}

				if (!from.isCtxSensitive) {
					from.setContextSensitive(atn);
				}

				from.contextSymbols.add(t);
				DFAState next = from.getContextTarget(context);
				if (next != null) {
					from = next;
					continue;
				}

				next = addDFAContextState(dfa, from.configset, context, contextCache);
				assert context != PredictionContext.EMPTY_FULL_STATE_KEY || next.configset.isOutermostConfigSet();
				from.setContextTarget(context, next);
				from = next;
			}
		}

        if ( debug ) System.out.println("EDGE "+from+" -> "+to+" upon "+getTokenName(t));
		addDFAEdge(from, t, to);
		if ( debug ) System.out.println("DFA=\n"+dfa.toString(parser!=null?parser.getTokenNames():null, parser!=null?parser.getRuleNames():null));
		return to;
	}

	protected void addDFAEdge(@Nullable DFAState p, int t, @Nullable DFAState q) {
		if ( p!=null ) {
			p.setTarget(t, q);
		}
	}

	/** See comment on LexerInterpreter.addDFAState. */
	@NotNull
	protected DFAState addDFAContextState(@NotNull DFA dfa, @NotNull ATNConfigSet configs, int invokingContext, PredictionContextCache contextCache) {
		if (invokingContext != PredictionContext.EMPTY_FULL_STATE_KEY) {
			ATNConfigSet contextConfigs = new ATNConfigSet();
			for (ATNConfig config : configs) {
				contextConfigs.add(config.appendContext(invokingContext, contextCache));
			}

			return addDFAState(dfa, contextConfigs);
		}
		else {
			assert !configs.isOutermostConfigSet() : "Shouldn't be adding a duplicate edge.";
			configs = configs.clone(true);
			configs.setOutermostConfigSet(true);
			return addDFAState(dfa, configs);
		}
	}

	/** See comment on LexerInterpreter.addDFAState. */
	@NotNull
	protected DFAState addDFAState(@NotNull DFA dfa, @NotNull ATNConfigSet configs) {
		DFAState proposed = new DFAState(configs, -1, atn.maxTokenType);
		DFAState existing = dfa.states.get(proposed);
		if ( existing!=null ) return existing;

		DFAState newState = proposed;

		newState.stateNumber = dfa.states.size();
		configs.optimizeConfigs(this);
		newState.configset = configs.clone(true);
		dfa.states.put(newState, newState);
        if ( debug ) System.out.println("adding new DFA state: "+newState);
		return newState;
	}

//	public void reportConflict(int startIndex, int stopIndex,
//							   @NotNull IntervalSet alts,
//							   @NotNull ATNConfigSet configs)
//	{
//		if ( debug || retry_debug ) {
//			System.out.println("reportConflict "+alts+":"+configs+
//							   ", input="+parser.getInputString(startIndex, stopIndex));
//		}
//		if ( parser!=null ) parser.getErrorHandler().reportConflict(parser, startIndex, stopIndex, alts, configs);
//	}

	public void reportAttemptingFullContext(DFA dfa, SimulatorState<Symbol> initialState, int startIndex, int stopIndex) {
        if ( debug || retry_debug ) {
<<<<<<< HEAD
            System.out.println("reportAttemptingFullContext decision="+dfa.decision+":"+initialState.s0.configset+
                               ", input="+parser.getInputString(startIndex, stopIndex));
=======
			Interval interval = Interval.of(startIndex, stopIndex);
			System.out.println("reportAttemptingFullContext decision="+dfa.decision+":"+configs+
                               ", input="+parser.getTokenStream().getText(interval));
>>>>>>> adad53ee
        }
        if ( parser!=null ) parser.getErrorListenerDispatch().reportAttemptingFullContext(parser, dfa, startIndex, stopIndex, initialState);
    }

	public void reportContextSensitivity(DFA dfa, SimulatorState<Symbol> acceptState, int startIndex, int stopIndex) {
        if ( debug || retry_debug ) {
<<<<<<< HEAD
            System.out.println("reportContextSensitivity decision="+dfa.decision+":"+acceptState.s0.configset+
                               ", input="+parser.getInputString(startIndex, stopIndex));
=======
			Interval interval = Interval.of(startIndex, stopIndex);
            System.out.println("reportContextSensitivity decision="+dfa.decision+":"+configs+
                               ", input="+parser.getTokenStream().getText(interval));
>>>>>>> adad53ee
        }
        if ( parser!=null ) parser.getErrorListenerDispatch().reportContextSensitivity(parser, dfa, startIndex, stopIndex, acceptState);
    }

    /** If context sensitive parsing, we know it's ambiguity not conflict */
    public void reportAmbiguity(@NotNull DFA dfa, DFAState D, int startIndex, int stopIndex,
								@NotNull IntervalSet ambigAlts,
								@NotNull ATNConfigSet configs)
	{
		if ( debug || retry_debug ) {
//			ParserATNPathFinder finder = new ParserATNPathFinder(parser, atn);
//			int i = 1;
//			for (Transition t : dfa.atnStartState.transitions) {
//				System.out.println("ALT "+i+"=");
//				System.out.println(startIndex+".."+stopIndex+", len(input)="+parser.getInputStream().size());
//				TraceTree path = finder.trace(t.target, parser.getContext(), (TokenStream)parser.getInputStream(),
//											  startIndex, stopIndex);
//				if ( path!=null ) {
//					System.out.println("path = "+path.toStringTree());
//					for (TraceTree leaf : path.leaves) {
//						List<ATNState> states = path.getPathToNode(leaf);
//						System.out.println("states="+states);
//					}
//				}
//				i++;
//			}
			Interval interval = Interval.of(startIndex, stopIndex);
			System.out.println("reportAmbiguity "+
							   ambigAlts+":"+configs+
                               ", input="+parser.getTokenStream().getText(interval));
        }
        if ( parser!=null ) parser.getErrorListenerDispatch().reportAmbiguity(parser, dfa, startIndex, stopIndex,
                                                                     ambigAlts, configs);
    }

	protected int getInvokingState(RuleContext<?> context) {
		if (context.isEmpty()) {
			return PredictionContext.EMPTY_FULL_STATE_KEY;
		}
		
		return context.invokingState;
	}
}<|MERGE_RESOLUTION|>--- conflicted
+++ resolved
@@ -1228,26 +1228,6 @@
 												getRuleName(config.state.ruleIndex));
 			}
 		}
-<<<<<<< HEAD
-=======
-		else if ( loopsSimulateTailRecursion ) {
-			if ( config.state.getClass()==StarLoopbackState.class ||
-			config.state.getClass()==PlusLoopbackState.class )
-			{
-				config.context = new RuleContext(config.context, config.state.stateNumber);
-				// alter config; it's ok, since all calls to closure pass in a fresh config for us to chase
-				if ( debug ) System.out.println("Loop back; push "+config.state.stateNumber+", stack="+config.context);
-			}
-			else if ( config.state.getClass()==LoopEndState.class ) {
-				if ( debug ) System.out.println("Loop end; pop, stack=" + config.context);
-				RuleContext p = config.context;
-				LoopEndState end = (LoopEndState) config.state;
-				while ( !p.isEmpty() && p.invokingState == end.loopBackStateNumber ) {
-					p = config.context = config.context.parent; // "pop"
-				}
-			}
-		}
->>>>>>> adad53ee
 
 		ATNState p = config.state;
 		// optimization
@@ -1755,28 +1735,18 @@
 
 	public void reportAttemptingFullContext(DFA dfa, SimulatorState<Symbol> initialState, int startIndex, int stopIndex) {
         if ( debug || retry_debug ) {
-<<<<<<< HEAD
+			Interval interval = Interval.of(startIndex, stopIndex);
             System.out.println("reportAttemptingFullContext decision="+dfa.decision+":"+initialState.s0.configset+
-                               ", input="+parser.getInputString(startIndex, stopIndex));
-=======
-			Interval interval = Interval.of(startIndex, stopIndex);
-			System.out.println("reportAttemptingFullContext decision="+dfa.decision+":"+configs+
                                ", input="+parser.getTokenStream().getText(interval));
->>>>>>> adad53ee
         }
         if ( parser!=null ) parser.getErrorListenerDispatch().reportAttemptingFullContext(parser, dfa, startIndex, stopIndex, initialState);
     }
 
 	public void reportContextSensitivity(DFA dfa, SimulatorState<Symbol> acceptState, int startIndex, int stopIndex) {
         if ( debug || retry_debug ) {
-<<<<<<< HEAD
+			Interval interval = Interval.of(startIndex, stopIndex);
             System.out.println("reportContextSensitivity decision="+dfa.decision+":"+acceptState.s0.configset+
-                               ", input="+parser.getInputString(startIndex, stopIndex));
-=======
-			Interval interval = Interval.of(startIndex, stopIndex);
-            System.out.println("reportContextSensitivity decision="+dfa.decision+":"+configs+
                                ", input="+parser.getTokenStream().getText(interval));
->>>>>>> adad53ee
         }
         if ( parser!=null ) parser.getErrorListenerDispatch().reportContextSensitivity(parser, dfa, startIndex, stopIndex, acceptState);
     }
