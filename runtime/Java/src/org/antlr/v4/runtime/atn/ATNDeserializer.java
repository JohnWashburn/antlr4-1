/*
 * [The "BSD license"]
 *  Copyright (c) 2013 Terence Parr
 *  Copyright (c) 2013 Sam Harwell
 *  All rights reserved.
 *
 *  Redistribution and use in source and binary forms, with or without
 *  modification, are permitted provided that the following conditions
 *  are met:
 *
 *  1. Redistributions of source code must retain the above copyright
 *     notice, this list of conditions and the following disclaimer.
 *  2. Redistributions in binary form must reproduce the above copyright
 *     notice, this list of conditions and the following disclaimer in the
 *     documentation and/or other materials provided with the distribution.
 *  3. The name of the author may not be used to endorse or promote products
 *     derived from this software without specific prior written permission.
 *
 *  THIS SOFTWARE IS PROVIDED BY THE AUTHOR ``AS IS'' AND ANY EXPRESS OR
 *  IMPLIED WARRANTIES, INCLUDING, BUT NOT LIMITED TO, THE IMPLIED WARRANTIES
 *  OF MERCHANTABILITY AND FITNESS FOR A PARTICULAR PURPOSE ARE DISCLAIMED.
 *  IN NO EVENT SHALL THE AUTHOR BE LIABLE FOR ANY DIRECT, INDIRECT,
 *  INCIDENTAL, SPECIAL, EXEMPLARY, OR CONSEQUENTIAL DAMAGES (INCLUDING, BUT
 *  NOT LIMITED TO, PROCUREMENT OF SUBSTITUTE GOODS OR SERVICES; LOSS OF USE,
 *  DATA, OR PROFITS; OR BUSINESS INTERRUPTION) HOWEVER CAUSED AND ON ANY
 *  THEORY OF LIABILITY, WHETHER IN CONTRACT, STRICT LIABILITY, OR TORT
 *  (INCLUDING NEGLIGENCE OR OTHERWISE) ARISING IN ANY WAY OUT OF THE USE OF
 *  THIS SOFTWARE, EVEN IF ADVISED OF THE POSSIBILITY OF SUCH DAMAGE.
 */

package org.antlr.v4.runtime.atn;

import org.antlr.v4.runtime.Token;
import org.antlr.v4.runtime.dfa.DFA;
import org.antlr.v4.runtime.misc.Interval;
import org.antlr.v4.runtime.misc.IntervalSet;
import org.antlr.v4.runtime.misc.NotNull;
import org.antlr.v4.runtime.misc.Nullable;
import org.antlr.v4.runtime.misc.Tuple;
import org.antlr.v4.runtime.misc.Tuple2;

import java.io.InvalidClassException;
import java.util.ArrayDeque;
import java.util.ArrayList;
import java.util.BitSet;
import java.util.Deque;
import java.util.List;
import java.util.Locale;
import java.util.UUID;

/**
 *
 * @author Sam Harwell
 */
public class ATNDeserializer {
	public static final int SERIALIZED_VERSION;
	static {
		/* This value should never change. Updates following this version are
		 * reflected as change in the unique ID SERIALIZED_UUID.
		 */
		SERIALIZED_VERSION = 3;
	}

	/**
	 * This is the earliest supported serialized UUID.
	 */
	private static final UUID BASE_SERIALIZED_UUID;
	/**
	 * This UUID indicates an extension of {@link #ADDED_PRECEDENCE_TRANSITIONS}
	 * for the addition of lexer actions encoded as a sequence of
	 * {@link LexerAction} instances.
	 */
	private static final UUID ADDED_LEXER_ACTIONS;
	/**
	 * This list contains all of the currently supported UUIDs, ordered by when
	 * the feature first appeared in this branch.
	 */
	private static final List<UUID> SUPPORTED_UUIDS;

	/**
	 * This is the current serialized UUID.
	 */
	public static final UUID SERIALIZED_UUID;
	static {
		/* WARNING: DO NOT MERGE THESE LINES. If UUIDs differ during a merge,
		 * resolve the conflict by generating a new ID!
		 */
		BASE_SERIALIZED_UUID = UUID.fromString("E4178468-DF95-44D0-AD87-F22A5D5FB6D3");
		ADDED_LEXER_ACTIONS = UUID.fromString("AB35191A-1603-487E-B75A-479B831EAF6D");

		SUPPORTED_UUIDS = new ArrayList<UUID>();
		SUPPORTED_UUIDS.add(BASE_SERIALIZED_UUID);
		SUPPORTED_UUIDS.add(ADDED_LEXER_ACTIONS);

		SERIALIZED_UUID = ADDED_LEXER_ACTIONS;
	}

	@NotNull
	private final ATNDeserializationOptions deserializationOptions;

	public ATNDeserializer() {
		this(ATNDeserializationOptions.getDefaultOptions());
	}

	public ATNDeserializer(@Nullable ATNDeserializationOptions deserializationOptions) {
		if (deserializationOptions == null) {
			deserializationOptions = ATNDeserializationOptions.getDefaultOptions();
		}

		this.deserializationOptions = deserializationOptions;
	}

	/**
	 * Determines if a particular serialized representation of an ATN supports
	 * a particular feature, identified by the {@link UUID} used for serializing
	 * the ATN at the time the feature was first introduced.
	 *
	 * @param feature The {@link UUID} marking the first time the feature was
	 * supported in the serialized ATN.
	 * @param actualUuid The {@link UUID} of the actual serialized ATN which is
	 * currently being deserialized.
	 * @return {@code true} if the {@code actualUuid} value represents a
	 * serialized ATN at or after the feature identified by {@code feature} was
	 * introduced; otherwise, {@code false}.
	 */
	protected boolean isFeatureSupported(UUID feature, UUID actualUuid) {
		int featureIndex = SUPPORTED_UUIDS.indexOf(feature);
		if (featureIndex < 0) {
			return false;
		}

		return SUPPORTED_UUIDS.indexOf(actualUuid) >= featureIndex;
	}

	@SuppressWarnings("deprecation")
	public ATN deserialize(@NotNull char[] data) {
		data = data.clone();
		// don't adjust the first value since that's the version number
		for (int i = 1; i < data.length; i++) {
			data[i] = (char)(data[i] - 2);
		}

		int p = 0;
		int version = toInt(data[p++]);
		if (version != SERIALIZED_VERSION) {
			String reason = String.format(Locale.getDefault(), "Could not deserialize ATN with version %d (expected %d).", version, SERIALIZED_VERSION);
			throw new UnsupportedOperationException(new InvalidClassException(ATN.class.getName(), reason));
		}

		UUID uuid = toUUID(data, p);
		p += 8;
		if (!SUPPORTED_UUIDS.contains(uuid)) {
			String reason = String.format(Locale.getDefault(), "Could not deserialize ATN with UUID %s (expected %s or a legacy UUID).", uuid, SERIALIZED_UUID);
			throw new UnsupportedOperationException(new InvalidClassException(ATN.class.getName(), reason));
		}

		boolean supportsLexerActions = isFeatureSupported(ADDED_LEXER_ACTIONS, uuid);

		ATNType grammarType = ATNType.values()[toInt(data[p++])];
		int maxTokenType = toInt(data[p++]);
		ATN atn = new ATN(grammarType, maxTokenType);

		//
		// STATES
		//
		List<Tuple2<LoopEndState, Integer>> loopBackStateNumbers = new ArrayList<Tuple2<LoopEndState, Integer>>();
		List<Tuple2<BlockStartState, Integer>> endStateNumbers = new ArrayList<Tuple2<BlockStartState, Integer>>();
		int nstates = toInt(data[p++]);
		for (int i=0; i<nstates; i++) {
			StateType stype = StateType.values()[toInt(data[p++])];
			// ignore bad type of states
			if ( stype==StateType.INVALID_TYPE ) {
				atn.addState(null);
				continue;
			}

			int ruleIndex = toInt(data[p++]);
			if (ruleIndex == Character.MAX_VALUE) {
				ruleIndex = -1;
			}

			ATNState s = stateFactory(stype, ruleIndex);
			if ( stype == StateType.LOOP_END ) { // special case
				int loopBackStateNumber = toInt(data[p++]);
				loopBackStateNumbers.add(Tuple.create((LoopEndState)s, loopBackStateNumber));
			}
			else if (s instanceof BlockStartState) {
				int endStateNumber = toInt(data[p++]);
				endStateNumbers.add(Tuple.create((BlockStartState)s, endStateNumber));
			}
			atn.addState(s);
		}

		// delay the assignment of loop back and end states until we know all the state instances have been initialized
		for (Tuple2<LoopEndState, Integer> pair : loopBackStateNumbers) {
			pair.getItem1().loopBackState = atn.states.get(pair.getItem2());
		}

		for (Tuple2<BlockStartState, Integer> pair : endStateNumbers) {
			pair.getItem1().endState = (BlockEndState)atn.states.get(pair.getItem2());
		}

		int numNonGreedyStates = toInt(data[p++]);
		for (int i = 0; i < numNonGreedyStates; i++) {
			int stateNumber = toInt(data[p++]);
			((DecisionState)atn.states.get(stateNumber)).nonGreedy = true;
		}

		int numSllDecisions = toInt(data[p++]);
		for (int i = 0; i < numSllDecisions; i++) {
			int stateNumber = toInt(data[p++]);
			((DecisionState)atn.states.get(stateNumber)).sll = true;
		}

		int numPrecedenceStates = toInt(data[p++]);
		for (int i = 0; i < numPrecedenceStates; i++) {
			int stateNumber = toInt(data[p++]);
			((RuleStartState)atn.states.get(stateNumber)).isPrecedenceRule = true;
		}

		//
		// RULES
		//
		int nrules = toInt(data[p++]);
		if ( atn.grammarType == ATNType.LEXER ) {
			atn.ruleToTokenType = new int[nrules];
		}

		atn.ruleToStartState = new RuleStartState[nrules];
		for (int i=0; i<nrules; i++) {
			int s = toInt(data[p++]);
			RuleStartState startState = (RuleStartState)atn.states.get(s);
			startState.leftFactored = toInt(data[p++]) != 0;
			atn.ruleToStartState[i] = startState;
			if ( atn.grammarType == ATNType.LEXER ) {
				int tokenType = toInt(data[p++]);
				if (tokenType == 0xFFFF) {
					tokenType = Token.EOF;
				}

				atn.ruleToTokenType[i] = tokenType;

				if (!isFeatureSupported(ADDED_LEXER_ACTIONS, uuid)) {
					// this piece of unused metadata was serialized prior to the
					// addition of LexerAction
					int actionIndexIgnored = toInt(data[p++]);
					if (actionIndexIgnored == 0xFFFF) {
						actionIndexIgnored = -1;
					}
				}
			}
		}

		atn.ruleToStopState = new RuleStopState[nrules];
		for (ATNState state : atn.states) {
			if (!(state instanceof RuleStopState)) {
				continue;
			}

			RuleStopState stopState = (RuleStopState)state;
			atn.ruleToStopState[state.ruleIndex] = stopState;
			atn.ruleToStartState[state.ruleIndex].stopState = stopState;
		}

		//
		// MODES
		//
		int nmodes = toInt(data[p++]);
		for (int i=0; i<nmodes; i++) {
			int s = toInt(data[p++]);
			atn.modeToStartState.add((TokensStartState)atn.states.get(s));
		}

		atn.modeToDFA = new DFA[nmodes];
		for (int i = 0; i < nmodes; i++) {
			atn.modeToDFA[i] = new DFA(atn.modeToStartState.get(i));
		}

		//
		// SETS
		//
		List<IntervalSet> sets = new ArrayList<IntervalSet>();
		int nsets = toInt(data[p++]);
		for (int i=0; i<nsets; i++) {
			int nintervals = toInt(data[p]);
			p++;
			IntervalSet set = new IntervalSet();
			sets.add(set);

			boolean containsEof = toInt(data[p++]) != 0;
			if (containsEof) {
				set.add(-1);
			}

			for (int j=0; j<nintervals; j++) {
				set.add(toInt(data[p]), toInt(data[p + 1]));
				p += 2;
			}
		}

		//
		// EDGES
		//
		int nedges = toInt(data[p++]);
		for (int i=0; i<nedges; i++) {
			int src = toInt(data[p]);
			int trg = toInt(data[p+1]);
			TransitionType ttype = TransitionType.values()[toInt(data[p+2])];
			int arg1 = toInt(data[p+3]);
			int arg2 = toInt(data[p+4]);
			int arg3 = toInt(data[p+5]);
			Transition trans = edgeFactory(atn, ttype, src, trg, arg1, arg2, arg3, sets);
//			System.out.println("EDGE "+trans.getClass().getSimpleName()+" "+
//							   src+"->"+trg+
//					   " "+Transition.serializationNames[ttype]+
//					   " "+arg1+","+arg2+","+arg3);
			ATNState srcState = atn.states.get(src);
			srcState.addTransition(trans);
			p += 6;
		}

		// edges for rule stop states can be derived, so they aren't serialized
		for (ATNState state : atn.states) {
			boolean returningToLeftFactored = state.ruleIndex >= 0 && atn.ruleToStartState[state.ruleIndex].leftFactored;
			for (int i = 0; i < state.getNumberOfTransitions(); i++) {
				Transition t = state.transition(i);
				if (!(t instanceof RuleTransition)) {
					continue;
				}

				RuleTransition ruleTransition = (RuleTransition)t;
				boolean returningFromLeftFactored = atn.ruleToStartState[ruleTransition.target.ruleIndex].leftFactored;
				if (!returningFromLeftFactored && returningToLeftFactored) {
					continue;
				}

				int outermostPrecedenceReturn = -1;
				if (atn.ruleToStartState[ruleTransition.target.ruleIndex].isPrecedenceRule) {
					if (ruleTransition.precedence == 0) {
						outermostPrecedenceReturn = ruleTransition.target.ruleIndex;
					}
				}

				EpsilonTransition returnTransition = new EpsilonTransition(ruleTransition.followState, outermostPrecedenceReturn);
				atn.ruleToStopState[ruleTransition.target.ruleIndex].addTransition(returnTransition);
			}
		}

		for (ATNState state : atn.states) {
			if (state instanceof BlockStartState) {
				// we need to know the end state to set its start state
				if (((BlockStartState)state).endState == null) {
					throw new IllegalStateException();
				}

				// block end states can only be associated to a single block start state
				if (((BlockStartState)state).endState.startState != null) {
					throw new IllegalStateException();
				}

				((BlockStartState)state).endState.startState = (BlockStartState)state;
			}

			if (state instanceof PlusLoopbackState) {
				PlusLoopbackState loopbackState = (PlusLoopbackState)state;
				for (int i = 0; i < loopbackState.getNumberOfTransitions(); i++) {
					ATNState target = loopbackState.transition(i).target;
					if (target instanceof PlusBlockStartState) {
						((PlusBlockStartState)target).loopBackState = loopbackState;
					}
				}
			}
			else if (state instanceof StarLoopbackState) {
				StarLoopbackState loopbackState = (StarLoopbackState)state;
				for (int i = 0; i < loopbackState.getNumberOfTransitions(); i++) {
					ATNState target = loopbackState.transition(i).target;
					if (target instanceof StarLoopEntryState) {
						((StarLoopEntryState)target).loopBackState = loopbackState;
					}
				}
			}
		}

		//
		// DECISIONS
		//
		int ndecisions = toInt(data[p++]);
		for (int i=1; i<=ndecisions; i++) {
			int s = toInt(data[p++]);
			DecisionState decState = (DecisionState)atn.states.get(s);
			atn.decisionToState.add(decState);
			decState.decision = i-1;
		}

		//
		// LEXER ACTIONS
		//
		if (atn.grammarType == ATNType.LEXER) {
			if (supportsLexerActions) {
				atn.lexerActions = new LexerAction[toInt(data[p++])];
				for (int i = 0; i < atn.lexerActions.length; i++) {
					LexerActionType actionType = LexerActionType.values()[toInt(data[p++])];
					int data1 = toInt(data[p++]);
					if (data1 == 0xFFFF) {
						data1 = -1;
					}

					int data2 = toInt(data[p++]);
					if (data2 == 0xFFFF) {
						data2 = -1;
					}

					LexerAction lexerAction = lexerActionFactory(actionType, data1, data2);

					atn.lexerActions[i] = lexerAction;
				}
			}
			else {
				// for compatibility with older serialized ATNs, convert the old
				// serialized action index for action transitions to the new
				// form, which is the index of a LexerCustomAction
				List<LexerAction> legacyLexerActions = new ArrayList<LexerAction>();
				for (ATNState state : atn.states) {
					for (int i = 0; i < state.getNumberOfTransitions(); i++) {
						Transition transition = state.transition(i);
						if (!(transition instanceof ActionTransition)) {
							continue;
						}

						int ruleIndex = ((ActionTransition)transition).ruleIndex;
						int actionIndex = ((ActionTransition)transition).actionIndex;
						LexerCustomAction lexerAction = new LexerCustomAction(ruleIndex, actionIndex);
						state.setTransition(i, new ActionTransition(transition.target, ruleIndex, legacyLexerActions.size(), false));
						legacyLexerActions.add(lexerAction);
					}
				}

				atn.lexerActions = legacyLexerActions.toArray(new LexerAction[legacyLexerActions.size()]);
			}
		}

		markPrecedenceDecisions(atn);

		atn.decisionToDFA = new DFA[ndecisions];
		for (int i = 0; i < ndecisions; i++) {
			atn.decisionToDFA[i] = new DFA(atn.decisionToState.get(i), i);
		}

		if (deserializationOptions.isVerifyATN()) {
			verifyATN(atn);
		}

		if (deserializationOptions.isGenerateRuleBypassTransitions() && atn.grammarType == ATNType.PARSER) {
			atn.ruleToTokenType = new int[atn.ruleToStartState.length];
			for (int i = 0; i < atn.ruleToStartState.length; i++) {
				atn.ruleToTokenType[i] = atn.maxTokenType + i + 1;
			}

			for (int i = 0; i < atn.ruleToStartState.length; i++) {
				BasicBlockStartState bypassStart = new BasicBlockStartState();
				bypassStart.ruleIndex = i;
				atn.addState(bypassStart);

				BlockEndState bypassStop = new BlockEndState();
				bypassStop.ruleIndex = i;
				atn.addState(bypassStop);

				bypassStart.endState = bypassStop;
				atn.defineDecisionState(bypassStart);

				bypassStop.startState = bypassStart;

				ATNState endState;
				Transition excludeTransition = null;
				if (atn.ruleToStartState[i].isPrecedenceRule) {
					// wrap from the beginning of the rule to the StarLoopEntryState
					endState = null;
					for (ATNState state : atn.states) {
						if (state.ruleIndex != i) {
							continue;
						}

						if (!(state instanceof StarLoopEntryState)) {
							continue;
						}

						ATNState maybeLoopEndState = state.transition(state.getNumberOfTransitions() - 1).target;
						if (!(maybeLoopEndState instanceof LoopEndState)) {
							continue;
						}

						if (maybeLoopEndState.epsilonOnlyTransitions && maybeLoopEndState.transition(0).target instanceof RuleStopState) {
							endState = state;
							break;
						}
					}

					if (endState == null) {
						throw new UnsupportedOperationException("Couldn't identify final state of the precedence rule prefix section.");
					}

					excludeTransition = ((StarLoopEntryState)endState).loopBackState.transition(0);
				}
				else {
					endState = atn.ruleToStopState[i];
				}

				// all non-excluded transitions that currently target end state need to target blockEnd instead
				for (ATNState state : atn.states) {
					for (Transition transition : state.transitions) {
						if (transition == excludeTransition) {
							continue;
						}

						if (transition.target == endState) {
							transition.target = bypassStop;
						}
					}
				}

				// all transitions leaving the rule start state need to leave blockStart instead
				while (atn.ruleToStartState[i].getNumberOfTransitions() > 0) {
					Transition transition = atn.ruleToStartState[i].removeTransition(atn.ruleToStartState[i].getNumberOfTransitions() - 1);
					bypassStart.addTransition(transition);
				}

				// link the new states
				atn.ruleToStartState[i].addTransition(new EpsilonTransition(bypassStart));
				bypassStop.addTransition(new EpsilonTransition(endState));

				ATNState matchState = new BasicState();
				atn.addState(matchState);
				matchState.addTransition(new AtomTransition(bypassStop, atn.ruleToTokenType[i]));
				bypassStart.addTransition(new EpsilonTransition(matchState));
			}

			if (deserializationOptions.isVerifyATN()) {
				// reverify after modification
				verifyATN(atn);
			}
		}

		if (deserializationOptions.isOptimize()) {
			while (true) {
				int optimizationCount = 0;
				optimizationCount += inlineSetRules(atn);
				optimizationCount += combineChainedEpsilons(atn);
				boolean preserveOrder = atn.grammarType == ATNType.LEXER;
				optimizationCount += optimizeSets(atn, preserveOrder);
				if (optimizationCount == 0) {
					break;
				}
			}

			if (deserializationOptions.isVerifyATN()) {
				// reverify after modification
				verifyATN(atn);
			}
		}

		identifyTailCalls(atn);

		return atn;
	}

	/**
	 * Analyze the {@link StarLoopEntryState} states in the specified ATN to set
	 * the {@link StarLoopEntryState#precedenceRuleDecision} field to the
	 * correct value.
	 *
	 * @param atn The ATN.
	 */
	protected void markPrecedenceDecisions(@NotNull ATN atn) {
		for (ATNState state : atn.states) {
			if (!(state instanceof StarLoopEntryState)) {
				continue;
			}

			/* We analyze the ATN to determine if this ATN decision state is the
			 * decision for the closure block that determines whether a
			 * precedence rule should continue or complete.
			 */
			if (atn.ruleToStartState[state.ruleIndex].isPrecedenceRule) {
				ATNState maybeLoopEndState = state.transition(state.getNumberOfTransitions() - 1).target;
				if (maybeLoopEndState instanceof LoopEndState) {
					if (maybeLoopEndState.epsilonOnlyTransitions && maybeLoopEndState.transition(0).target instanceof RuleStopState) {
						((StarLoopEntryState)state).precedenceRuleDecision = true;
					}
				}
			}
		}
	}

	protected void verifyATN(ATN atn) {
		// verify assumptions
		for (ATNState state : atn.states) {
			if (state == null) {
				continue;
			}

			checkCondition(state.onlyHasEpsilonTransitions() || state.getNumberOfTransitions() <= 1);

			if (state instanceof PlusBlockStartState) {
				checkCondition(((PlusBlockStartState)state).loopBackState != null);
			}

			if (state instanceof StarLoopEntryState) {
				StarLoopEntryState starLoopEntryState = (StarLoopEntryState)state;
				checkCondition(starLoopEntryState.loopBackState != null);
				checkCondition(starLoopEntryState.getNumberOfTransitions() == 2);

				if (starLoopEntryState.transition(0).target instanceof StarBlockStartState) {
					checkCondition(starLoopEntryState.transition(1).target instanceof LoopEndState);
					checkCondition(!starLoopEntryState.nonGreedy);
				}
				else if (starLoopEntryState.transition(0).target instanceof LoopEndState) {
					checkCondition(starLoopEntryState.transition(1).target instanceof StarBlockStartState);
					checkCondition(starLoopEntryState.nonGreedy);
				}
				else {
					throw new IllegalStateException();
				}
			}

			if (state instanceof StarLoopbackState) {
				checkCondition(state.getNumberOfTransitions() == 1);
				checkCondition(state.transition(0).target instanceof StarLoopEntryState);
			}

			if (state instanceof LoopEndState) {
				checkCondition(((LoopEndState)state).loopBackState != null);
			}

			if (state instanceof RuleStartState) {
				checkCondition(((RuleStartState)state).stopState != null);
			}

			if (state instanceof BlockStartState) {
				checkCondition(((BlockStartState)state).endState != null);
			}

			if (state instanceof BlockEndState) {
				checkCondition(((BlockEndState)state).startState != null);
			}

			if (state instanceof DecisionState) {
				DecisionState decisionState = (DecisionState)state;
				checkCondition(decisionState.getNumberOfTransitions() <= 1 || decisionState.decision >= 0);
			}
			else {
				checkCondition(state.getNumberOfTransitions() <= 1 || state instanceof RuleStopState);
			}
		}
	}

	protected void checkCondition(boolean condition) {
		checkCondition(condition, null);
	}

	protected void checkCondition(boolean condition, String message) {
		if (!condition) {
			throw new IllegalStateException(message);
		}
	}

	private static int inlineSetRules(ATN atn) {
		int inlinedCalls = 0;

		Transition[] ruleToInlineTransition = new Transition[atn.ruleToStartState.length];
		for (int i = 0; i < atn.ruleToStartState.length; i++) {
			RuleStartState startState = atn.ruleToStartState[i];
			ATNState middleState = startState;
			while (middleState.onlyHasEpsilonTransitions()
				&& middleState.getNumberOfOptimizedTransitions() == 1
				&& middleState.getOptimizedTransition(0).getSerializationType() == TransitionType.EPSILON)
			{
				middleState = middleState.getOptimizedTransition(0).target;
			}

			if (middleState.getNumberOfOptimizedTransitions() != 1) {
				continue;
			}

			Transition matchTransition = middleState.getOptimizedTransition(0);
			ATNState matchTarget = matchTransition.target;
			if (matchTransition.isEpsilon()
				|| !matchTarget.onlyHasEpsilonTransitions()
				|| matchTarget.getNumberOfOptimizedTransitions() != 1
				|| !(matchTarget.getOptimizedTransition(0).target instanceof RuleStopState))
			{
				continue;
			}

			switch (matchTransition.getSerializationType()) {
			case ATOM:
			case RANGE:
			case SET:
				ruleToInlineTransition[i] = matchTransition;
				break;

			case NOT_SET:
			case WILDCARD:
				// not implemented yet
				continue;

			default:
				continue;
			}
		}

		for (int stateNumber = 0; stateNumber < atn.states.size(); stateNumber++) {
			ATNState state = atn.states.get(stateNumber);
			if (state.ruleIndex < 0) {
				continue;
			}

			List<Transition> optimizedTransitions = null;
			for (int i = 0; i < state.getNumberOfOptimizedTransitions(); i++) {
				Transition transition = state.getOptimizedTransition(i);
				if (!(transition instanceof RuleTransition)) {
					if (optimizedTransitions != null) {
						optimizedTransitions.add(transition);
					}

					continue;
				}

				RuleTransition ruleTransition = (RuleTransition)transition;
				Transition effective = ruleToInlineTransition[ruleTransition.target.ruleIndex];
				if (effective == null) {
					if (optimizedTransitions != null) {
						optimizedTransitions.add(transition);
					}

					continue;
				}

				if (optimizedTransitions == null) {
					optimizedTransitions = new ArrayList<Transition>();
					for (int j = 0; j < i; j++) {
						optimizedTransitions.add(state.getOptimizedTransition(i));
					}
				}

				inlinedCalls++;
				ATNState target = ruleTransition.followState;
				ATNState intermediateState = new BasicState();
				intermediateState.setRuleIndex(target.ruleIndex);
				atn.addState(intermediateState);
				optimizedTransitions.add(new EpsilonTransition(intermediateState));

				switch (effective.getSerializationType()) {
				case ATOM:
					intermediateState.addTransition(new AtomTransition(target, ((AtomTransition)effective).label));
					break;

				case RANGE:
					intermediateState.addTransition(new RangeTransition(target, ((RangeTransition)effective).from, ((RangeTransition)effective).to));
					break;

				case SET:
					intermediateState.addTransition(new SetTransition(target, effective.label()));
					break;

				default:
					throw new UnsupportedOperationException();
				}
			}

			if (optimizedTransitions != null) {
				if (state.isOptimized()) {
					while (state.getNumberOfOptimizedTransitions() > 0) {
						state.removeOptimizedTransition(state.getNumberOfOptimizedTransitions() - 1);
					}
				}

				for (Transition transition : optimizedTransitions) {
					state.addOptimizedTransition(transition);
				}
			}
		}

		if (ParserATNSimulator.debug) {
			System.out.println("ATN runtime optimizer removed " + inlinedCalls + " rule invocations by inlining sets.");
		}

		return inlinedCalls;
	}

	private static int combineChainedEpsilons(ATN atn) {
		int removedEdges = 0;

		nextState:
		for (ATNState state : atn.states) {
			if (!state.onlyHasEpsilonTransitions() || state instanceof RuleStopState) {
				continue;
			}

			List<Transition> optimizedTransitions = null;
			nextTransition:
			for (int i = 0; i < state.getNumberOfOptimizedTransitions(); i++) {
				Transition transition = state.getOptimizedTransition(i);
				ATNState intermediate = transition.target;
<<<<<<< HEAD
				if (transition.getSerializationType() != TransitionType.EPSILON
					|| intermediate.getStateType() != StateType.BASIC
=======
				if (transition.getSerializationType() != Transition.EPSILON
					|| ((EpsilonTransition)transition).outermostPrecedenceReturn() != -1
					|| intermediate.getStateType() != ATNState.BASIC
>>>>>>> 407abf78
					|| !intermediate.onlyHasEpsilonTransitions())
				{
					if (optimizedTransitions != null) {
						optimizedTransitions.add(transition);
					}

					continue nextTransition;
				}

				for (int j = 0; j < intermediate.getNumberOfOptimizedTransitions(); j++) {
<<<<<<< HEAD
					if (intermediate.getOptimizedTransition(j).getSerializationType() != TransitionType.EPSILON) {
=======
					if (intermediate.getOptimizedTransition(j).getSerializationType() != Transition.EPSILON
						|| ((EpsilonTransition)intermediate.getOptimizedTransition(j)).outermostPrecedenceReturn() != -1)
					{
>>>>>>> 407abf78
						if (optimizedTransitions != null) {
							optimizedTransitions.add(transition);
						}

						continue nextTransition;
					}
				}

				removedEdges++;
				if (optimizedTransitions == null) {
					optimizedTransitions = new ArrayList<Transition>();
					for (int j = 0; j < i; j++) {
						optimizedTransitions.add(state.getOptimizedTransition(j));
					}
				}

				for (int j = 0; j < intermediate.getNumberOfOptimizedTransitions(); j++) {
					ATNState target = intermediate.getOptimizedTransition(j).target;
					optimizedTransitions.add(new EpsilonTransition(target));
				}
			}

			if (optimizedTransitions != null) {
				if (state.isOptimized()) {
					while (state.getNumberOfOptimizedTransitions() > 0) {
						state.removeOptimizedTransition(state.getNumberOfOptimizedTransitions() - 1);
					}
				}

				for (Transition transition : optimizedTransitions) {
					state.addOptimizedTransition(transition);
				}
			}
		}

		if (ParserATNSimulator.debug) {
			System.out.println("ATN runtime optimizer removed " + removedEdges + " transitions by combining chained epsilon transitions.");
		}

		return removedEdges;
	}

	private static int optimizeSets(ATN atn, boolean preserveOrder) {
		if (preserveOrder) {
			// this optimization currently doesn't preserve edge order.
			return 0;
		}

		int removedPaths = 0;
		List<DecisionState> decisions = atn.decisionToState;
		for (DecisionState decision : decisions) {
			IntervalSet setTransitions = new IntervalSet();
			for (int i = 0; i < decision.getNumberOfOptimizedTransitions(); i++) {
				Transition epsTransition = decision.getOptimizedTransition(i);
				if (!(epsTransition instanceof EpsilonTransition)) {
					continue;
				}

				if (epsTransition.target.getNumberOfOptimizedTransitions() != 1) {
					continue;
				}

				Transition transition = epsTransition.target.getOptimizedTransition(0);
				if (!(transition.target instanceof BlockEndState)) {
					continue;
				}

				if (transition instanceof NotSetTransition) {
					// TODO: not yet implemented
					continue;
				}

				if (transition instanceof AtomTransition
					|| transition instanceof RangeTransition
					|| transition instanceof SetTransition)
				{
					setTransitions.add(i);
				}
			}

			if (setTransitions.size() <= 1) {
				continue;
			}

			List<Transition> optimizedTransitions = new ArrayList<Transition>();
			for (int i = 0; i < decision.getNumberOfOptimizedTransitions(); i++) {
				if (!setTransitions.contains(i)) {
					optimizedTransitions.add(decision.getOptimizedTransition(i));
				}
			}

			ATNState blockEndState = decision.getOptimizedTransition(setTransitions.getMinElement()).target.getOptimizedTransition(0).target;
			IntervalSet matchSet = new IntervalSet();
			for (int i = 0; i < setTransitions.getIntervals().size(); i++) {
				Interval interval = setTransitions.getIntervals().get(i);
				for (int j = interval.a; j <= interval.b; j++) {
					Transition matchTransition = decision.getOptimizedTransition(j).target.getOptimizedTransition(0);
					if (matchTransition instanceof NotSetTransition) {
						throw new UnsupportedOperationException("Not yet implemented.");
					} else {
						matchSet.addAll(matchTransition.label());
					}
				}
			}

			Transition newTransition;
			if (matchSet.getIntervals().size() == 1) {
				if (matchSet.size() == 1) {
					newTransition = new AtomTransition(blockEndState, matchSet.getMinElement());
				} else {
					Interval matchInterval = matchSet.getIntervals().get(0);
					newTransition = new RangeTransition(blockEndState, matchInterval.a, matchInterval.b);
				}
			} else {
				newTransition = new SetTransition(blockEndState, matchSet);
			}

			ATNState setOptimizedState = new BasicState();
			setOptimizedState.setRuleIndex(decision.ruleIndex);
			atn.addState(setOptimizedState);

			setOptimizedState.addTransition(newTransition);
			optimizedTransitions.add(new EpsilonTransition(setOptimizedState));

			removedPaths += decision.getNumberOfOptimizedTransitions() - optimizedTransitions.size();

			if (decision.isOptimized()) {
				while (decision.getNumberOfOptimizedTransitions() > 0) {
					decision.removeOptimizedTransition(decision.getNumberOfOptimizedTransitions() - 1);
				}
			}

			for (Transition transition : optimizedTransitions) {
				decision.addOptimizedTransition(transition);
			}
		}

		if (ParserATNSimulator.debug) {
			System.out.println("ATN runtime optimizer removed " + removedPaths + " paths by collapsing sets.");
		}

		return removedPaths;
	}

	private static void identifyTailCalls(ATN atn) {
		for (ATNState state : atn.states) {
			for (Transition transition : state.transitions) {
				if (!(transition instanceof RuleTransition)) {
					continue;
				}

				RuleTransition ruleTransition = (RuleTransition)transition;
				ruleTransition.tailCall = testTailCall(atn, ruleTransition, false);
				ruleTransition.optimizedTailCall = testTailCall(atn, ruleTransition, true);
			}

			if (!state.isOptimized()) {
				continue;
			}

			for (Transition transition : state.optimizedTransitions) {
				if (!(transition instanceof RuleTransition)) {
					continue;
				}

				RuleTransition ruleTransition = (RuleTransition)transition;
				ruleTransition.tailCall = testTailCall(atn, ruleTransition, false);
				ruleTransition.optimizedTailCall = testTailCall(atn, ruleTransition, true);
			}
		}
	}

	private static boolean testTailCall(ATN atn, RuleTransition transition, boolean optimizedPath) {
		if (!optimizedPath && transition.tailCall) {
			return true;
		}
		if (optimizedPath && transition.optimizedTailCall) {
			return true;
		}

		BitSet reachable = new BitSet(atn.states.size());
		Deque<ATNState> worklist = new ArrayDeque<ATNState>();
		worklist.add(transition.followState);
		while (!worklist.isEmpty()) {
			ATNState state = worklist.pop();
			if (reachable.get(state.stateNumber)) {
				continue;
			}

			if (state instanceof RuleStopState) {
				continue;
			}

			if (!state.onlyHasEpsilonTransitions()) {
				return false;
			}

			List<Transition> transitions = optimizedPath ? state.optimizedTransitions : state.transitions;
			for (Transition t : transitions) {
				if (t.getSerializationType() != TransitionType.EPSILON) {
					return false;
				}

				worklist.add(t.target);
			}
		}

		return true;
	}

	protected static int toInt(char c) {
		return c;
	}

	protected static int toInt32(char[] data, int offset) {
		return (int)data[offset] | ((int)data[offset + 1] << 16);
	}

	protected static long toLong(char[] data, int offset) {
		long lowOrder = toInt32(data, offset) & 0x00000000FFFFFFFFL;
		return lowOrder | ((long)toInt32(data, offset + 2) << 32);
	}

	protected static UUID toUUID(char[] data, int offset) {
		long leastSigBits = toLong(data, offset);
		long mostSigBits = toLong(data, offset + 4);
		return new UUID(mostSigBits, leastSigBits);
	}

	@NotNull
	protected Transition edgeFactory(@NotNull ATN atn,
										 TransitionType type, int src, int trg,
										 int arg1, int arg2, int arg3,
										 List<IntervalSet> sets)
	{
		ATNState target = atn.states.get(trg);
		switch (type) {
			case EPSILON : return new EpsilonTransition(target);
			case RANGE :
				if (arg3 != 0) {
					return new RangeTransition(target, Token.EOF, arg2);
				}
				else {
					return new RangeTransition(target, arg1, arg2);
				}
			case RULE :
				RuleTransition rt = new RuleTransition((RuleStartState)atn.states.get(arg1), arg2, arg3, target);
				return rt;
			case PREDICATE :
				PredicateTransition pt = new PredicateTransition(target, arg1, arg2, arg3 != 0);
				return pt;
			case PRECEDENCE:
				return new PrecedencePredicateTransition(target, arg1);
			case ATOM :
				if (arg3 != 0) {
					return new AtomTransition(target, Token.EOF);
				}
				else {
					return new AtomTransition(target, arg1);
				}
			case ACTION :
				ActionTransition a = new ActionTransition(target, arg1, arg2, arg3 != 0);
				return a;
			case SET : return new SetTransition(target, sets.get(arg1));
			case NOT_SET : return new NotSetTransition(target, sets.get(arg1));
			case WILDCARD : return new WildcardTransition(target);
		}

		throw new IllegalArgumentException("The specified transition type is not valid.");
	}

	protected ATNState stateFactory(StateType type, int ruleIndex) {
		ATNState s;
		switch (type) {
			case INVALID_TYPE: return null;
			case BASIC : s = new BasicState(); break;
			case RULE_START : s = new RuleStartState(); break;
			case BLOCK_START : s = new BasicBlockStartState(); break;
			case PLUS_BLOCK_START : s = new PlusBlockStartState(); break;
			case STAR_BLOCK_START : s = new StarBlockStartState(); break;
			case TOKEN_START : s = new TokensStartState(); break;
			case RULE_STOP : s = new RuleStopState(); break;
			case BLOCK_END : s = new BlockEndState(); break;
			case STAR_LOOP_BACK : s = new StarLoopbackState(); break;
			case STAR_LOOP_ENTRY : s = new StarLoopEntryState(); break;
			case PLUS_LOOP_BACK : s = new PlusLoopbackState(); break;
			case LOOP_END : s = new LoopEndState(); break;
			default :
				String message = String.format(Locale.getDefault(), "The specified state type %d is not valid.", type);
				throw new IllegalArgumentException(message);
		}

		s.ruleIndex = ruleIndex;
		return s;
	}

	protected LexerAction lexerActionFactory(LexerActionType type, int data1, int data2) {
		switch (type) {
		case CHANNEL:
			return new LexerChannelAction(data1);

		case CUSTOM:
			return new LexerCustomAction(data1, data2);

		case MODE:
			return new LexerModeAction(data1);

		case MORE:
			return LexerMoreAction.INSTANCE;

		case POP_MODE:
			return LexerPopModeAction.INSTANCE;

		case PUSH_MODE:
			return new LexerPushModeAction(data1);

		case SKIP:
			return LexerSkipAction.INSTANCE;

		case TYPE:
			return new LexerTypeAction(data1);

		default:
			String message = String.format(Locale.getDefault(), "The specified lexer action type %d is not valid.", type);
			throw new IllegalArgumentException(message);
		}
	}
}<|MERGE_RESOLUTION|>--- conflicted
+++ resolved
@@ -801,14 +801,9 @@
 			for (int i = 0; i < state.getNumberOfOptimizedTransitions(); i++) {
 				Transition transition = state.getOptimizedTransition(i);
 				ATNState intermediate = transition.target;
-<<<<<<< HEAD
 				if (transition.getSerializationType() != TransitionType.EPSILON
+					|| ((EpsilonTransition)transition).outermostPrecedenceReturn() != -1
 					|| intermediate.getStateType() != StateType.BASIC
-=======
-				if (transition.getSerializationType() != Transition.EPSILON
-					|| ((EpsilonTransition)transition).outermostPrecedenceReturn() != -1
-					|| intermediate.getStateType() != ATNState.BASIC
->>>>>>> 407abf78
 					|| !intermediate.onlyHasEpsilonTransitions())
 				{
 					if (optimizedTransitions != null) {
@@ -819,13 +814,9 @@
 				}
 
 				for (int j = 0; j < intermediate.getNumberOfOptimizedTransitions(); j++) {
-<<<<<<< HEAD
-					if (intermediate.getOptimizedTransition(j).getSerializationType() != TransitionType.EPSILON) {
-=======
-					if (intermediate.getOptimizedTransition(j).getSerializationType() != Transition.EPSILON
+					if (intermediate.getOptimizedTransition(j).getSerializationType() != TransitionType.EPSILON
 						|| ((EpsilonTransition)intermediate.getOptimizedTransition(j)).outermostPrecedenceReturn() != -1)
 					{
->>>>>>> 407abf78
 						if (optimizedTransitions != null) {
 							optimizedTransitions.add(transition);
 						}
