--- conflicted
+++ resolved
@@ -115,25 +115,6 @@
                     </compilerArgs>
                 </configuration>
             </plugin>
-<<<<<<< HEAD
-=======
-
-            <plugin>
-                <groupId>com.tunnelvisionlabs</groupId>
-                <artifactId>antlr4-maven-plugin</artifactId>
-                <version>4.2</version>
-                <configuration>
-                    <sourceDirectory>src</sourceDirectory>
-                </configuration>
-                <executions>
-                    <execution>
-                        <goals>
-                            <goal>antlr4</goal>
-                        </goals>
-                    </execution>
-                </executions>
-            </plugin>
->>>>>>> 4c8a609c
         </plugins>
     </build>
 
